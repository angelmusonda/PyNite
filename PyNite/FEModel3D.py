# %%
from os import rename
import warnings
import copy
from math import ceil

from numpy import array, zeros, matmul, subtract, atleast_2d, argsort, cos, sin, imag, \
    outer, concatenate, arange
from numpy import seterr, real, pi, sqrt, ndarray, interp, linspace, sum, append, arctan2

from numpy.linalg import solve, eig

from PyNite.DisplacementProfile import DisplacementProfile
from PyNite.Node3D import Node3D
from PyNite.Material import Material
from PyNite.Section import Section
from PyNite.PhysMember import PhysMember
from PyNite.Spring3D import Spring3D
from PyNite.Member3D import Member3D
from PyNite.Quad3D import Quad3D
from PyNite.Plate3D import Plate3D
from PyNite.LoadCombo import LoadCombo
from PyNite.MassCase import MassCase
from PyNite.Mesh import Mesh, RectangleMesh, AnnulusMesh, FrustrumMesh, CylinderMesh
from PyNite import Analysis
from PyNite.LoadProfile import LoadProfile

from PyNite.PyNiteExceptions import ResultsNotFoundError, InputOutOfRangeError, ParameterIncompatibilityError, \
    DefinitionNotFoundError, DampingOptionsKeyWordError, DynamicLoadNotDefinedError
import warnings

# %%
class FEModel3D():
    """A 3D finite element model object. This object has methods and dictionaries to create, store,
       and retrieve results from a finite element model.
    """

    def __init__(self):
        """Creates a new 3D finite element model.
        """

        # Initialize the model's various dictionaries. The dictionaries will be prepopulated with
        # the data types they store, and then those types will be removed. This will give us the
        # ability to get type-based hints when using the dictionaries.

        self.Nodes = {str: Node3D}  # A dictionary of the model's nodes
        self.Nodes.pop(str)
        self.AuxNodes = {str: Node3D}  # A dictionary of the model's auxiliary nodes
        self.AuxNodes.pop(str)
        self.Materials = {str: Material}  # A dictionary of the model's materials
        self.Materials.pop(str)

        self.Sections = {str:Section}      # A dictonary of the model's cross-sections
        self.Sections.pop(str)
        self.Springs = {str:Spring3D}      # A dictionary of the model's springs

        self.Springs.pop(str)
        self.Members = {str: PhysMember}  # A dictionary of the model's physical members
        self.Members.pop(str)
        self.Quads = {str: Quad3D}  # A dictionary of the model's quadiralterals
        self.Quads.pop(str)
        self.Plates = {str: Plate3D}  # A dictionary of the model's rectangular plates
        self.Plates.pop(str)
        self.Meshes = {str: Mesh}  # A dictionary of the model's meshes
        self.Meshes.pop(str)
        self.LoadCombos = {str: LoadCombo}  # A dictionary of the model's load combinations
        self.LoadCombos.pop(str)
        self._D = {str: []}  # A dictionary of the model's nodal displacements by load combination
        self._D.pop(str)
        self._MODE_SHAPES = None  # A matrix of the model's mode shapes
        self._eigen_vectors = None # Eigen vectors of the model
        self._mass_participation = None # A dictionary to hold the percentages of mass participation in the x, y and z directions
        self.Active_Mode = 1  # A variable to keep track of the active mode
        self._NATURAL_FREQUENCIES = None  # A list to store the calculated natural frequencies
        self._DISPLACEMENT_REAL = None  # A matrix of the model's real part of the displacement for each load frequency
        self._VELOCITY_REAL = None # A matrix of the model's real part of the velocity for each load frequency
        self._ACCELERATION_REAL = None  # A matrix of the model's real part of the acceleration for each load frequency
        self._DISPLACEMENT_IMAGINARY = None  # A matrix of the model's imaginary part of the displacement for each load frequency
        self._VELOCITY_IMAGINARY = None  # A matrix of the model's imaginary part of the velocity for each load frequency
        self._ACCELERATION_IMAGINARY = None  # A matrix of the model's imaginary part of the acceleration for each load frequency
        self._REACTIONS_REAL = None # A matrix real part of reactions for the model solved using harmonic analysis for all load frequencies
        self._REACTIONS_IMAGINARY = None # A matrix of the imaginary part of reactions for the model solved using harmonic analysis for all load frequencies
        self.MassCases = {str: []}  # A dictionary of load cases to be considered as mass cases
        self.MassCases.pop(str)
        self.LoadProfiles = {str: LoadProfile}  # A dictionary of the model's dynamic load profiles
        self.LoadProfiles.pop(str)
        self.DisplacementProfiles = {str: DisplacementProfile}  # A dictionary of the model's dynamic displacement profiles
        self.DisplacementProfiles.pop(str)
        self._DISPLACEMENT_THA = None  # A matrix to store the global time history displacements
        self._VELOCITY_THA = None  # A matrix to store the global time history velocities
        self._ACCELERATION_THA = None  # A matrix to store the global time history accelerations
        self._TIME_THA = None  # A vector to store the time over which the time history analysis has been conducted
        self.F_TOTAL = None # A matrix to store the global dynamic total force used for calculating reactions
        self._REACTIONS_THA = None  # A matrix to store the reactions of the model for the entire time history
        self.LoadFrequencies = []  # A list to store the calculated load frequencies
        self.solution = None  # Indicates the solution type for the latest run of the model
        self.DynamicSolution = {
            "Harmonic": False,
            "Modal": False,
            "Time History": False
        }

    @property
    def LoadCases(self):
        """Returns a list of all the load cases in the model (in alphabetical order).
        """

        # Create an empty list of load cases
        cases = []

        # Step through each node
        for node in self.Nodes.values():
            # Step through each nodal load
            for load in node.NodeLoads:
                # Get the load case for each nodal laod
                cases.append(load[2])

        # Step through each member
        for member in self.Members.values():
            # Step through each member point load
            for load in member.PtLoads:
                # Get the load case for each member point load
                cases.append(load[3])
            # Step through each member distributed load
            for load in member.DistLoads:
                # Get the load case for each member distributed load
                cases.append(load[5])

        # Step through each plate/quad
        for plate in list(self.Plates.values()) + list(self.Quads.values()):
            # Step through each surface load
            for load in plate.pressures:
                # Get the load case for each plate/quad pressure
                cases.append(load[1])

        # Remove duplicates and return the list (sorted ascending)
        return sorted(list(dict.fromkeys(cases)))

    def add_node(self, name, X, Y, Z):
        """Adds a new node to the model.

        :param name: A unique user-defined name for the node. If set to None or "" a name will be
                     automatically assigned.
        :type name: str
        :param X: The node's global X-coordinate.
        :type X: number
        :param Y: The node's global Y-coordinate.
        :type Y: number
        :param Z: The node's global Z-coordinate.
        :type Z: number
        :raises NameError: Occurs when the specified name already exists in the model.
        :return: The name of the node added to the model.
        :rtype: str
        """

        # Name the node or check it doesn't already exist
        if name:
            if name in self.Nodes:
                raise NameError(f"Node name '{name}' already exists")
        else:
            # As a guess, start with the length of the dictionary
            name = "N" + str(len(self.Nodes))
            count = 1
            while name in self.Nodes:
                name = "N" + str(len(self.Nodes) + count)
                count += 1

        # Create a new node
        new_node = Node3D(name, X, Y, Z)

        # Add the new node to the list
        self.Nodes[name] = new_node

        # Flag the model as unsolved
        self.solution = None
        for key in self.DynamicSolution.keys():
            self.DynamicSolution[key] = False

        # Return the node name
        return name

    def add_auxnode(self, name, X, Y, Z):
        """Adds a new auxiliary node to the model. Together with a member's `i` and `j` nodes, an
        auxiliary node defines the plane in which the member's local z-axis lies, and the side of
        the member the z-axis points toward. If no auxiliary node is specified for a member, PyNite
        uses its own default configuration.

        :param name: A unique user-defined name for the node. If None or "", a name will be
                     automatically assigned.
        :type name: str
        :param X: The global X-coordinate of the node.
        :type X: number
        :param Y: The global Y-coordinate of the node.
        :type Y: number
        :param Z: The global Z-coordinate of the node.
        :type Z: number
        :raises NameError: Occurs when the specified name already exists in the model.
        :return: The name of the auxiliary node that was added to the model.
        :rtype: str
        """

        # Name the node or check it doesn't already exist
        if name:
            if name in self.AuxNodes:
                raise NameError(f"Auxnode name '{name}' already exists")
        else:
            # As a guess, start with the length of the dictionary
            name = "AN" + str(len(self.AuxNodes))
            count = 1
            while name in self.AuxNodes:
                name = "AN" + str(len(self.AuxNodes) + count)
                count += 1

        # Create a new node
        new_node = Node3D(name, X, Y, Z)

        # Add the new node to the list
        self.AuxNodes[name] = new_node

        # Flag the model as unsolved
        self.solution = None
        for key in self.DynamicSolution.keys():
            self.DynamicSolution[key] = False

        # Return the node name
        return name

    def add_material(self, name, E, G, nu, rho, fy=None):
        """Adds a new material to the model.

        :param name: A unique user-defined name for the material.
        :type name: str
        :param E: The modulus of elasticity of the material.
        :type E: number
        :param G: The shear modulus of elasticity of the material.
        :type G: number
        :param nu: Poisson's ratio of the material.
        :type nu: number
        :param rho: The density of the material
        :type rho: number
        :raises NameError: Occurs when the specified name already exists in the model.
        """

        # Name the material or check it doesn't already exist
        if name:
            if name in self.Materials:
                raise NameError(f"Material name '{name}' already exists")
        else:
            # As a guess, start with the length of the dictionary
            name = "M" + str(len(self.Materials))
            count = 1
            while name in self.Materials:
                name = "M" + str(len(self.Materials) + count)
                count += 1

        # Create a new material

        new_material = Material(name, E, G, nu, rho, fy)
        

        # Add the new material to the list
        self.Materials[name] = new_material

        # Flag the model as unsolved
        self.solution = None
        for key in self.DynamicSolution.keys():
            self.DynamicSolution[key] = False

    def add_section(self, name, section):
        """Adds a cross-section to the model.

        :param name: A unique name for the cross-section.
        :type name: string
        :param section: A 'PyNite' `Section` object.
        :type section: Section
        """

        # Check if the section name has already been used
        if name not in self.Sections.keys():
            # Store the section in the `Sections` dictionary
            self.Sections[name] = section
        else:
            # Stop execution and notify the user that the section name is already being used
            raise Exception('Cross-section name ' + name + ' already exists in the model.')

    def add_spring(self, name, i_node, j_node, ks, tension_only=False, comp_only=False):
        """Adds a new spring to the model.

        :param name: A unique user-defined name for the member. If None or "", a name will be
                    automatically assigned
        :type name: str
        :param i_node: The name of the i-node (start node).
        :type i_node: str
        :param j_node: The name of the j-node (end node).
        :type j_node: str
        :param ks: The spring constant (force/displacement).
        :type ks: number
        :param tension_only: Indicates if the member is tension-only, defaults to False
        :type tension_only: bool, optional
        :param comp_only: Indicates if the member is compression-only, defaults to False
        :type comp_only: bool, optional
        :raises NameError: Occurs when the specified name already exists in the model.
        :return: The name of the spring that was added to the model.
        :rtype: str
        """

        # Name the spring or check it doesn't already exist
        if name:
            if name in self.Springs:
                raise NameError(f"Spring name '{name}' already exists")
        else:
            # As a guess, start with the length of the dictionary
            name = "S" + str(len(self.Springs))
            count = 1
            while name in self.Springs:
                name = "S" + str(len(self.Springs) + count)
                count += 1

        # Create a new spring
        new_spring = Spring3D(name, self.Nodes[i_node], self.Nodes[j_node],
                              ks, self.LoadCombos, tension_only=tension_only,
                              comp_only=comp_only)

        # Add the new spring to the list
        self.Springs[name] = new_spring

        # Flag the model as unsolved
        self.solution = None
        for key in self.DynamicSolution.keys():
            self.DynamicSolution[key] = False

        # Return the spring name
        return name

    def add_member(self, name, i_node, j_node, material, Iy=None, Iz=None, J=None, A=None, aux_node=None, tension_only=False, comp_only=False, section_name=None):
        """Adds a new physical member to the model.

        :param name: A unique user-defined name for the member. If ``None`` or ``""``, a name will be automatically assigned
        :type name: str
        :param i_node: The name of the i-node (start node).
        :type i_node: str
        :param j_node: The name of the j-node (end node).
        :type j_node: str
        :param material: The name of the material of the member.
        :type material: str
        :param Iy: The moment of inertia of the member about its local y-axis.
        :type Iy: number
        :param Iz: The moment of inertia of the member about its local z-axis.
        :type Iz: number
        :param J: The polar moment of inertia of the member.
        :type J: number
        :param A: The cross-sectional area of the member.
        :type A: number
        :param auxNode: The name of the auxiliary node used to define the local z-axis. The default is ``None``, in which case the program defines the axis instead of using an auxiliary node.
        :type aux_node: str, optional
        :param tension_only: Indicates if the member is tension-only, defaults to False
        :type tension_only: bool, optional
        :param comp_only: Indicates if the member is compression-only, defaults to False
        :type comp_only: bool, optional
        :raises NameError: Occurs if the specified name already exists.
        :param section_name: The name of the cross section to use for section properties. If section is `None` the user must provide `Iy`, `Iz`, `A`, and `J`. If section is not `None` any values of `Iy`, `Iz`, `A`, and `J` will be ignored and the cross-section's values will be used instead.
        :type section: string
        :return: The name of the member added to the model.
        :rtype: str
        """

        # Name the member or check it doesn't already exist
        if name:
            if name in self.Members: raise NameError(f"Member name '{name}' already exists")
        else:
            # As a guess, start with the length of the dictionary
            name = "M" + str(len(self.Members))
            count = 1
            while name in self.Members:
                name = "M" + str(len(self.Members) + count)
                count += 1

        # Create a new member

        if aux_node == None:
            new_member = PhysMember(name, self.Nodes[i_node], self.Nodes[j_node], material, self, Iy, Iz, J, A, tension_only=tension_only, comp_only=comp_only, section_name=section_name)
        else:
            new_member = PhysMember(name, self.Nodes[i_node], self.Nodes[j_node], material, self, Iy, Iz, J, A, aux_node=self.AuxNodes[aux_node], tension_only=tension_only, comp_only=comp_only, section_name=section_name)
        
        # Add the new member to the list
        self.Members[name] = new_member

        # Flag the model as unsolved
        self.solution = None
        for key in self.DynamicSolution.keys():
            self.DynamicSolution[key] = False

        # Return the member name
        return name

    def add_plate(self, name, i_node, j_node, m_node, n_node, t, material, kx_mod=1.0, ky_mod=1.0):
        """Adds a new rectangular plate to the model. The plate formulation for in-plane (membrane)
        stiffness is based on an isoparametric formulation. For bending, it is based on a 12-term
        polynomial formulation. This element must be rectangular, and must not be used where a
        thick plate formulation is needed. For a more versatile plate element that can handle
        distortion and thick plate conditions, consider using the `add_quad` method instead.

        :param name: A unique user-defined name for the plate. If None or "", a name will be
                     automatically assigned.
        :type name: str
        :param i_node: The name of the i-node.
        :type i_node: str
        :param j_node: The name of the j-node.
        :type j_node: str
        :param m_node: The name of the m-node.
        :type m_node: str
        :param n_node: The name of the n-node.
        :type n_node: str
        :param t: The thickness of the element.
        :type t: number
        :param material: The name of the material for the element.
        :type material: str
        :param kx_mod: Stiffness modification factor for in-plane stiffness in the element's local
                       x-direction, defaults to 1 (no modification).
        :type kx_mod: number, optional
        :param ky_mod: Stiffness modification factor for in-plane stiffness in the element's local
                       y-direction, defaults to 1 (no modification).
        :type ky_mod: number, optional
        :raises NameError: Occurs when the specified name already exists in the model.
        :return: The name of the element added to the model.
        :rtype: str
        """

        # Name the plate or check it doesn't already exist
        if name:
            if name in self.Plates: raise NameError(f"Plate name '{name}' already exists")
        else:
            # As a guess, start with the length of the dictionary
            name = "P" + str(len(self.Plates))
            count = 1
            while name in self.Plates:
                name = "P" + str(len(self.Plates) + count)
                count += 1

        # Create a new plate
        new_plate = Plate3D(name, self.Nodes[i_node], self.Nodes[j_node], self.Nodes[m_node],
                            self.Nodes[n_node], t, material, self, kx_mod, ky_mod)

        # Add the new plate to the list
        self.Plates[name] = new_plate

        # Flag the model as unsolved
        self.solution = None
        for key in self.DynamicSolution.keys():
            self.DynamicSolution[key] = False

        # Return the plate name
        return name

    def add_quad(self, name, i_node, j_node, m_node, n_node, t, material, kx_mod=1.0, ky_mod=1.0):
        """Adds a new quadrilateral to the model. The quad formulation for in-plane (membrane)
        stiffness is based on an isoparametric formulation. For bending, it is based on an MITC4
        formulation. This element handles distortion relatively well, and is appropriate for thick
        and thin plates. One limitation with this element is that it does a poor job of reporting
        corner stresses. Corner forces, however are very accurate. Center stresses are very
        accurate as well. For cases where corner stress results are important, consider using the
        `add_plate` method instead.

        :param name: A unique user-defined name for the quadrilateral. If None or "", a name will
                     be automatically assigned.
        :type name: str
        :param i_node: The name of the i-node.
        :type i_node: str
        :param j_node: The name of the j-node.
        :type j_node: str
        :param m_node: The name of the m-node.
        :type m_node: str
        :param n_node: The name of the n-node.
        :type n_node: str
        :param t: The thickness of the element.
        :type t: number
        :param material: The name of the material for the element.
        :type material: str
        :param kx_mod: Stiffness modification factor for in-plane stiffness in the element's local
            x-direction, defaults to 1 (no modification).
        :type kx_mod: number, optional
        :param ky_mod: Stiffness modification factor for in-plane stiffness in the element's local
            y-direction, defaults to 1 (no modification).
        :type ky_mod: number, optional
        :raises NameError: Occurs when the specified name already exists in the model.
        :return: The name of the element added to the model.
        :rtype: str
        """

        # Name the quad or check it doesn't already exist
        if name:
            if name in self.Quads: raise NameError(f"Quad name '{name}' already exists")
        else:
            # As a guess, start with the length of the dictionary
            name = "Q" + str(len(self.Quads))
            count = 1
            while name in self.Quads:
                name = "Q" + str(len(self.Quads) + count)
                count += 1

        # Create a new member
        new_quad = Quad3D(name, self.Nodes[i_node], self.Nodes[j_node], self.Nodes[m_node],
                          self.Nodes[n_node], t, material, self, kx_mod, ky_mod)

        # Add the new member to the list
        self.Quads[name] = new_quad

        # Flag the model as unsolved
        self.solution = None
        for key in self.DynamicSolution.keys():
            self.DynamicSolution[key] = False

        # Return the quad name
        return name

    def add_rectangle_mesh(self, name, mesh_size, width, height, thickness, material, kx_mod=1.0, ky_mod=1.0,
                           origin=[0, 0, 0], plane='XY', x_control=None, y_control=None, start_node=None,
                           start_element=None, element_type='Quad'):
        """Adds a rectangular mesh of elements to the model.

        :param name: A unique name for the mesh.
        :type name: str
        :param mesh_size: The desired mesh size.
        :type mesh_size: number
        :param width: The overall width of the rectangular mesh measured along its local x-axis.
        :type width: number
        :param height: The overall height of the rectangular mesh measured along its local y-axis.
        :type height: number
        :param thickness: The thickness of each element in the mesh.
        :type thickness: number
        :param material: The name of the material for elements in the mesh.
        :type material: str
        :param kx_mod: Stiffness modification factor for in-plane stiffness in the element's local x-direction. Defaults to 1.0 (no modification).
        :type kx_mod: float, optional
        :param ky_mod: Stiffness modification factor for in-plane stiffness in the element's local y-direction. Defaults to 1.0 (no modification).
        :type ky_mod: float, optional
        :param origin: The origin of the regtangular mesh's local coordinate system. Defaults to [0, 0, 0]
        :type origin: list, optional
        :param plane: The plane the mesh will be parallel to. Options are 'XY', 'YZ', and 'XZ'. Defaults to 'XY'.
        :type plane: str, optional
        :param x_control: A list of control points along the mesh's local x-axis to work into the mesh. Defaults to `None`.
        :type x_control: list, optional
        :param y_control: A list of control points along the mesh's local y-axis to work into the mesh. Defaults to None.
        :type y_control: list, optional
        :param start_node: The name of the first node in the mesh. If set to `None` the program will use the next available node name. Default is `None`.
        :type start_node: str, optional
        :param start_element: The name of the first element in the mesh. If set to `None` the program will use the next available element name. Default is `None`.
        :type start_element: str, optional
        :param element_type: They type of element to make the mesh out of. Either 'Quad' or 'Rect'. Defaults to 'Quad'.
        :type element_type: str, optional
        :raises NameError: Occurs when the specified name already exists in the model.
        :return: The name of the mesh added to the model.
        :rtype: str
        """

        # Check if a mesh name has been provided
        if name:
            # Check that the mesh name isn't already being used
            if name in self.Meshes: raise NameError(f"Mesh name '{name}' already exists")
        # Rename the mesh if necessary
        else:
            name = self.unique_name(self.Meshes, 'MSH')

        # Identify the starting node and element
        if start_node is None:
            start_node = self.unique_name(self.Nodes, 'N')
        if element_type == 'Rect' and start_element is None:
            start_element = self.unique_name(self.Plates, 'R')
        elif element_type == 'Quad' and start_element is None:
            start_element = self.unique_name(self.Quads, 'Q')

        # Create the mesh
        new_mesh = RectangleMesh(mesh_size, width, height, thickness, material, self, kx_mod,
                                 ky_mod, origin, plane, x_control, y_control, start_node,
                                 start_element, element_type=element_type)

        # Add the new mesh to the `Meshes` dictionary
        self.Meshes[name] = new_mesh

        # Flag the model as unsolved
        self.solution = None
        for key in self.DynamicSolution.keys():
            self.DynamicSolution[key] = False

        # Return the mesh's name
        return name

    def add_annulus_mesh(self, name, mesh_size, outer_radius, inner_radius, thickness, material, kx_mod=1.0,
                         ky_mod=1.0, origin=[0, 0, 0], axis='Y', start_node=None, start_element=None):
        """Adds a mesh of quadrilaterals forming an annulus (a donut).

        :param name: A unique name for the mesh.
        :type name: str
        :param mesh_size: The target mesh size.
        :type mesh_size: float
        :param outer_radius: The radius to the outside of the annulus.
        :type outer_radius: float
        :param inner_radius: The radius to the inside of the annulus.
        :type inner_radius: float
        :param thickness: Element thickness.
        :type thickness: float
        :param material: The name of the element material.
        :type material: str
        :param kx_mod: Stiffness modification factor for radial stiffness in the element's local
                       x-direction. Default is 1.0 (no modification).
        :type kx_mod: float, optional
        :param ky_mod: Stiffness modification factor for meridional stiffness in the element's
                       local y-direction. Default is 1.0 (no modification).
        :type ky_mod: float, optional
        :param origin: The origin of the mesh. The default is [0, 0, 0].
        :type origin: list, optional
        :param axis: The global axis about which the mesh will be generated. The default is 'Y'.
        :type axis: str, optional
        :param start_node: The name of the first node in the mesh. If set to `None` the program
                           will use the next available node name. Default is `None`.
        :type start_node: str, optional
        :param start_element: The name of the first element in the mesh. If set to `None` the
                              program will use the next available element name. Default is `None`.
        :type start_element: str, optional
        :raises NameError: Occurs if the specified name already exists in the model.
        :return: The name of the mesh added to the model.
        :rtype: str
        """

        # Check if a mesh name has been provided
        if name:
            # Check that the mesh name doesn't already exist
            if name in self.Meshes: raise NameError(f"Mesh name '{name}' already exists")
        # Give the mesh a new name if necessary
        else:
            name = self.unique_name(self.Meshes, 'MSH')

        # Identify the starting node and element
        if start_node is None:
            start_node = self.unique_name(self.Nodes, 'N')
        if start_element is None:
            start_element = self.unique_name(self.Quads, 'Q')

        # Create a new mesh
        new_mesh = AnnulusMesh(mesh_size, outer_radius, inner_radius, thickness, material, self,
                               kx_mod, ky_mod, origin, axis, start_node, start_element)

        # Add the new mesh to the `Meshes` dictionary
        self.Meshes[name] = new_mesh

        # Flag the model as unsolved
        self.solution = None
        for key in self.DynamicSolution.keys():
            self.DynamicSolution[key] = False

        # Return the mesh's name
        return name

    def add_frustrum_mesh(self, name, mesh_size, large_radius, small_radius, height, thickness, material, kx_mod=1.0,
                          ky_mod=1.0, origin=[0, 0, 0], axis='Y', start_node=None, start_element=None):
        """Adds a mesh of quadrilaterals forming a frustrum (a cone intersected by a horizontal plane).

        :param name: A unique name for the mesh.
        :type name: str
        :param mesh_size: The target mesh size
        :type mesh_size: number
        :param large_radius: The larger of the two end radii.
        :type large_radius: number
        :param small_radius: The smaller of the two end radii.
        :type small_radius: number
        :param height: The height of the frustrum.
        :type height: number
        :param thickness: The thickness of the elements.
        :type thickness: number
        :param material: The name of the element material.
        :type material: str
        :param kx_mod: Stiffness modification factor for radial stiffness in each element's local x-direction, defaults to 1 (no modification).
        :type kx_mod: number, optional
        :param ky_mod: Stiffness modification factor for meridional stiffness in each element's local y-direction, defaults to 1 (no modification).
        :type ky_mod: number, optional
        :param origin: The origin of the mesh, defaults to [0, 0, 0].
        :type origin: list, optional
        :param axis: The global axis about which the mesh will be generated, defaults to 'Y'.
        :type axis: str, optional
        :param start_node: The name of the first node in the mesh. If set to None the program will use the next available node name, defaults to None.
        :type start_node: str, optional
        :param start_element: The name of the first element in the mesh. If set to `None` the
                              program will use the next available element name, defaults to None
        :type start_element: str, optional
        :raises NameError: Occurs if the specified name already exists.
        :return: The name of the mesh added to the model.
        :rtype: str
        """

        # Check if a name has been provided
        if name:
            # Check that the mesh name doesn't already exist
            if name in self.Meshes: raise NameError(f"Mesh name '{name}' already exists")
        # Give the mesh a new name if necessary
        else:
            name = self.unique_name(self.Meshes, 'MSH')

        # Identify the starting node and element
        if start_node is None:
            start_node = self.unique_name(self.Nodes, 'N')
        if start_element is None:
            start_element = self.unique_name(self.Quads, 'Q')

        # Create a new mesh
        new_mesh = FrustrumMesh(mesh_size, large_radius, small_radius, height, thickness, material,
                                self, kx_mod, ky_mod, origin, axis, start_node, start_element)

        # Add the new mesh to the `Meshes` dictionary
        self.Meshes[name] = new_mesh

        # Flag the model as unsolved
        self.solution = None
        for key in self.DynamicSolution.keys():
            self.DynamicSolution[key] = False

        # Return the mesh's name
        return name

    def add_cylinder_mesh(self, name, mesh_size, radius, height, thickness, material, kx_mod=1,
                          ky_mod=1, origin=[0, 0, 0], axis='Y', num_elements=None, start_node=None,
                          start_element=None, element_type='Quad'):
        """Adds a mesh of elements forming a cylinder.

        :param name: A unique name for the mesh.
        :type name: str
        :param mesh_size: The target mesh size.
        :type mesh_size: float
        :param radius: The radius of the cylinder.
        :type radius: float
        :param height: The height of the cylinder.
        :type height: float
        :param thickness: Element thickness.
        :type thickness: float
        :param material: The name of the element material.
        :type material: str
        :param kx_mod: Stiffness modification factor for hoop stiffness in each element's local
                       x-direction. Defaults to 1.0 (no modification).
        :type kx_mod: int, optional
        :param ky_mod: Stiffness modification factor for meridional stiffness in each element's
                       local y-direction. Defaults to 1.0 (no modification).
        :type ky_mod: int, optional
        :param origin: The origin [X, Y, Z] of the mesh. Defaults to [0, 0, 0].
        :type origin: list, optional
        :param axis: The global axis about which the mesh will be generated. Defaults to 'Y'.
        :type axis: str, optional
        :param num_elements: The number of elements to use to form each course of elements. This
                             is typically only used if you are trying to match the nodes to another
                             mesh's nodes. If set to `None` the program will automatically
                             calculate the number of elements to use based on the mesh size.
                             Defaults to None.
        :type num_elements: int, optional
        :param start_node: The name of the first node in the mesh. If set to `None` the program
                           will use the next available node name. Defaults to `None`.
        :type start_node: str, optional
        :param start_element: The name of the first element in the mesh. If set to `None` the
                              program will use the next available element name. Defaults to `None`.
        :type start_element: str, optional
        :param element_type: The type of element to make the mesh out of. Either 'Quad' or 'Rect'.
                             Defaults to 'Quad'.
        :type element_type: str, optional
        :raises NameError: Occurs when the specified mesh name is already being used in the model.
        :return: The name of the mesh added to the model
        :rtype: str
        """

        # Check if a name has been provided
        if name:
            # Check that the mesh name doesn't already exist
            if name in self.Meshes: raise NameError(f"Mesh name '{name}' already exists")
        # Give the mesh a new name if necessary
        else:
            name = self.unique_name(self.Meshes, 'MSH')

        # Identify the starting node and element
        if start_node is None:
            start_node = self.unique_name(self.Nodes, 'N')
        if element_type == 'Rect' and start_element is None:
            start_element = self.unique_name(self.Plates, 'R')
        elif element_type == 'Quad' and start_element is None:
            start_element = self.unique_name(self.Quads, 'Q')

        # Create a new mesh
        new_mesh = CylinderMesh(mesh_size, radius, height, thickness, material, self,
                                kx_mod, ky_mod, origin, axis, start_node, start_element,
                                num_elements, element_type)

        # Add the new mesh to the `Meshes` dictionary
        self.Meshes[name] = new_mesh

        # Flag the model as unsolved
        self.solution = None
        for key in self.DynamicSolution.keys():
            self.DynamicSolution[key] = False

        # Return the mesh's name
        return name

    def merge_duplicate_nodes(self, tolerance=0.001):
        """Removes duplicate nodes from the model and returns a list of the removed node names.

        :param tolerance: The maximum distance between two nodes in order to consider them
                          duplicates. Defaults to 0.001.
        :type tolerance: float, optional
        """

        # Initialize a dictionary marking where each node is used
        node_lookup = {node_name: [] for node_name in self.Nodes.keys()}
        element_dicts = ('Springs', 'Members', 'Plates', 'Quads')
        node_types = ('i_node', 'j_node', 'm_node', 'n_node')

        # Step through each dictionary of elements in the model (springs, members, plates, quads)
        for element_dict in element_dicts:

            # Step through each element in the dictionary
            for element in getattr(self, element_dict).values():

                # Step through each possible node type in the element (i-node, j-node, m-node, n-node)
                for node_type in node_types:

                    # Get the current element's node having the current type
                    # Return `None` if the element doesn't have this node type
                    node = getattr(element, node_type, None)

                    # Determine if the node exists on the element
                    if node is not None:
                        # Add the element to the list of elements attached to the node
                        node_lookup[node.name].append((element, node_type))

        # Make a list of the names of each node in the model
        node_names = list(self.Nodes.keys())

        # Make a list of nodes to be removed from the model
        remove_list = []

        # Step through each node in the copy of the `Nodes` dictionary
        for i, node_1_name in enumerate(node_names):

            # Skip iteration if `node_1` has already been removed
            if node_lookup[node_1_name] is None:
                continue

            # There is no need to check `node_1` against itself
            for node_2_name in node_names[i + 1:]:

                # Skip iteration if node_2 has already been removed
                if node_lookup[node_2_name] is None:
                    continue

                # Calculate the distance between nodes
                if self.Nodes[node_1_name].distance(self.Nodes[node_2_name]) > tolerance:
                    continue

                # Replace references to `node_2` in each element with references to `node_1`
                for element, node_type in node_lookup[node_2_name]:
                    setattr(element, node_type, self.Nodes[node_1_name])

                # Flag `node_2` as no longer used
                node_lookup[node_2_name] = None

                # Merge any boundary conditions
                support_cond = ('support_DX', 'support_DY', 'support_DZ', 'support_RX', 'support_RY', 'support_RZ')
                for dof in support_cond:
                    if getattr(self.Nodes[node_2_name], dof) == True:
                        setattr(self.Nodes[node_1_name], dof, True)

                # Merge any spring supports
                spring_cond = ('spring_DX', 'spring_DY', 'spring_DZ', 'spring_RX', 'spring_RY', 'spring_RZ')
                for dof in spring_cond:
                    value = getattr(self.Nodes[node_2_name], dof)
                    if value != [None, None, None]:
                        setattr(self.Nodes[node_1_name], dof, value)

                # Fix the mesh labels
                for mesh in self.Meshes.values():

                    # Fix the nodes in the mesh
                    if node_2_name in mesh.nodes.keys():
                        # Attach the correct node to the mesh
                        mesh.nodes[node_2_name] = self.Nodes[node_1_name]

                        # Fix the dictionary key
                        mesh.nodes[node_1_name] = mesh.nodes.pop(node_2_name)

                    # Fix the elements in the mesh
                    for element in mesh.elements.values():
                        if node_2_name == element.i_node.name: element.i_node = self.Nodes[node_1_name]
                        if node_2_name == element.j_node.name: element.j_node = self.Nodes[node_1_name]
                        if node_2_name == element.m_node.name: element.m_node = self.Nodes[node_1_name]
                        if node_2_name == element.n_node.name: element.n_node = self.Nodes[node_1_name]

                # Add the node to the `remove` list
                remove_list.append(node_2_name)

        # Remove `node_2` from the model's `Nodes` dictionary
        for node_name in remove_list:
            self.Nodes.pop(node_name)

        # Flag the model as unsolved
        self.solution = None
        for key in self.DynamicSolution.keys():
            self.DynamicSolution[key] = False

    def delete_node(self, node_name):
        """Removes a node from the model. All nodal loads associated with the node and elements attached to the node will also be removed.

        :param node_name: The name of the node to be removed.
        :type node_name: str
        """

        # Remove the node. Nodal loads are stored within the node, so they
        # will be deleted automatically when the node is deleted.
        self.Nodes.pop(node_name)

        # Find any elements attached to the node and remove them
        self.Members = {name: member for name, member in self.Members.items() if
                        member.i_node.name != node_name and member.j_node.name != node_name}
        self.Plates = {name: plate for name, plate in self.Plates.items() if
                       plate.i_node.name != node_name and plate.j_node.name != node_name and plate.m_node.name != node_name and plate.n_node.name != node_name}
        self.Quads = {name: quad for name, quad in self.Quads.items() if
                      quad.i_node.name != node_name and quad.j_node.name != node_name and quad.m_node.name != node_name and quad.n_node.name != node_name}

        # Flag the model as unsolved
        self.solution = None
        for key in self.DynamicSolution.keys():
            self.DynamicSolution[key] = False

    def delete_auxnode(self, auxnode_name):
        """Removes an auxiliary node from the model.

        :param auxnode_name: The name of the auxiliary node to be removed.
        :type auxnode_name: str
        """

        # Remove the auxiliary node
        self.AuxNodes.pop(auxnode_name)

        # Remove the auxiliary node from any members that were using it
        for member in self.Members.values():
            if member.auxNode == auxnode_name:
                member.auxNode = None

        # Flag the model as unsolved
        self.solution = None
        for key in self.DynamicSolution.keys():
            self.DynamicSolution[key] = False

    def delete_spring(self, spring_name):
        """Removes a spring from the model.

        :param spring_name: The name of the spring to be removed.
        :type spring_name: str
        """

        # Remove the spring
        self.Springs.pop(spring_name)

        # Flag the model as unsolved
        self.solution = None
        for key in self.DynamicSolution.keys():
            self.DynamicSolution[key] = False

    def delete_member(self, member_name):
        """Removes a member from the model. All member loads associated with the member will also
           be removed.

        :param member_name: The name of the member to be removed.
        :type member_name: str
        """

        # Remove the member. Member loads are stored within the member, so they
        # will be deleted automatically when the member is deleted.
        self.Members.pop(member_name)

        # Flag the model as unsolved
        self.solution = None
        for key in self.DynamicSolution.keys():
            self.DynamicSolution[key] = False

    def def_support(self, node_name, support_DX=False, support_DY=False, support_DZ=False, support_RX=False,
                    support_RY=False, support_RZ=False):
        """Defines the support conditions at a node. Nodes will default to fully unsupported
           unless specified otherwise.

        :param node_name: The name of the node where the support is being defined.
        :type node_name: str
        :param support_DX: Indicates whether the node is supported against translation in the
                           global X-direction. Defaults to False.
        :type support_DX: bool, optional
        :param support_DY: Indicates whether the node is supported against translation in the
                           global Y-direction. Defaults to False.
        :type support_DY: bool, optional
        :param support_DZ: Indicates whether the node is supported against translation in the
                           global Z-direction. Defaults to False.
        :type support_DZ: bool, optional
        :param support_RX: Indicates whether the node is supported against rotation about the
                           global X-axis. Defaults to False.
        :type support_RX: bool, optional
        :param support_RY: Indicates whether the node is supported against rotation about the
                           global Y-axis. Defaults to False.
        :type support_RY: bool, optional
        :param support_RZ: Indicates whether the node is supported against rotation about the
                           global Z-axis. Defaults to False.
        :type support_RZ: bool, optional
        """

        # Get the node to be supported
        node = self.Nodes[node_name]

        # Set the node's support conditions
        node.support_DX = support_DX
        node.support_DY = support_DY
        node.support_DZ = support_DZ
        node.support_RX = support_RX
        node.support_RY = support_RY
        node.support_RZ = support_RZ

        # Flag the model as unsolved
        self.solution = None
        for key in self.DynamicSolution.keys():
            self.DynamicSolution[key] = False

    def def_support_spring(self, node_name, dof, stiffness, direction=None):
        """Defines a spring support at a node.

        :param node_name: The name of the node to apply the spring support to.
        :type node_name: str
        :param dof: The degree of freedom to apply the spring support to.
        :type dof: str ('DX', 'DY', 'DZ', 'RX', 'RY', or 'RZ')
        :param stiffness: The translational or rotational stiffness of the spring support.
        :type stiffness: float
        :param direction: The direction in which the spring can act. '+' allows the spring to resist positive displacements. '-' allows the spring to resist negative displacements. None allows the spring to act in both directions. Default is None.
        :type direction: str or None ('+', '-', None), optional
        :raises ValueError: Occurs when an invalid support spring direction has been specified.
        :raises ValueError: Occurs when an invalid support spring degree of freedom has been specified.
        """

        if dof in ('DX', 'DY', 'DZ', 'RX', 'RY', 'RZ'):
            if direction in ('+', '-', None):
                if dof == 'DX':
                    self.Nodes[node_name].spring_DX = [stiffness, direction, True]
                elif dof == 'DY':
                    self.Nodes[node_name].spring_DY = [stiffness, direction, True]
                elif dof == 'DZ':
                    self.Nodes[node_name].spring_DZ = [stiffness, direction, True]
                elif dof == 'RX':
                    self.Nodes[node_name].spring_RX = [stiffness, direction, True]
                elif dof == 'RY':
                    self.Nodes[node_name].spring_RY = [stiffness, direction, True]
                elif dof == 'RZ':
                    self.Nodes[node_name].spring_RZ = [stiffness, direction, True]
            else:
                raise ValueError('Invalid support spring direction. Specify \'+\', \'-\', or None.')
        else:
            raise ValueError(
                'Invalid support spring degree of freedom. Specify \'DX\', \'DY\', \'DZ\', \'RX\', \'RY\', or \'RZ\'')

        # Flag the model as unsolved
        self.solution = None
        for key in self.DynamicSolution.keys():
            self.DynamicSolution[key] = False

    def def_node_disp(self, node_name, direction, magnitude):
        """Defines a nodal displacement at a node.

        :param node_name: The name of the node where the nodal displacement is being applied.
        :type node_name: str
        :param direction: The global direction the nodal displacement is being applied in. Displacements are 'DX', 'DY', and 'DZ'. Rotations are 'RX', 'RY', and 'RZ'.
        :type direction: str
        :param magnitude: The magnitude of the displacement.
        :type magnitude: float
        :raises ValueError: _description_
        """

        # Validate the value of Direction
        if direction not in ('DX', 'DY', 'DZ', 'RX', 'RY', 'RZ'):
            raise ValueError(f"Direction must be 'DX', 'DY', 'DZ', 'RX', 'RY', or 'RZ'. {direction} was given.")
        # Get the node
        node = self.Nodes[node_name]

        if direction == 'DX':
            node.EnforcedDX = magnitude
        if direction == 'DY':
            node.EnforcedDY = magnitude
        if direction == 'DZ':
            node.EnforcedDZ = magnitude
        if direction == 'RX':
            node.EnforcedRX = magnitude
        if direction == 'RY':
            node.EnforcedRY = magnitude
        if direction == 'RZ':
            node.EnforcedRZ = magnitude

        # Flag the model as unsolved
        self.solution = None
        for key in self.DynamicSolution.keys():
            self.DynamicSolution[key] = False

    def def_releases(self, Member, Dxi=False, Dyi=False, Dzi=False, Rxi=False, Ryi=False, Rzi=False, Dxj=False,
                     Dyj=False, Dzj=False, Rxj=False, Ryj=False, Rzj=False):
        """Defines member end realeses for a member. All member end releases will default to unreleased unless specified otherwise.

        :param Member: The name of the member to have its releases modified.
        :type Member: str
        :param Dxi: Indicates whether the member is released axially at its start. Defaults to False.
        :type Dxi: bool, optional
        :param Dyi: Indicates whether the member is released for shear in the local y-axis at its start. Defaults to False.
        :type Dyi: bool, optional
        :param Dzi: Indicates whether the member is released for shear in the local z-axis at its start. Defaults to False.
        :type Dzi: bool, optional
        :param Rxi: Indicates whether the member is released for torsion at its start. Defaults to False.
        :type Rxi: bool, optional
        :param Ryi: Indicates whether the member is released for moment about the local y-axis at its start. Defaults to False.
        :type Ryi: bool, optional
        :param Rzi: Indicates whether the member is released for moment about the local z-axis at its start. Defaults to False.
        :type Rzi: bool, optional
        :param Dxj: Indicates whether the member is released axially at its end. Defaults to False.
        :type Dxj: bool, optional
        :param Dyj: Indicates whether the member is released for shear in the local y-axis at its end. Defaults to False.
        :type Dyj: bool, optional
        :param Dzj: Indicates whether the member is released for shear in the local z-axis. Defaults to False.
        :type Dzj: bool, optional
        :param Rxj: Indicates whether the member is released for torsion at its end. Defaults to False.
        :type Rxj: bool, optional
        :param Ryj: Indicates whether the member is released for moment about the local y-axis at its end. Defaults to False.
        :type Ryj: bool, optional
        :param Rzj: Indicates whether the member is released for moment about the local z-axis at its end. Defaults to False.
        :type Rzj: bool, optional
        """

        # Apply the end releases to the member
        self.Members[Member].Releases = [Dxi, Dyi, Dzi, Rxi, Ryi, Rzi, Dxj, Dyj, Dzj, Rxj, Ryj, Rzj]

        # Flag the model as unsolved
        self.solution = None
        for key in self.DynamicSolution.keys():
            self.DynamicSolution[key] = False

    def add_load_combo(self, name, factors, combo_tags=None):
        """Adds a load combination to the model.

        :param name: A unique name for the load combination (e.g. '1.2D+1.6L+0.5S' or 'Gravity Combo').
        :type name: str
        :param factors: A dictionary containing load cases and their corresponding factors (e.g. {'D':1.2, 'L':1.6, 'S':0.5}).
        :type factors: dict
        :param combo_tags: A list of tags used to categorize load combinations. Default is `None`. This can be useful for filtering results later on, or for limiting analysis to only those combinations with certain tags. This feature is provided for convenience. It is not necessary to use tags.
        :type combo_tags: list, optional
                    
        """


        # Create a new load combination object
        new_combo = LoadCombo(name, combo_tags, factors)

        # Add the load combination to the dictionary of load combinations
        self.LoadCombos[name] = new_combo

        # Flag the model as solved
        self.solution = None
        for key in self.DynamicSolution.keys():
            self.DynamicSolution[key] = False

    def set_as_mass_case(self, name, gravity=9.81, factor=1):
        """
        Set a load case as a mass case for analysis.

        This function designates a specific load case to be treated as a mass case during analysis.

        Parameters:
        -----------
        :param name: str
            The name of the load case to be used as a mass case.

        :param gravity: float, optional
            The gravitational acceleration at the location where the structure is analyzed. Default value is 9.81 m/s² for Earth.

        :param factor: float, optional
            A percentage of the load to be used as a mass case. This factor should be specified as a decimal (e.g., 0.5 for 50%).
            Some loads, such as live loads, may only contribute a small percentage to the total mass as specified in the design code.
            Default value is 1, representing the full load.

        """
        self.MassCases[name] = MassCase(name, gravity, factor)

        # Flag the model as unsolved
        self.solution = None
        for key in self.DynamicSolution.keys():
            self.DynamicSolution[key] = False

    def add_node_load(self, Node, Direction, P, case='Case 1'):
        """Adds a nodal load to the model.

        :param Node: The name of the node where the load is being applied.
        :type Node: str
        :param Direction: The global direction the load is being applied in. Forces are `'FX'`,
                          `'FY'`, and `'FZ'`. Moments are `'MX'`, `'MY'`, and `'MZ'`.
        :type Direction: str
        :param P: The numeric value (magnitude) of the load.
        :type P: float
        :param case: The name of the load case the load belongs to. Defaults to 'Case 1'.
        :type case: str, optional
        :raises ValueError: Occurs when an invalid load direction was specified.
        """

        # Validate the value of Direction
        if Direction not in ('FX', 'FY', 'FZ', 'MX', 'MY', 'MZ'):
            raise ValueError(f"Direction must be 'FX', 'FY', 'FZ', 'MX', 'MY', or 'MZ'. {Direction} was given.")
        # Add the node load to the model
        self.Nodes[Node].NodeLoads.append((Direction, P, case))

        # Flag the model as unsolved
        self.solution = None
        for key in self.DynamicSolution.keys():
            self.DynamicSolution[key] = False

    def add_member_pt_load(self, Member, Direction, P, x, case='Case 1'):
        """Adds a member point load to the model.

        :param Member: The name of the member the load is being applied to.
        :type Member: str
        :param Direction: The direction in which the load is to be applied. Valid values are `'Fx'`,
                          `'Fy'`, `'Fz'`, `'Mx'`, `'My'`, `'Mz'`, `'FX'`, `'FY'`, `'FZ'`, `'MX'`, `'MY'`, or `'MZ'`.
                          Note that lower-case notation indicates use of the beam's local
                          coordinate system, while upper-case indicates use of the model's globl
                          coordinate system.
        :type Direction: str
        :param P: The numeric value (magnitude) of the load.
        :type P: float
        :param x: The load's location along the member's local x-axis.
        :type x: float
        :param case: The load case to categorize the load under. Defaults to 'Case 1'.
        :type case: str, optional
        :raises ValueError: Occurs when an invalid load direction has been specified.
        """

        # Validate the value of Direction
        if Direction not in ('Fx', 'Fy', 'Fz', 'FX', 'FY', 'FZ', 'Mx', 'My', 'Mz', 'MX', 'MY', 'MZ'):
            raise ValueError(
                f"Direction must be 'Fx', 'Fy', 'Fz', 'FX', 'FY', FZ', 'Mx', 'My', 'Mz', 'MX', 'MY', or 'MZ'. {Direction} was given.")

        # Add the point load to the member
        self.Members[Member].PtLoads.append((Direction, P, x, case))

        # Flag the model as unsolved
        self.solution = None
        for key in self.DynamicSolution.keys():
            self.DynamicSolution[key] = False

    def add_member_dist_load(self, member_name, Direction, w1, w2, x1=None, x2=None, case='Case 1'):
        """Adds a member distributed load to the model.

        :param member_name: The name of the member the load is being appied to.
        :type member_name: str
        :param Direction: The direction in which the load is to be applied. Valid values are `'Fx'`,
                          `'Fy'`, `'Fz'`, `'FX'`, `'FY'`, or `'FZ'`.
                          Note that lower-case notation indicates use of the beam's local
                          coordinate system, while upper-case indicates use of the model's globl
                          coordinate system.
        :type Direction: str
        :param w1: The starting value (magnitude) of the load.
        :type w1: float
        :param w2: The ending value (magnitude) of the load.
        :type w2: float
        :param x1: The load's start location along the member's local x-axis. If this argument is
                   not specified, the start of the member will be used. Defaults to `None`
        :type x1: float, optional
        :param x2: The load's end location along the member's local x-axis. If this argument is not
                   specified, the end of the member will be used. Defaults to `None`.
        :type x2: float, optional
        :param case: _description_, defaults to 'Case 1'
        :type case: str, optional
        :raises ValueError: Occurs when an invalid load direction has been specified.
        """

        # Validate the value of Direction
        if Direction not in ('Fx', 'Fy', 'Fz', 'FX', 'FY', 'FZ'):
            raise ValueError(f"Direction must be 'Fx', 'Fy', 'Fz', 'FX', 'FY', or 'FZ'. {Direction} was given.")
        # Determine if a starting and ending points for the load have been specified.
        # If not, use the member start and end as defaults
        if x1 == None:
            start = 0
        else:
            start = x1

        if x2 == None:
            end = self.Members[member_name].L()
        else:
            end = x2

        # Add the distributed load to the member
<<<<<<< HEAD
        self.Members[member_name].DistLoads.append((Direction, w1, w2, start, end, case))
        
=======
        self.Members[Member].DistLoads.append((Direction, w1, w2, start, end, case))

>>>>>>> 30bb75c4
        # Flag the model as unsolved
        self.solution = None
        for key in self.DynamicSolution.keys():
            self.DynamicSolution[key] = False

    def add_member_self_weight(self, global_direction, factor, case='Case 1'):
        """Adds self weight to all members in the model. Note that this only works for members. Plate and Quad elements will be ignored by this command.

        :param global_direction: The global direction to apply the member load in: 'FX', 'FY', or 'FZ'.
        :type global_direction: string
        :param factor: A factor to apply to the member self-weight. Can be used to account for items like connections.
        :type factor: float
        :param case: The load case to apply the self-weight to. Defaults to 'Case 1'
        :type case: str, optional
        """

        # Step through each member in the model
        for member in self.Members.values():

            # Calculate the self weight of the member
            self_weight = factor*member.material.rho*member.A

            # Add the self-weight load to the member
            self.add_member_dist_load(member.name, global_direction, self_weight, self_weight, case=case)

    def add_plate_surface_pressure(self, plate_name, pressure, case='Case 1'):
        """Adds a surface pressure to the rectangular plate element.
        

        :param plate_name: The name for the rectangular plate to add the surface pressure to.
        :type plate_name: str
        :param pressure: The value (magnitude) for the surface pressure.
        :type pressure: float
        :param case: The load case to add the surface pressure to. Defaults to 'Case 1'.
        :type case: str, optional
        :raises Exception: Occurs when an invalid plate name has been specified.
        """

        # Add the surface pressure to the rectangle
        if plate_name in self.Plates.keys():
            self.Plates[plate_name].pressures.append([pressure, case])
        else:
            raise Exception('Invalid plate name specified for plate surface pressure.')

        # Flag the model as unsolved
        self.solution = None
        for key in self.DynamicSolution.keys():
            self.DynamicSolution[key] = False

    def add_quad_surface_pressure(self, quad_name, pressure, case='Case 1'):
        """Adds a surface pressure to the quadrilateral element.

        :param quad_name: The name for the quad to add the surface pressure to.
        :type quad_name: str
        :param pressure: The value (magnitude) for the surface pressure.
        :type pressure: float
        :param case: The load case to add the surface pressure to. Defaults to 'Case 1'.
        :type case: str, optional
        :raises Exception: Occurs when an invalid quad name has been specified.
        """

        # Add the surface pressure to the quadrilateral
        if quad_name in self.Quads.keys():
            self.Quads[quad_name].pressures.append([pressure, case])
        else:
            raise Exception('Invalid quad name specified for quad surface pressure.')

        # Flag the model as unsolved
        self.solution = None
        for key in self.DynamicSolution.keys():
            self.DynamicSolution[key] = False

    def delete_loads(self):
        """Deletes all loads from the model along with any results based on the loads.
        """

        # Delete the member loads and the calculated internal forces
        for member in self.Members.values():
            member.DistLoads = []
            member.PtLoads = []
            member.SegmentsZ = []
            member.SegmentsY = []
            member.SegmentsX = []

        # Delete the plate loads
        for plate in self.Plates.values():
            plate.pressures = []

        # Delete the quadrilateral loads
        for quad in self.Quads.values():
            quad.pressures = []

        # Delete the nodal loads, calculated displacements, and calculated reactions
        for node in self.Nodes.values():
            node.NodeLoads = []

            node.DX = {}
            node.DY = {}
            node.DZ = {}
            node.RX = {}
            node.RY = {}
            node.RZ = {}

            node.RxnFX = {}
            node.RxnFY = {}
            node.RxnFZ = {}
            node.RxnMX = {}
            node.RxnMY = {}
            node.RxnMZ = {}

        # Flag the model as unsolved
        self.solution = None
        for key in self.DynamicSolution.keys():
            self.DynamicSolution[key] = False

    def def_load_profile(self, case, time, profile):
        """
            Define a load profile for a specific load case.

            :param case: The name or identifier of the load case.
            :type case: str
            :param time: A list of time values associated with the load profile.
            :type time: list[float]
            :param profile: A list of load values corresponding to the time values.
            :type profile: list[float]

            :raises ParameterIncompatibilityError: If the lengths of 'time' and 'profile' lists are not the same.

            This method creates a LoadProfile object for the specified load case and associates it with the given time and profile data.
            """
        if len(time) != len(profile):
            raise ParameterIncompatibilityError('Time and Profile lists should have the same length')
        self.LoadProfiles[case] = LoadProfile(load_case_name=case, time=time, profile=profile)

    def def_disp_profile(self, node, direction, time, profile):
        """
            Define a displacement profile for a specific node and direction.

            :param node: The node or point at which the displacement is measured.
            :type node: str
            :param direction: The direction of the displacement ('DX', 'DY', 'DZ', 'RX', 'RY', 'RZ').
            :type direction: str
            :param time: A list of time values associated with the displacement profile.
            :type time: list[float]
            :param profile: A list of displacement values corresponding to the time values.
            :type profile: list[float]

            :raises ParameterIncompatibilityError: If the lengths of 'time' and 'profile' lists are not the same.
            :raises ValueError: If 'direction' is not one of ('DX', 'DY', 'DZ', 'RX', 'RY', 'RZ').

            This method creates a DisplacementProfile object for the specified node and direction and associates it with the given time and profile data.
            """
        if len(time) != len(profile):
            raise ParameterIncompatibilityError('Time and Profile lists should have the same length')
        if direction not in ('DX', 'DY', 'DZ', 'RX', 'RY', 'RZ'):
            raise ValueError(f"Direction must be 'DX', 'DY', 'DZ', 'RX', 'RY', or 'RZ'. {direction} was given.")
        self.DisplacementProfiles[node] = DisplacementProfile(node=node, direction= direction,time=time, profile=profile)
        
    def K(self, combo_name='Combo 1', log=False, check_stability=True, sparse=True):
        """Returns the model's global stiffness matrix. The stiffness matrix will be returned in
           scipy's sparse lil format, which reduces memory usage and can be easily converted to
           other formats.

        :param combo_name: The load combination to get the stiffness matrix for. Defaults to 'Combo 1'.
        :type combo_name: str, optional
        :param log: Prints updates to the console if set to True. Defaults to False.
        :type log: bool, optional
        :param check_stability: Causes Pynite to check for instabilities if set to True. Defaults
                                to True. Set to False if you want the model to run faster.
        :type check_stability: bool, optional
        :param sparse: Returns a sparse matrix if set to True, and a dense matrix otherwise.
                       Defaults to True.
        :type sparse: bool, optional
        :return: The global stiffness matrix for the structure.
        :rtype: ndarray or coo_matrix
        """

        # Determine if a sparse matrix has been requested
        if sparse == True:
            # The stiffness matrix will be stored as a scipy `coo_matrix`. Scipy's
            # documentation states that this type of matrix is ideal for efficient
            # construction of finite element matrices. When converted to another
            # format, the `coo_matrix` sums values at the same (i, j) index. We'll
            # build the matrix from three lists.
            row = []
            col = []
            data = []
        else:
            # Initialize a dense matrix of zeros
            K = zeros((len(self.Nodes) * 6, len(self.Nodes) * 6))

        # Add stiffness terms for each nodal spring in the model
        if log: print('- Adding nodal spring support stiffness terms to global stiffness matrix')
        for node in self.Nodes.values():

            # Determine if the node has any spring supports
            if node.spring_DX[0] != None:

                # Check for an active spring support
                if node.spring_DX[2] == True:
                    m, n = node.ID * 6, node.ID * 6
                    if sparse == True:
                        data.append(float(node.spring_DX[0]))
                        row.append(m)
                        col.append(n)
                    else:
                        K[m, n] += float(node.spring_DX[0])

            if node.spring_DY[0] != None:

                # Check for an active spring support
                if node.spring_DY[2] == True:
                    m, n = node.ID * 6 + 1, node.ID * 6 + 1
                    if sparse == True:
                        data.append(float(node.spring_DY[0]))
                        row.append(m)
                        col.append(n)
                    else:
                        K[m, n] += float(node.spring_DY[0])

            if node.spring_DZ[0] != None:

                # Check for an active spring support
                if node.spring_DZ[2] == True:
                    m, n = node.ID * 6 + 2, node.ID * 6 + 2
                    if sparse == True:
                        data.append(float(node.spring_DZ[0]))
                        row.append(m)
                        col.append(n)
                    else:
                        K[m, n] += float(node.spring_DZ[0])

            if node.spring_RX[0] != None:

                # Check for an active spring support
                if node.spring_RX[2] == True:
                    m, n = node.ID * 6 + 3, node.ID * 6 + 3
                    if sparse == True:
                        data.append(float(node.spring_RX[0]))
                        row.append(m)
                        col.append(n)
                    else:
                        K[m, n] += float(node.spring_RX[0])

            if node.spring_RY[0] != None:

                # Check for an active spring support
                if node.spring_RY[2] == True:
                    m, n = node.ID * 6 + 4, node.ID * 6 + 4
                    if sparse == True:
                        data.append(float(node.spring_RY[0]))
                        row.append(m)
                        col.append(n)
                    else:
                        K[m, n] += float(node.spring_RY[0])

            if node.spring_RZ[0] != None:

                # Check for an active spring support
                if node.spring_RZ[2] == True:
                    m, n = node.ID * 6 + 5, node.ID * 6 + 5
                    if sparse == True:
                        data.append(float(node.spring_RZ[0]))
                        row.append(m)
                        col.append(n)
                    else:
                        K[m, n] += float(node.spring_RZ[0])

        # Add stiffness terms for each spring in the model
        if log: print('- Adding spring stiffness terms to global stiffness matrix')
        for spring in self.Springs.values():

            if spring.active[combo_name] == True:

                # Get the spring's global stiffness matrix
                # Storing it as a local variable eliminates the need to rebuild it every time a term is needed
                spring_K = spring.K()

                # Step through each term in the spring's stiffness matrix
                # 'a' & 'b' below are row/column indices in the spring's stiffness matrix
                # 'm' & 'n' are corresponding row/column indices in the global stiffness matrix
                for a in range(12):

                    # Determine if index 'a' is related to the i-node or j-node
                    if a < 6:
                        # Find the corresponding index 'm' in the global stiffness matrix
                        m = spring.i_node.ID * 6 + a
                    else:
                        # Find the corresponding index 'm' in the global stiffness matrix
                        m = spring.j_node.ID * 6 + (a - 6)

                    for b in range(12):

                        # Determine if index 'b' is related to the i-node or j-node
                        if b < 6:
                            # Find the corresponding index 'n' in the global stiffness matrix
                            n = spring.i_node.ID * 6 + b
                        else:
                            # Find the corresponding index 'n' in the global stiffness matrix
                            n = spring.j_node.ID * 6 + (b - 6)

                        # Now that 'm' and 'n' are known, place the term in the global stiffness matrix
                        if sparse == True:
                            row.append(m)
                            col.append(n)
                            data.append(spring_K[a, b])
                        else:
                            K[m, n] += spring_K[a, b]

        # Add stiffness terms for each physical member in the model
        if log: print('- Adding member stiffness terms to global stiffness matrix')
        for phys_member in self.Members.values():

            # Check to see if the physical member is active for the given load combination
            if phys_member.active[combo_name] == True:

                # Step through each sub-member in the physical member and add terms
                for member in phys_member.sub_members.values():

                    # Get the member's global stiffness matrix
                    # Storing it as a local variable eliminates the need to rebuild it every time a term is needed
                    member_K = member.K()

                    # Step through each term in the member's stiffness matrix
                    # 'a' & 'b' below are row/column indices in the member's stiffness matrix
                    # 'm' & 'n' are corresponding row/column indices in the global stiffness matrix
                    for a in range(12):

                        # Determine if index 'a' is related to the i-node or j-node
                        if a < 6:
                            # Find the corresponding index 'm' in the global stiffness matrix
                            m = member.i_node.ID * 6 + a
                        else:
                            # Find the corresponding index 'm' in the global stiffness matrix
                            m = member.j_node.ID * 6 + (a - 6)

                        for b in range(12):

                            # Determine if index 'b' is related to the i-node or j-node
                            if b < 6:
                                # Find the corresponding index 'n' in the global stiffness matrix
                                n = member.i_node.ID * 6 + b
                            else:
                                # Find the corresponding index 'n' in the global stiffness matrix
                                n = member.j_node.ID * 6 + (b - 6)

                            # Now that 'm' and 'n' are known, place the term in the global stiffness matrix
                            if sparse == True:
                                row.append(m)
                                col.append(n)
                                data.append(member_K[a, b])
                            else:
                                K[m, n] += member_K[a, b]

        # Add stiffness terms for each quadrilateral in the model
        if log: print('- Adding quadrilateral stiffness terms to global stiffness matrix')
        for quad in self.Quads.values():

            # Get the quadrilateral's global stiffness matrix
            # Storing it as a local variable eliminates the need to rebuild it every time a term is needed
            quad_K = quad.K()

            # Step through each term in the quadrilateral's stiffness matrix
            # 'a' & 'b' below are row/column indices in the quadrilateral's stiffness matrix
            # 'm' & 'n' are corresponding row/column indices in the global stiffness matrix
            for a in range(24):

                # Determine which node the index 'a' is related to
                if a < 6:
                    # Find the corresponding index 'm' in the global stiffness matrix
                    m = quad.m_node.ID * 6 + a
                elif a < 12:
                    # Find the corresponding index 'm' in the global stiffness matrix
                    m = quad.n_node.ID * 6 + (a - 6)
                elif a < 18:
                    # Find the corresponding index 'm' in the global stiffness matrix
                    m = quad.i_node.ID * 6 + (a - 12)
                else:
                    # Find the corresponding index 'm' in the global stiffness matrix
                    m = quad.j_node.ID * 6 + (a - 18)

                for b in range(24):

                    # Determine which node the index 'b' is related to
                    if b < 6:
                        # Find the corresponding index 'n' in the global stiffness matrix
                        n = quad.m_node.ID * 6 + b
                    elif b < 12:
                        # Find the corresponding index 'n' in the global stiffness matrix
                        n = quad.n_node.ID * 6 + (b - 6)
                    elif b < 18:
                        # Find the corresponding index 'n' in the global stiffness matrix
                        n = quad.i_node.ID * 6 + (b - 12)
                    else:
                        # Find the corresponding index 'n' in the global stiffness matrix
                        n = quad.j_node.ID * 6 + (b - 18)

                    # Now that 'm' and 'n' are known, place the term in the global stiffness matrix
                    if sparse == True:
                        row.append(m)
                        col.append(n)
                        data.append(quad_K[a, b])
                    else:
                        K[m, n] += quad_K[a, b]

        # Add stiffness terms for each plate in the model
        if log: print('- Adding plate stiffness terms to global stiffness matrix')
        for plate in self.Plates.values():

            # Get the plate's global stiffness matrix
            # Storing it as a local variable eliminates the need to rebuild it every time a term is needed
            plate_K = plate.K()

            # Step through each term in the plate's stiffness matrix
            # 'a' & 'b' below are row/column indices in the plate's stiffness matrix
            # 'm' & 'n' are corresponding row/column indices in the global stiffness matrix
            for a in range(24):

                # Determine which node the index 'a' is related to
                if a < 6:
                    # Find the corresponding index 'm' in the global stiffness matrix
                    m = plate.i_node.ID * 6 + a
                elif a < 12:
                    # Find the corresponding index 'm' in the global stiffness matrix
                    m = plate.j_node.ID * 6 + (a - 6)
                elif a < 18:
                    # Find the corresponding index 'm' in the global stiffness matrix
                    m = plate.m_node.ID * 6 + (a - 12)
                else:
                    # Find the corresponding index 'm' in the global stiffness matrix
                    m = plate.n_node.ID * 6 + (a - 18)

                for b in range(24):

                    # Determine which node the index 'b' is related to
                    if b < 6:
                        # Find the corresponding index 'n' in the global stiffness matrix
                        n = plate.i_node.ID * 6 + b
                    elif b < 12:
                        # Find the corresponding index 'n' in the global stiffness matrix
                        n = plate.j_node.ID * 6 + (b - 6)
                    elif b < 18:
                        # Find the corresponding index 'n' in the global stiffness matrix
                        n = plate.m_node.ID * 6 + (b - 12)
                    else:
                        # Find the corresponding index 'n' in the global stiffness matrix
                        n = plate.n_node.ID * 6 + (b - 18)

                    # Now that 'm' and 'n' are known, place the term in the global stiffness matrix
                    if sparse == True:
                        row.append(m)
                        col.append(n)
                        data.append(plate_K[a, b])
                    else:
                        K[m, n] += plate_K[a, b]

        if sparse:
            # The stiffness matrix will be stored as a scipy `coo_matrix`. Scipy's
            # documentation states that this type of matrix is ideal for efficient
            # construction of finite element matrices. When converted to another
            # format, the `coo_matrix` sums values at the same (i, j) index.
            from scipy.sparse import coo_matrix
            row = array(row)
            col = array(col)
            data = array(data)
            K = coo_matrix((data, (row, col)), shape=(len(self.Nodes) * 6, len(self.Nodes) * 6))

        # Check that there are no nodal instabilities
        if check_stability:
            if log: print('- Checking nodal stability')

            if sparse: Analysis._check_stability(self, K.tocsr())
            else: Analysis._check_stability(self, K)

        # Return the global stiffness matrix

        return K

    def M(self, combo_name='Combo 1', log=False, check_stability=True, sparse=True,type_mass_matrix = 'consistent'):
        """Returns the model's global mass matrix. The mass matrix will be returned in
           scipy's sparse lil format, which reduces memory usage and can be easily converted to
           other formats.

        :param combo_name: The load combination to get the mass matrix for. Defaults to 'Combo 1'.

        :type combo_name: str, optional
        :param log: Prints updates to the console if set to True. Defaults to False.
        :type log: bool, optional

        :param check_stability: Causes Pynite to check for instabilities if set to True. Defaults
                                to True. Set to False if you want the model to run faster.
        :type check_stability: bool, optional
        :param sparse: Returns a sparse matrix if set to True, and a dense matrix otherwise.
                       Defaults to True.
        :type sparse: bool, optional
        :param type_mass_matrix: The type of element mass matrix to use in the analysis
                                 Possible values: consistent, lumped
        :type type_mass_matrix: str, optional

        :return: The global mass matrix for the structure.

        :rtype: ndarray or coo_matrix
        """
        # Convert the type of mass matrix paramater to lowercase, for easy checking
        type_mass_matrix = type_mass_matrix.lower()

        # Determine if a sparse matrix has been requested
        if sparse == True:

            # The mass matrix will be stored as a scipy `coo_matrix`. Scipy's
            # documentation states that this type of matrix is ideal for efficient
            # construction of finite element matrices. When converted to another
            # format, the `coo_matrix` sums values at the same (i, j) index. We'll
            # build the matrix from three lists.
            row = []
            col = []
            data = []

        else:
            # Initialize a dense matrix of zeros
            M = zeros((len(self.Nodes) * 6, len(self.Nodes) * 6))

        # Add mass terms for each physical member in the model
        if log: print('- Adding member mass terms to global mass matrix')
        for phys_member in self.Members.values():

            # Check to see if the physical member is active for the given load combination
            if phys_member.active[combo_name] == True:

                # Step through each sub-member in the physical member and add terms
                for member in phys_member.sub_members.values():

                    # Get the member's global mass matrix
                    # Storing it as a local variable eliminates the need to rebuild it every time a term is needed
                    if type_mass_matrix == 'consistent':
                        member_M = member.M()
                    elif type_mass_matrix == 'lumped':
                        member_M = member.M_HRZ()
                    else:
                        raise ValueError('Provided input '+ str(type_mass_matrix) +
                                         ' is incorrect. Allowed values are "consistent" and "lumped"')


                    # Step through each term in the member's mass matrix
                    # 'a' & 'b' below are row/column indices in the member's mass matrix
                    # 'm' & 'n' are corresponding row/column indices in the global mass matrix
                    for a in range(12):

                        # Determine if index 'a' is related to the i-node or j-node
                        if a < 6:
                            # Find the corresponding index 'm' in the global mass matrix
                            m = member.i_node.ID * 6 + a
                        else:
                            # Find the corresponding index 'm' in the global mass matrix
                            m = member.j_node.ID * 6 + (a - 6)

                        for b in range(12):

                            # Determine if index 'b' is related to the i-node or j-node
                            if b < 6:
                                # Find the corresponding index 'n' in the global mass matrix
                                n = member.i_node.ID * 6 + b
                            else:
                                # Find the corresponding index 'n' in the global mass matrix
                                n = member.j_node.ID * 6 + (b - 6)

                            # Now that 'm' and 'n' are known, place the term in the global mass matrix
                            if sparse == True:
                                row.append(m)
                                col.append(n)
                                data.append(member_M[a, b])
                            else:
                                M[m, n] += member_M[a, b]

        # Add mass terms for each quadrilateral in the model
        if log: print('- Adding quadrilateral mass terms to global mass matrix')
        for quad in self.Quads.values():

            # Get the quadrilateral's global mass matrix
            # Storing it as a local variable eliminates the need to rebuild it every time a term is needed
            if type_mass_matrix == 'consistent':
                quad_M = quad.M()
            elif type_mass_matrix == 'lumped':
                quad_M = quad.M_HRZ()
            else:
                raise ValueError('Provided input '+ str(type_mass_matrix) +
                                 ' is incorrect. Allowed values are "consistent" and "lumped"')

            # Step through each term in the quadrilateral's mass matrix
            # 'a' & 'b' below are row/column indices in the quadrilateral's mass matrix
            # 'm' & 'n' are corresponding row/column indices in the global mass matrix
            for a in range(24):

                # Determine which node the index 'a' is related to
                if a < 6:
                    # Find the corresponding index 'm' in the global mass matrix
                    m = quad.m_node.ID * 6 + a
                elif a < 12:
                    # Find the corresponding index 'm' in the global mass matrix
                    m = quad.n_node.ID * 6 + (a - 6)
                elif a < 18:
                    # Find the corresponding index 'm' in the global mass matrix
                    m = quad.i_node.ID * 6 + (a - 12)
                else:
                    # Find the corresponding index 'm' in the global mass matrix
                    m = quad.j_node.ID * 6 + (a - 18)

                for b in range(24):

                    # Determine which node the index 'b' is related to
                    if b < 6:
                        # Find the corresponding index 'n' in the global mass matrix
                        n = quad.m_node.ID * 6 + b
                    elif b < 12:
                        # Find the corresponding index 'n' in the global mass matrix
                        n = quad.n_node.ID * 6 + (b - 6)
                    elif b < 18:
                        # Find the corresponding index 'n' in the global mass matrix
                        n = quad.i_node.ID * 6 + (b - 12)
                    else:
                        # Find the corresponding index 'n' in the global mass matrix
                        n = quad.j_node.ID * 6 + (b - 18)

                    # Now that 'm' and 'n' are known, place the term in the global mass matrix
                    if sparse == True:
                        row.append(m)
                        col.append(n)
                        data.append(quad_M[a, b])
                    else:
                        M[m, n] += quad_M[a, b]

        # Add mass terms for each plate in the model
        for plate in self.Plates.values():

            # Get the plate's global mass matrix
            # Storing it as a local variable eliminates the need to rebuild it every time a term is needed
            if type_mass_matrix == 'consistent':
                plate_M = plate.M()
            elif type_mass_matrix == 'lumped':
                plate_M = plate.M_HRZ()
            else:
                raise ValueError('Provided input ' + str(type_mass_matrix)
                                 + ' is incorrect. Allowed values are "consistent" and "lumped"')

            # Step through each term in the plate's mass matrix
            # 'a' & 'b' below are row/column indices in the plate's mass matrix
            # 'm' & 'n' are corresponding row/column indices in the global mass matrix
            for a in range(24):

                # Determine which node the index 'a' is related to
                if a < 6:
                    # Find the corresponding index 'm' in the global mass matrix
                    m = plate.i_node.ID * 6 + a
                elif a < 12:
                    # Find the corresponding index 'm' in the global mass matrix
                    m = plate.j_node.ID * 6 + (a - 6)
                elif a < 18:
                    # Find the corresponding index 'm' in the global mass matrix
                    m = plate.m_node.ID * 6 + (a - 12)
                else:
                    # Find the corresponding index 'm' in the global mass matrix
                    m = plate.n_node.ID * 6 + (a - 18)

                for b in range(24):

                    # Determine which node the index 'b' is related to
                    if b < 6:
                        # Find the corresponding index 'n' in the global mass matrix
                        n = plate.i_node.ID * 6 + b
                    elif b < 12:
                        # Find the corresponding index 'n' in the global mass matrix
                        n = plate.j_node.ID * 6 + (b - 6)
                    elif b < 18:
                        # Find the corresponding index 'n' in the global mass matrix
                        n = plate.m_node.ID * 6 + (b - 12)
                    else:
                        # Find the corresponding index 'n' in the global mass matrix
                        n = plate.n_node.ID * 6 + (b - 18)

                    # Now that 'm' and 'n' are known, place the term in the global mass matrix
                    if sparse == True:
                        row.append(m)
                        col.append(n)
                        data.append(plate_M[a, b])
                    else:
                        M[m, n] += plate_M[a, b]

        # Add concentrated masses for point load cases taken as mass cases
        # We will distribute the point mass to the translation degrees of freedom
        if log: print('- Generating mass from selected load cases')
        # Step through the Mass Cases
        for case in self.MassCases.keys():
            gravity = self.MassCases[case].gravity
            factor = self.MassCases[case].factor

            for node in self.Nodes.values():

                # Get the node's ID
                ID = node.ID

                # Step through the nodal loads
                for load in node.NodeLoads:

                    if load[2] == case:

                        if load[0] == 'FZ' and load[1] <= 0:
                            # Calculate mass
                            mass = factor * abs(load[1])/gravity

                            # Calculate mass per translational dof
                            # mass_per_dof = mass/3    This was the initial idea but abandoned upon further research
                            mass_per_dof = mass

                            # Get the corresponding index of the node in the global matrix
                            m = ID * 6

                            if sparse == True:
                                # Translation in the FX direction
                                row.append(m+0)
                                col.append(m+0)
                                data.append(mass_per_dof)

                                # Translation in the FY direction
                                row.append(m+1)
                                col.append(m+1)
                                data.append(mass_per_dof)

                                # Translation in the FZ direction
                                row.append(m+2)
                                col.append(m+2)
                                data.append(mass_per_dof)
                            else:
                                # Translation in the FX direction
                                M[m+0, m+0] += mass_per_dof

                                # Translation in the FY direction
                                M[m+1, m+1] += mass_per_dof

                                # Translation in the FZ direction
                                M[m+2, m+2] += mass_per_dof

                        else:
                            raise Exception('Direction error: Mass cases should have a direction of "FZ"')

        if log: print('- Generation of mass cases from selected load cases complete')
        if sparse:
            # The mass matrix will be stored as a scipy `coo_matrix`. Scipy's
            # documentation states that this type of matrix is ideal for efficient
            # construction of finite element matrices. When converted to another
            # format, the `coo_matrix` sums values at the same (i, j) index.
            from scipy.sparse import coo_matrix
            row = array(row)
            col = array(col)
            data = array(data)
            M = coo_matrix((data, (row, col)), shape=(len(self.Nodes) * 6, len(self.Nodes) * 6))

        # Check that there are no nodal instabilities
        if check_stability:
            if log: print('- Checking nodal stability')
            if sparse:
                Analysis._check_stability(self, M.tocsr())
            else:
                Analysis._check_stability(self, M)

        # Return the global mass matrix
        return M

    def Kg(self, combo_name='Combo 1', log=False, sparse=True, first_step=True):
        """Returns the model's global geometric stiffness matrix. Geometric stiffness of plates is not considered.

        :param combo_name: The name of the load combination to derive the matrix for. Defaults to 'Combo 1'.
        :type combo_name: str, optional
        :param log: Prints updates to the console if set to `True`. Defaults to `False`.
        :type log: bool, optional
        :param sparse: Returns a sparse matrix if set to `True`, and a dense matrix otherwise. Defaults to `True`.
        :type sparse: bool, optional
        :param first_step: Used to indicate if the analysis is occuring at the first load step. Used in nonlinear analysis where the load is broken into multiple steps. Default is `True`.
        :type first_step: book, optional
        :return: The global geometric stiffness matrix for the structure.
        :rtype: ndarray or coo_matrix
        """

        if sparse == True:
            # Initialize a zero matrix to hold all the stiffness terms. The matrix will be stored as a scipy sparse `lil_matrix`. This matrix format has several advantages. It uses less memory if the matrix is sparse, supports slicing, and can be converted to other formats (sparse or dense) later on for mathematical operations.
            from scipy.sparse import lil_matrix
            Kg = lil_matrix((len(self.Nodes) * 6, len(self.Nodes) * 6))
        else:
            Kg = zeros(len(self.Nodes) * 6, len(self.Nodes) * 6)

        # Add stiffness terms for each physical member in the model
        if log: print('- Adding member geometric stiffness terms to global geometric stiffness matrix')
        for phys_member in self.Members.values():

            # Check to see if the physical member is active for the given load combination
            if phys_member.active[combo_name] == True:

                # Step through each sub-member in the physical member and add terms
                for member in phys_member.sub_members.values():

                    # Calculate the axial force in the member
                    E = member.E
                    A = member.A
                    L = member.L()

                    # Calculate the axial force acting on the member
                    if first_step:
                        # For the first load step take P = 0
                        P = 0
                    else:
                        # Calculate the member axial force due to axial strain
                        d = member.d(combo_name)
                        P = E * A / L * (d[6, 0] - d[0, 0])

                    # Get the member's global stiffness matrix
                    # Storing it as a local variable eliminates the need to rebuild it every time a term is needed
                    member_Kg = member.Kg(P)

                    # Step through each term in the member's stiffness matrix
                    # 'a' & 'b' below are row/column indices in the member's stiffness matrix
                    # 'm' & 'n' are corresponding row/column indices in the global stiffness matrix
                    for a in range(12):

                        # Determine if index 'a' is related to the i-node or j-node
                        if a < 6:
                            # Find the corresponding index 'm' in the global stiffness matrix
                            m = member.i_node.ID * 6 + a
                        else:
                            # Find the corresponding index 'm' in the global stiffness matrix
                            m = member.j_node.ID * 6 + (a - 6)

                        for b in range(12):

                            # Determine if index 'b' is related to the i-node or j-node
                            if b < 6:
                                # Find the corresponding index 'n' in the global stiffness matrix
                                n = member.i_node.ID * 6 + b
                            else:
                                # Find the corresponding index 'n' in the global stiffness matrix
                                n = member.j_node.ID * 6 + (b - 6)

                            # Now that 'm' and 'n' are known, place the term in the global stiffness matrix
                            Kg[m, n] += member_Kg[(a, b)]

        # Return the global geometric stiffness matrix
        return Kg

      
    def Km(self, combo_name='Combo 1', push_combo='Push', step_num=1, log=False, sparse=True):
        """Calculates the structure's global plastic reduction matrix, which is used for nonlinear inelastic analysis.

        :param combo_name: The name of the load combination to get the plastic reduction matrix for. Defaults to 'Combo 1'.
        :type combo_name: str, optional
        :param push_combo: The name of the load combination that contains the pushover load definition. Defaults to 'Push'.
        :type push_combo: str, optional
        :param step_num: The load step used to generate the plastic reduction matrix. Defaults to 1.
        :type step_num: int, optional
        :param log: Determines whether this method writes output to the console as it runs. Defaults to False.
        :type log: bool, optional
        :param sparse: Indicates whether the sparse solver should be used. Defaults to True.
        :type sparse: bool, optional
        :return: The gloabl plastic reduction matrix.
        :rtype: array
        """
       
        # Determine if a sparse matrix has been requested
        if sparse == True:
            # The plastic reduction matrix will be stored as a scipy `coo_matrix`. Scipy's documentation states that this type of matrix is ideal for efficient construction of finite element matrices. When converted to another format, the `coo_matrix` sums values at the same (i, j) index. We'll build the matrix from three lists.
            row = []
            col = []
            data = []
        else:
            # Initialize a dense matrix of zeros
            Km = zeros((len(self.Nodes)*6, len(self.Nodes)*6))

        # Add stiffness terms for each physical member in the model
        if log: print('- Calculating the plastic reduction matrix')
        for phys_member in self.Members.values():
            
            # Check to see if the physical member is active for the given load combination
            if phys_member.active[combo_name] == True:

                # Step through each sub-member in the physical member and add terms
                for member in phys_member.sub_members.values():
                    
                    # Get the member's global plastic reduction matrix
                    # Storing it as a local variable eliminates the need to rebuild it every time a term is needed
                    member_Km = member.Km(combo_name, push_combo, step_num)

                    # Step through each term in the member's plastic reduction matrix
                    # 'a' & 'b' below are row/column indices in the member's matrix
                    # 'm' & 'n' are corresponding row/column indices in the structure's global matrix
                    for a in range(12):
                    
                        # Determine if index 'a' is related to the i-node or j-node
                        if a < 6:
                            # Find the corresponding index 'm' in the global plastic reduction matrix
                            m = member.i_node.ID*6 + a
                        else:
                            # Find the corresponding index 'm' in the global plastic reduction matrix
                            m = member.j_node.ID*6 + (a-6)
                        
                        for b in range(12):
                        
                            # Determine if index 'b' is related to the i-node or j-node
                            if b < 6:
                                # Find the corresponding index 'n' in the global plastic reduction matrix
                                n = member.i_node.ID*6 + b
                            else:
                                # Find the corresponding index 'n' in the global plastic reduction matrix
                                n = member.j_node.ID*6 + (b-6)
                        
                            # Now that 'm' and 'n' are known, place the term in the global plastic reduction matrix
                            if sparse == True:
                                row.append(m)
                                col.append(n)
                                data.append(member_Km[a, b])
                            else:
                                Km[m, n] += member_Km[a, b]

        if sparse:
            # The plastic reduction matrix will be stored as a scipy `coo_matrix`. Scipy's documentation states that this type of matrix is ideal for efficient construction of finite element matrices. When converted to another format, the `coo_matrix` sums values at the same (i, j) index.
            from scipy.sparse import coo_matrix
            row = array(row)
            col = array(col)
            data = array(data)
            Km = coo_matrix((data, (row, col)), shape=(len(self.Nodes)*6, len(self.Nodes)*6))

        # Check that there are no nodal instabilities
        # if check_stability:
        #     if log: print('- Checking nodal stability')
        #     if sparse: Analysis._check_stability(self, Km.tocsr())
        #     else: Analysis._check_stability(self, Km)

        # Return the global plastic reduction matrix
        return Km 


    def FER(self, combo_name='Combo 1'):
        """Assembles and returns the global fixed end reaction vector for any given load combo.

        :param combo_name: The name of the load combination to get the fixed end reaction vector
                           for. Defaults to 'Combo 1'.
        :type combo_name: str, optional
        :return: The fixed end reaction vector
        :rtype: array
        """

        # Initialize a zero vector to hold all the terms
        FER = zeros((len(self.Nodes) * 6, 1))

        # Step through each physical member in the model
        for phys_member in self.Members.values():

            # Step through each sub-member and add terms
            for member in phys_member.sub_members.values():

                # Get the member's global fixed end reaction vector
                # Storing it as a local variable eliminates the need to rebuild it every time a term is needed
                member_FER = member.FER(combo_name)

                # Step through each term in the member's fixed end reaction vector
                # 'a' below is the row index in the member's fixed end reaction vector
                # 'm' below is the corresponding row index in the global fixed end reaction vector
                for a in range(12):

                    # Determine if index 'a' is related to the i-node or j-node
                    if a < 6:
                        # Find the corresponding index 'm' in the global fixed end reaction vector
                        m = member.i_node.ID * 6 + a
                    else:
                        # Find the corresponding index 'm' in the global fixed end reaction vector
                        m = member.j_node.ID * 6 + (a - 6)

                    # Now that 'm' is known, place the term in the global fixed end reaction vector
                    FER[m, 0] += member_FER[a, 0]

        # Add terms for each rectangle in the model
        for plate in self.Plates.values():

            # Get the quadrilateral's global fixed end reaction vector
            # Storing it as a local variable eliminates the need to rebuild it every time a term is needed
            plate_FER = plate.FER(combo_name)

            # Step through each term in the quadrilateral's fixed end reaction vector
            # 'a' below is the row index in the quadrilateral's fixed end reaction vector
            # 'm' below is the corresponding row index in the global fixed end reaction vector
            for a in range(24):

                # Determine if index 'a' is related to the i-node, j-node, m-node, or n-node
                if a < 6:
                    # Find the corresponding index 'm' in the global fixed end reaction vector
                    m = plate.i_node.ID * 6 + a
                elif a < 12:
                    # Find the corresponding index 'm' in the global fixed end reaction vector
                    m = plate.j_node.ID * 6 + (a - 6)
                elif a < 18:
                    # Find the corresponding index 'm' in the global fixed end reaction vector
                    m = plate.m_node.ID * 6 + (a - 12)
                else:
                    # Find the corresponding index 'm' in the global fixed end reaction vector
                    m = plate.n_node.ID * 6 + (a - 18)

                # Now that 'm' is known, place the term in the global fixed end reaction vector
                FER[m, 0] += plate_FER[a, 0]

        # Add terms for each quadrilateral in the model
        for quad in self.Quads.values():

            # Get the quadrilateral's global fixed end reaction vector
            # Storing it as a local variable eliminates the need to rebuild it every time a term is needed
            quad_FER = quad.FER(combo_name)

            # Step through each term in the quadrilateral's fixed end reaction vector
            # 'a' below is the row index in the quadrilateral's fixed end reaction vector
            # 'm' below is the corresponding row index in the global fixed end reaction vector
            for a in range(24):

                # Determine if index 'a' is related to the i-node, j-node, m-node, or n-node
                if a < 6:
                    # Find the corresponding index 'm' in the global fixed end reaction vector
                    m = quad.m_node.ID * 6 + a
                elif a < 12:
                    # Find the corresponding index 'm' in the global fixed end reaction vector
                    m = quad.n_node.ID * 6 + (a - 6)
                elif a < 18:
                    # Find the corresponding index 'm' in the global fixed end reaction vector
                    m = quad.i_node.ID * 6 + (a - 12)
                else:
                    # Find the corresponding index 'm' in the global fixed end reaction vector
                    m = quad.j_node.ID * 6 + (a - 18)

                # Now that 'm' is known, place the term in the global fixed end reaction vector
                FER[m, 0] += quad_FER[a, 0]

        # Return the global fixed end reaction vector
        return FER

    def P(self, combo_name='Combo 1'):
        """Assembles and returns the global nodal force vector.

        :param combo_name: The name of the load combination to get the force vector for. Defaults
                           to 'Combo 1'.
        :type combo_name: str, optional
        :return: The global nodal force vector.
        :rtype: array
        """

        # Initialize a zero vector to hold all the terms
        P = zeros((len(self.Nodes) * 6, 1))

        # Get the load combination for the given 'combo_name'
        combo = self.LoadCombos[combo_name]

        # Add terms for each node in the model
        for node in self.Nodes.values():

            # Get the node's ID
            ID = node.ID

            # Step through each load factor in the load combination
            for case, factor in combo.factors.items():

                # Add the node's loads to the global nodal load vector
                for load in node.NodeLoads:

                    if load[2] == case:

                        if load[0] == 'FX':
                            P[ID * 6 + 0, 0] += factor * load[1]
                        elif load[0] == 'FY':
                            P[ID * 6 + 1, 0] += factor * load[1]
                        elif load[0] == 'FZ':
                            P[ID * 6 + 2, 0] += factor * load[1]
                        elif load[0] == 'MX':
                            P[ID * 6 + 3, 0] += factor * load[1]
                        elif load[0] == 'MY':
                            P[ID * 6 + 4, 0] += factor * load[1]
                        elif load[0] == 'MZ':
                            P[ID * 6 + 5, 0] += factor * load[1]

        # Return the global nodal force vector
        return P

    def D(self, combo_name='Combo 1'):
        """Returns the global displacement vector for the model.

        :param combo_name: The name of the load combination to get the results for. Defaults to
                           'Combo 1'.
        :type combo_name: str, optional
        :return: The global displacement vector for the model
        :rtype: array
        """

        # Return the global displacement vector
        return self._D[combo_name]

    def analyze(self, log=False, check_stability=True, check_statics=False, max_iter=30, sparse=True, combo_tags=None):
        """Performs first-order static analysis. Iterations are performed if tension-only members or compression-only members are present.

        :param log: Prints the analysis log to the console if set to True. Default is False.
        :type log: bool, optional
        :param check_stability: When set to `True`, checks for nodal instabilities. This slows down analysis a little. Default is `True`.
        :type check_stability: bool, optional
        :param check_statics: When set to `True`, causes a statics check to be performed
        :type check_statics: bool, optional
        :param max_iter: The maximum number of iterations to try to get convergence for tension/compression-only analysis. Defaults to 30.
        :type max_iter: int, optional
        :param sparse: Indicates whether the sparse matrix solver should be used. A matrix can be considered sparse or dense depening on how many zero terms there are. Structural stiffness matrices often contain many zero terms. The sparse solver can offer faster solutions for such matrices. Using the sparse solver on dense matrices may lead to slower solution times.
        :type sparse: bool, optional
        :raises Exception: _description_
        :raises Exception: _description_
        """

        if log:
            print('+-----------+')
            print('| Analyzing |')
            print('+-----------+')

        # Import `scipy` features if the sparse solver is being used
        if sparse == True:
            from scipy.sparse.linalg import spsolve


        # Prepare the model for analysis
        Analysis._prepare_model(self)

        # Get the auxiliary list used to determine how the matrices will be partitioned
        D1_indices, D2_indices, D2 = Analysis._partition_D(self)

        # Identify which load combinations have the tags the user has given
        combo_list = Analysis._identify_combos(self, combo_tags)

        # Step through each load combination
        for combo in combo_list:

            if log:
                print('')
                print('- Analyzing load combination ' + combo.name)

            # Keep track of the number of iterations
            iter_count = 1
            convergence = False
            divergence = False

            # Iterate until convergence or divergence occurs
            while convergence == False and divergence == False:
                
                # Check for tension/compression-only divergence
                if iter_count > max_iter:
                    divergence = True
                    raise Exception('Model diverged during tension/compression-only analysis')
                
                # Get the partitioned global stiffness matrix K11, K12, K21, K22
                if sparse == True:

                    K11, K12, K21, K22 = Analysis._partition(self, self.K(combo.name, log, check_stability, sparse).tolil(), D1_indices, D2_indices)
                else:
                    K11, K12, K21, K22 = Analysis._partition(self, self.K(combo.name, log, check_stability, sparse), D1_indices, D2_indices)


                # Get the partitioned global fixed end reaction vector
                FER1, FER2 = Analysis._partition(self, self.FER(combo.name), D1_indices, D2_indices)

                # Get the partitioned global nodal force vector       

                P1, P2 = Analysis._partition(self, self.P(combo.name), D1_indices, D2_indices)          


                # Calculate the global displacement vector
                if log: print('- Calculating global displacement vector')
                if K11.shape == (0, 0):
                    # All displacements are known, so D1 is an empty vector
                    D1 = []
                else:
                    try:
                        # Calculate the unknown displacements D1
                        if sparse == True:
                            # The partitioned stiffness matrix is in `lil` format, which is great
                            # for memory, but slow for mathematical operations. The stiffness
                            # matrix will be converted to `csr` format for mathematical operations.
                            # The `@` operator performs matrix multiplication on sparse matrices.
                            D1 = spsolve(K11.tocsr(), subtract(subtract(P1, FER1), K12.tocsr() @ D2))
                            D1 = D1.reshape(len(D1), 1)
                        else:
                            D1 = solve(K11, subtract(subtract(P1, FER1), matmul(K12, D2)))
                    except:
                        # Return out of the method if 'K' is singular and provide an error message
                        raise Exception(
                            'The stiffness matrix is singular, which implies rigid body motion. The structure is unstable. Aborting analysis.')


                # Store the calculated displacements to the model and the nodes in the model
                Analysis._store_displacements(self, D1, D2, D1_indices, D2_indices, combo)

                
                # Check for tension/compression-only convergence
                convergence = Analysis._check_TC_convergence(self, combo.name, log=log)


                if convergence == False:
                    if log: print(
                        '- Tension/compression-only analysis did not converge. Adjusting stiffness matrix and reanalyzing.')
                else:
                    if log: print(
                        '- Tension/compression-only analysis converged after ' + str(iter_count) + ' iteration(s)')

                # Keep track of the number of tension/compression only iterations
                iter_count += 1

        # Calculate reactions
        Analysis._calc_reactions(self, log, combo_tags)

        if log:
            print('')
            print('- Analysis complete')
            print('')

        # Check statics if requested
        if check_statics == True:

            Analysis._check_statics(self, combo_tags)
        

        # Flag the model as solved
        self.solution = 'Linear TC'

    def analyze_linear(self, log=False, check_stability=True, check_statics=False, sparse=True, combo_tags=None):
        """Performs first-order static analysis. This analysis procedure is much faster since it only assembles the global stiffness matrix once, rather than once for each load combination. It is not appropriate when non-linear behavior such as tension/compression only analysis or P-Delta analysis are required.

        :param log: Prints the analysis log to the console if set to True. Default is False.
        :type log: bool, optional
        :param check_stability: When set to True, checks the stiffness matrix for any unstable degrees of freedom and reports them back to the console. This does add to the solution time. Defaults to True.
        :type check_stability: bool, optional
        :param check_statics: When set to True, causes a statics check to be performed. Defaults to False.
        :type check_statics: bool, optional
        :param sparse: Indicates whether the sparse matrix solver should be used. A matrix can be considered sparse or dense depening on how many zero terms there are. Structural stiffness matrices often contain many zero terms. The sparse solver can offer faster solutions for such matrices. Using the sparse solver on dense matrices may lead to slower solution times. Be sure ``scipy`` is installed to use the sparse solver. Default is True.
        :type sparse: bool, optional
        :raises Exception: Occurs when a singular stiffness matrix is found. This indicates an unstable structure has been modeled.
        """

        if log:
            print('+-------------------+')
            print('| Analyzing: Linear |')
            print('+-------------------+')
        
        # Import `scipy` features if the sparse solver is being used
        if sparse == True:
            from scipy.sparse.linalg import spsolve


        # Prepare the model for analysis
        Analysis._prepare_model(self)


        # Get the auxiliary list used to determine how the matrices will be partitioned
        D1_indices, D2_indices, D2 = Analysis._partition_D(self)

        # Get the partitioned global stiffness matrix K11, K12, K21, K22
        # Note that for linear analysis the stiffness matrix can be obtained for any load combination, as it's the same for all of them
        combo_name = list(self.LoadCombos.keys())[0]
        if sparse == True:

            K11, K12, K21, K22 = Analysis._partition(self, self.K(combo_name, log, check_stability, sparse).tolil(), D1_indices, D2_indices)
        else:
            K11, K12, K21, K22 = Analysis._partition(self, self.K(combo_name, log, check_stability, sparse), D1_indices, D2_indices)


        # Identify which load combinations have the tags the user has given
        combo_list = Analysis._identify_combos(self, combo_tags)

        # Step through each load combination
        for combo in combo_list:

            if log:
                print('')
                print('- Analyzing load combination ' + combo.name)

            # Get the partitioned global fixed end reaction vector
            FER1, FER2 = Analysis._partition(self, self.FER(combo.name), D1_indices, D2_indices)

            # Get the partitioned global nodal force vector       

            P1, P2 = Analysis._partition(self, self.P(combo.name), D1_indices, D2_indices)          


            # Calculate the global displacement vector
            if log: print('- Calculating global displacement vector')
            if K11.shape == (0, 0):
                # All displacements are known, so D1 is an empty vector
                D1 = []
            else:
                try:
                    # Calculate the unknown displacements D1
                    if sparse == True:
                        # The partitioned stiffness matrix is in `lil` format, which is great
                        # for memory, but slow for mathematical operations. The stiffness
                        # matrix will be converted to `csr` format for mathematical operations.
                        # The `@` operator performs matrix multiplication on sparse matrices.
                        D1 = spsolve(K11.tocsr(), subtract(subtract(P1, FER1), K12.tocsr() @ D2))
                        D1 = D1.reshape(len(D1), 1)
                    else:
                        D1 = solve(K11, subtract(subtract(P1, FER1), matmul(K12, D2)))
                except:
                    # Return out of the method if 'K' is singular and provide an error message
                    raise Exception(
                        'The stiffness matrix is singular, which implies rigid body motion. The structure is unstable. Aborting analysis.')


            # Store the calculated displacements to the model and the nodes in the model
            Analysis._store_displacements(self, D1, D2, D1_indices, D2_indices, combo)


        # Calculate reactions
        Analysis._calc_reactions(self, log, combo_tags)

        if log:
            print('')
            print('- Analysis complete')
            print('')

        # Check statics if requested
        if check_statics == True:

            Analysis._check_statics(self, combo_tags)


        # Flag the model as solved
        self.solution = 'Linear'

    def analyze_PDelta(self, log=False, check_stability=True, max_iter=30, sparse=True, combo_tags=None):
        """Performs second order (P-Delta) analysis. This type of analysis is appropriate for most models using beams, columns and braces. Second order analysis is usually required by material specific codes. The analysis is iterative and takes longer to solve. Models with slender members and/or members with combined bending and axial loads will generally have more significant P-Delta effects. P-Delta effects in plates/quads are not considered.

        :param log: Prints updates to the console if set to True. Default is False.
        :type log: bool, optional
        :param check_stability: When set to True, checks the stiffness matrix for any unstable degrees of freedom and reports them back to the console. This does add to the solution time. Defaults to True.
        :type check_stability: bool, optional
        :param max_iter: The maximum number of iterations permitted. If this value is exceeded the program will report divergence. Defaults to 30.
        :type max_iter: int, optional
        :param sparse: Indicates whether the sparse matrix solver should be used. A matrix can be considered sparse or dense depening on how many zero terms there are. Structural stiffness matrices often contain many zero terms. The sparse solver can offer faster solutions for such matrices. Using the sparse solver on dense matrices may lead to slower solution times. Be sure ``scipy`` is installed to use the sparse solver. Default is True.
        :type sparse: bool, optional
        :raises ValueError: Occurs when there is a singularity in the stiffness matrix, which indicates an unstable structure.
        :raises Exception: Occurs when a model fails to converge.
        """

        if log:
            print('+--------------------+')
            print('| Analyzing: P-Delta |')
            print('+--------------------+')

        # Import `scipy` features if the sparse solver is being used
        if sparse == True:
            from scipy.sparse.linalg import spsolve


        # Prepare the model for analysis
        Analysis._prepare_model(self)


        # Get the auxiliary list used to determine how the matrices will be partitioned
        D1_indices, D2_indices, D2 = Analysis._partition_D(self)

        # Identify which load combinations have the tags the user has given
        combo_list = Analysis._identify_combos(self, combo_tags)

        # Step through each load combination

        for combo in combo_list:


            # Get the partitioned global fixed end reaction vector
            FER1, FER2 = Analysis._partition(self, self.FER(combo.name), D1_indices, D2_indices)

            # Get the partitioned global nodal force vector       
            P1, P2 = Analysis._partition(self, self.P(combo.name), D1_indices, D2_indices)

            # Run the P-Delta analysis for this load combination
            Analysis._PDelta_step(self, combo.name, P1, FER1, D1_indices, D2_indices, D2, log, sparse, check_stability, max_iter, True)
        
        # Calculate reactions
        Analysis._calc_reactions(self, log, combo_tags)


        if log:
            print('')
            print('- Analysis complete')
            print('')
        
        # Flag the model as solved
        self.solution = 'P-Delta'
    
    def _not_ready_yet_analyze_pushover(self, log=False, check_stability=True, push_combo='Push', max_iter=30, tol=0.01, sparse=True, combo_tags=None):

        if log:
            print('+---------------------+')
            print('| Analyzing: Pushover |')
            print('+---------------------+')
        
        # Import `scipy` features if the sparse solver is being used
        if sparse == True:
            from scipy.sparse.linalg import spsolve

        # Prepare the model for analysis
        Analysis._prepare_model(self)
        
        # Get the auxiliary list used to determine how the matrices will be partitioned
        D1_indices, D2_indices, D2 = Analysis._partition_D(self)


        # Identify and tag the primary load combinations the pushover load will be added to
        for combo in self.LoadCombos.values():

            # No need to tag the pushover combo
            if combo.name != push_combo:

                # Add 'primary' to the combo's tags if it's not already there
                if combo.combo_tags is None:
                    combo.combo_tags = ['primary']
                elif 'primary' not in combo.combo_tags:
                    combo.combo_tags.append('primary')

        # Identify which load combinations have the tags the user has given
        # TODO: Remove the pushover combo istelf from `combo_list`
        combo_list = Analysis._identify_combos(self, combo_tags)
        combo_list = [combo for combo in combo_list if combo.name != push_combo]


        # Step through each load combination
        for combo in combo_list:
            
            # Skip the pushover combo
            if combo.name == push_combo:
                continue


            if log:
                print('')
                print('- Analyzing load combination ' + combo.name)
            
            # Reset nonlinear material member end forces to zero
            for member in self.Members.values():
                member._fxi, member._myi, member._mzi = 0, 0, 0
                member._fxj, member._myj, member._mzj = 0, 0, 0

            # Get the pushover load step and initialize the load factor
            load_step = list(self.LoadCombos[push_combo].factors.values())[0]
            load_factor = load_step
            step_num = 1
            
            # Get the partitioned global fixed end reaction vector
            FER1, FER2 = Analysis._partition(self, self.FER(combo.name), D1_indices, D2_indices)

            # Get the partitioned global nodal force vector       
            P1, P2 = Analysis._partition(self, self.P(combo.name), D1_indices, D2_indices)


            # Get the partitioned global fixed end reaction vector for a pushover load increment
            FER1_push, FER2_push = Analysis._partition(self, self.FER(push_combo), D1_indices, D2_indices)

            # Get the partitioned global nodal force vector for a pushover load increment
            P1_push, P2_push = Analysis._partition(self, self.P(push_combo), D1_indices, D2_indices)


            # Solve the current load combination without the pushover load applied
            Analysis._PDelta_step(self, combo.name, P1, FER1, D1_indices, D2_indices, D2, log, sparse, check_stability, max_iter, first_step=True)

            # Since a P-Delta analysis was just run, we'll need to correct the solution to flag it
            # as 'pushover' instead of 'PDelta'
            self.solution = 'Pushover'

            # Apply the pushover load in steps, summing deformations as we go, until the full
            # pushover load has been analyzed
            while load_factor <= 1:
                
                # Inform the user which pushover load step we're on
                if log:
                    print('- Beginning pushover load step #' + str(step_num))


                # Run the next pushover load step
                Analysis._pushover_step(self, combo.name, push_combo, step_num, P1_push, FER1_push, D1_indices, D2_indices, D2, log, sparse, check_stability)

                # Update nonlinear material member end forces for each member
                for member in self.Members.values():
                    member._fxi = member.f(combo.name, push_combo, step_num)[0, 0]
                    member._myi = member.f(combo.name, push_combo, step_num)[4, 0]
                    member._mzi = member.f(combo.name, push_combo, step_num)[5, 0]
                    member._fxj = member.f(combo.name, push_combo, step_num)[6, 0]
                    member._myj = member.f(combo.name, push_combo, step_num)[10, 0]
                    member._mzj = member.f(combo.name, push_combo, step_num)[11, 0]


                # Move on to the next load step
                load_factor += load_step
                step_num += 1

        # Calculate reactions for every primary load combination
        Analysis._calc_reactions(self, log, combo_tags=['primary'])


        if log:
            print('')
            print('- Analysis complete')
            print('')

        # Flag the model as solved

        self.solution = 'Pushover'
    

    def analyze_modal(self, log=False, check_stability=True, num_modes=1, tol=0.01, sparse=True,
                      type_of_mass_matrix = 'consistent'):
        """Performs modal analysis. Also calculates the mass participation percentages in each direction

        :param log: Prints the analysis log to the console if set to True. Default is False.
        :type log: bool, optional
        :param check_stability: When set to True, checks the stiffness matrix for any unstable degrees of freedom and reports them back to the console. This does add to the solution time. Defaults to True.
        :type check_stability: bool, optional
        :para num_modes: The number of modes required
        :type num_modes: int, optional
        :para tol: The required accuracy in the results
        :type tol: float, optional
        :param sparse: Indicates whether the sparse matrix solver should be used. A matrix can be considered sparse or dense depening on how many zero terms there are. Structural stiffness matrices often contain many zero terms. The sparse solver can offer faster solutions for such matrices. Using the sparse solver on dense matrices may lead to slower solution times. Be sure ``scipy`` is installed to use the sparse solver. Default is True.
        :type sparse: bool, optional
        :param type_of_mass_matrix: The type of element mass matrix to use in the analysis
        :type type_of_mass_matrix: str, optional
        :return: Mass participation percentages
        :rtype: dict
        :raises Exception: Occurs when a singular stiffness matrix is found. This indicates an unstable structure has been modeled.
        """

        # Check input
        if num_modes < 1:
            num_modes = 1
            warnings.warn('num_modes only takes on positive integers. Model will be analyzed for one mode')

        if type_of_mass_matrix not in ['consistent', 'lumped']:
            type_of_mass_matrix = 'lumped'
            warnings.warn('type_of_mass_matrix should be "lumped" or "consistent". Default option "lumped" will be used.')

        # Import `scipy` features if the sparse solver is being used
        if sparse == True:
            from scipy.sparse.linalg import spsolve

        # Add a modal load combination under which results will be shown
        if 'Modal Combo' not in self.LoadCombos:
            self.LoadCombos['Modal Combo'] = LoadCombo('Modal Combo', factors={'Modal Case': 0})

        #Prepare model
        if log: print('- Preparing model for modal analysis')
        Analysis._prepare_model(self)

        if log:
            print('+-------------------+')
            print('| Analyzing: Modal  |')
            print('+-------------------+')

        # Get the auxiliary list used to determine how the matrices will be partitioned
        D1_indices, D2_indices, D2 = Analysis._partition_D(self)

        # In the context of mode shapes, D2 should just be zeroes
        D2 = zeros((len(D2), 1))

        # Get the partitioned global stiffness and mass matrix
        combo_name = "Modal Combo"
        if sparse == True:
            K11, K12, K21, K22 = Analysis._partition(self,self.K(combo_name, log, check_stability, sparse).tolil(), D1_indices,D2_indices)
            # We will not check for stability of the mass matrix. check_stability will be set to False
            # This is because the check is already performed for the stiffness matrix
            M11, M12, M21, M22 = Analysis._partition(self,self.M(combo_name, log, False, sparse,type_of_mass_matrix).tolil(), D1_indices, D2_indices)
        else:
            K11, K12, K21, K22 = Analysis._partition(self,self.K(combo_name, log, check_stability, sparse), D1_indices,
                                                 D2_indices)
            M11, M12, M21, M22 = Analysis._partition(self,self.M(combo_name, log, False, sparse, type_of_mass_matrix), D1_indices, D2_indices)

        if log:
            print('')
            print('- Calculating modes ')

        eigVal = None  # Vector to store eigenvalues
        eigVec = None  # Matrix to store eigenvectors

        # Make sure the required number of modes is less or equal to possible number of modes
        num_modes = min(K11.shape[0],num_modes)

        if K11.shape == (0, 0):
            if log: print('The model does not have any node free to translate or rotate')
        else:
            try:
                if sparse:
                    # The partitioned matrices are in `lil` format, which is great
                    # for memory, but slow for mathematical operations. The stiffness
                    # matrix will be converted to `csr` format for mathematical operations.
                    # Calculate only the first requested for modes.
                    from scipy.sparse.linalg import eigs
                    from scipy.linalg import eig
                    if K11.shape[0] == num_modes:
                        # Use eig which returns all eigenvalues
                        eigVal, eigVec = eig(a = K11.tocsr().toarray(), b =M11.tocsr().toarray())
                    else:
                        # Use eigs which returns only the desired eigenvalues
                        eigVal, eigVec = eigs(tol=tol, A=K11.tocsr(), k=num_modes, M=M11.tocsr(), sigma=-1)

                else:
                    warnings.warn('The program will calculate all modes, then extract only the requested for number.'
                                  'This is not efficient. To be more efficient, set sparse = True '
                                  'to use a more efficient scipy.sparse.linalg.eigs() solver')

                    # Find all eigen values
                    from numpy.linalg import eig
                    eigVal, eigVec = eig(solve(a=M11, b=K11))

                    # Sort the eigenvalues in ascending order
                    sort_indices = argsort(eigVal)
                    eigVal = eigVal[sort_indices]

                    # Sort the eigenvectors as well based on the sort indices above
                    eigVec = eigVec[:, sort_indices]

                    # Extract the first few modes requested for
                    eigVal = eigVal[:num_modes]
                    eigVec = eigVec[:,0:num_modes]

            except:
                raise Exception(
                    'The stiffness matrix is singular, which implies rigid body motion. The structure is unstable. Aborting analysis.')

        # The functions used to calculate the eigenvalues and eigenvectors are iterative
        # Hence they have a tendency to return complex numbers even though we do not expect
        # results of that nature in simple modal analysis
        # The complex parts of the results are very small, so we will only extract the real part

        eigVal = real(eigVal)
        eigVec = real(eigVec)

        # Sort the eigenvalues to start from the lowest
        sort_indices = argsort(eigVal)
        eigVal = eigVal[sort_indices]

        # Use the same order from above to sort the corresponding eigenvectors
        eigVec = eigVec[:, sort_indices]

        # Calculate and store the natural frequencies
        self._NATURAL_FREQUENCIES = sqrt(eigVal)/ (2 * pi)

        # Store the calculated modal displacements
        self._eigen_vectors = real(eigVec)

        # Form the mode shapes
        D = zeros((len(self.Nodes) * 6, 1))
        MODE_SHAPE_TEMP = zeros((len(self.Nodes)*6, len(eigVal)))

        for i in range(len(eigVal)):

            D1 = eigVec[:, i]
            D1 = D1.reshape(len(D1),1)

            for node in self.Nodes.values():

                if D2_indices.count(node.ID * 6 + 0) == 1:
                    D.itemset((node.ID * 6 + 0, 0), D2[D2_indices.index(node.ID * 6 + 0), 0])
                else:
                    D.itemset((node.ID * 6 + 0, 0), D1[D1_indices.index(node.ID * 6 + 0), 0])

                if D2_indices.count(node.ID * 6 + 1) == 1:
                    D.itemset((node.ID * 6 + 1, 0), D2[D2_indices.index(node.ID * 6 + 1), 0])
                else:
                    D.itemset((node.ID * 6 + 1, 0), D1[D1_indices.index(node.ID * 6 + 1), 0])

                if D2_indices.count(node.ID * 6 + 2) == 1:
                    D.itemset((node.ID * 6 + 2, 0), D2[D2_indices.index(node.ID * 6 + 2), 0])
                else:
                    D.itemset((node.ID * 6 + 2, 0), D1[D1_indices.index(node.ID * 6 + 2), 0])

                if D2_indices.count(node.ID * 6 + 3) == 1:
                    D.itemset((node.ID * 6 + 3, 0), D2[D2_indices.index(node.ID * 6 + 3), 0])
                else:
                    D.itemset((node.ID * 6 + 3, 0), D1[D1_indices.index(node.ID * 6 + 3), 0])

                if D2_indices.count(node.ID * 6 + 4) == 1:
                    D.itemset((node.ID * 6 + 4, 0), D2[D2_indices.index(node.ID * 6 + 4), 0])
                else:
                    D.itemset((node.ID * 6 + 4, 0), D1[D1_indices.index(node.ID * 6 + 4), 0])

                if D2_indices.count(node.ID * 6 + 5) == 1:
                    D.itemset((node.ID * 6 + 5, 0), D2[D2_indices.index(node.ID * 6 + 5), 0])
                else:
                    D.itemset((node.ID * 6 + 5, 0), D1[D1_indices.index(node.ID * 6 + 5), 0])

                MODE_SHAPE_TEMP[:, i] = D[:,0]

        # Store the calculated mode shapes
        self._MODE_SHAPES = MODE_SHAPE_TEMP

        # Store the calculated global nodal modal displacements into each node
        D = self._MODE_SHAPES
        for node in self.Nodes.values():
            node.DX[combo_name] = D[node.ID * 6 + 0, 0]
            node.DY[combo_name] = D[node.ID * 6 + 1, 0]
            node.DZ[combo_name] = D[node.ID * 6 + 2, 0]
            node.RX[combo_name] = D[node.ID * 6 + 3, 0]
            node.RY[combo_name] = D[node.ID * 6 + 4, 0]
            node.RZ[combo_name] = D[node.ID * 6 + 5, 0]

        # Calculate the effective modal mass percentage
        # Begin by calculating the total mass of the structure in each direction
        total_dof = len(D1_indices)+len(D2_indices)
        i = 0
        influence_X = zeros((total_dof,1))
        influence_Y = zeros((total_dof,1))
        influence_Z = zeros((total_dof,1))

        while i < total_dof:
            influence_X[i+0,0] = 1
            influence_Y[i+1,0] = 1
            influence_Z[i+2,0] = 1
            i += 6


        # Partition the influence vectors
        influence_X = Analysis._partition(self,influence_X, D1_indices, D2_indices)[0]
        influence_Y = Analysis._partition(self,influence_Y, D1_indices, D2_indices)[0]
        influence_Z = Analysis._partition(self,influence_Z, D1_indices, D2_indices)[0]

        # Calculate total masses in each direction
        if sparse:
            Mass_X = sum(M11.tocsr() @ influence_X)
            Mass_Y = sum(M11.tocsr() @ influence_Y)
            Mass_Z = sum(M11.tocsr() @ influence_Z)

        else:
            Mass_X = sum(M11 @ influence_X)
            Mass_Y = sum(M11 @ influence_Y)
            Mass_Z = sum(M11 @ influence_Z)

        # Calculate the mass normalised mode shapes
        Z = self._mass_normalised_mode_shapes(M11,self._eigen_vectors, sparse)

        # Calculate the modal participation factors
        MPF_X = Z.T @ M11 @ influence_X
        MPF_Y = Z.T @ M11 @ influence_Y
        MPF_Z = Z.T @ M11 @ influence_Z

        # Calculate the effective modal masses
        EMM_X = sum(MPF_X**2)
        EMM_Y = sum(MPF_Y**2)
        EMM_Z = sum(MPF_Z**2)

        # Calculate and save the participating mass
        self._mass_participation = {'X':100*EMM_X/Mass_X,
                                    'Y':100*EMM_Y/Mass_Y,
                                    'Z':100*EMM_Z/Mass_Z}

        if log:
            print('')
            print('- Analysis complete')
            print('')

        # Flag the model as solved
        self.DynamicSolution['Modal'] = True

        # Save the name of the load combination under which the analysis has been done
        self.Modal_combo_name = combo_name
        return self._mass_participation



    def analyze_harmonic(self, f1, f2, f_div,harmonic_combo = None,
                        log=False, sparse=True, type_of_mass_matrix = 'consistent',
                         damping_options = dict()):
        """
          Conducts harmonic analysis for a specified harmonic load combination within a defined load frequency range. This analysis presupposes that a modal analysis has been conducted beforehand.

          In this analysis, prescribed displacements are treated as amplitudes that share the same frequency as the applied forces. Consequently, the analysis can also be executed exclusively for prescribed displacements, effectively using them as the sole source of excitation.
          :param f1: The lowest forcing frequency to consider.
          :type f1: float
          :param f2: The highest forcing frequency to consider.
          :type f2: float
          :param f_div: The number of frequencies in the range to compute for.
          :type f_div: int
          :param harmonic_combo: The harmonic load combination. (Optional)
          :type harmonic_combo: str
          :param log: If True, print analysis log to the console. Default is False.
          :type log: bool, optional
          :param sparse: Indicates whether the sparse matrix solver should be used. Default is True.
                         Sparse solvers can offer faster solutions for matrices with many zero terms.
          :type sparse: bool, optional
          :param type_of_mass_matrix: The type of element mass matrix to use in the analysis. Default is 'consistent'.
          :type type_of_mass_matrix: str, optional
          :param damping_options: Dictionary containing damping options (optional).
          :type damping_options: dict, optional
                \nAllowed keywords in damping_options:
                - 'constant_modal_damping' (float): Constant modal damping ratio (default: 0.00).
                - 'r_alpha' (float): Rayleigh mass proportional damping coefficient.
                - 'r_beta' (float): Rayleigh stiffness proportional damping coefficient.
                - 'first_mode_damping' (float): Damping ratio for the first mode.
                - 'highest_mode_damping' (float): Damping ratio for the highest mode.
                - 'damping_in_every_mode' (list or tuple): Damping ratio(s) for each mode.

          :raises Exception: Occurs when a singular stiffness matrix is found, indicating an unstable structure has been modeled.
          :raises ResultsNotFoundError: Raised if modal results are not available, as harmonic analysis requires modal results.
          :raises ValueError: Raised for invalid input values, such as negative frequencies or invalid direction values.
          :raises DynamicLoadNotDefinedError: Raised if no load combination or prescribed displacement is provided.
          """

        # Check if modal results are available
        if self.DynamicSolution['Modal'] == False:
            raise ResultsNotFoundError(message=" Modal results are not available. Harmonic analysis requires modal results")


        # Check frequency
        if f1 < 0 or f2 < 0 or f_div < 0:
            raise ValueError("f1, f2 and f_div must be positive")

        if f2 < f1:
            raise ValueError("f2 must be greater than f1")

        # Get the auxiliary list used to determine how the matrices will be partitioned
        D1_indices, D2_indices, D2 = Analysis._partition_D(self)

        # Convert D2 from a list to a vector
        D2 = atleast_2d(D2)

        # Check if the load combo name is among the defined load combos
        if harmonic_combo != None and harmonic_combo not in self.LoadCombos.keys():
            raise ValueError("'" + harmonic_combo + "' is not among the defined load combinations")

        # Atleast a load combination should be provided or a harmonic displacement should be prescribed
        if harmonic_combo == None:
            if any(D2) == False:
                raise DynamicLoadNotDefinedError('Provide the name of the dynamic load combination or at least prescribe a displacement at one node')

        # If only prescribed displacement has been provided, add default the load combination 'FRA combo'
        if harmonic_combo==None:
            harmonic_combo = 'FRA combo'
            self.LoadCombos['FRA combo'] = LoadCombo(name='FRA combo', factors={'Case 1':0}, combo_tags='FRA')


        # We can now begin the harmonic analysis
        if log:
            print('+--------------------+')
            print('| Analyzing: Harmonic|')
            print('+--------------------+')


        # Import `scipy` features if the sparse solver is being used
        if sparse == True:
            from scipy.sparse.linalg import spsolve

        # Prepare model
        Analysis._prepare_model(self)


        # Get the partitioned global stiffness matrix K11, K12, K21, K22
        if sparse == True:
            K11, K12, K21, K22 = Analysis._partition(self,self.K(harmonic_combo, log, False, sparse).tolil(), D1_indices, D2_indices)
            M11, M12, M21, M22 = Analysis._partition(self,self.M(harmonic_combo, log, False, sparse,type_of_mass_matrix).tolil(), D1_indices,
                                                 D2_indices)
            K_total = self.K(harmonic_combo, log, False, sparse).tolil()
            M_total = self.M(harmonic_combo, log, False, sparse,type_of_mass_matrix).tolil()
        else:
            K11, K12, K21, K22 = Analysis._partition(self,self.K(harmonic_combo, log, False, sparse).tolil(), D1_indices, D2_indices)
            M11, M12, M21, M22 = Analysis._partition(self,self.M(harmonic_combo, log, False, sparse, type_of_mass_matrix), D1_indices, D2_indices)
            K_total = self.K(harmonic_combo, log, False, sparse).tolil()
            M_total = self.M(harmonic_combo, log, False, sparse, type_of_mass_matrix)

        # Get the mass normalised mode shape matrix
        Z = self._mass_normalised_mode_shapes(M11, self._eigen_vectors, sparse)

        # Get the partitioned global fixed end reaction vector
        FER1, FER2 = Analysis._partition(self,self.FER(harmonic_combo), D1_indices, D2_indices)

        # Get the partitioned global nodal force vector
        P1, P2 = Analysis._partition(self,self.P(harmonic_combo), D1_indices, D2_indices)

        # Get the total force vector to be used for calculation of reactions
        F_total = self.P(harmonic_combo) - self.FER(harmonic_combo)

        # Calculate the normalised force vector
        FV_n = Z.T @ (P1-FER1 - K12 @ D2)

        # Calculate the damping coefficients
        w = 2 * pi * self._NATURAL_FREQUENCIES  # Angular natural frequencies

        # Calculate the damping matrix
        # Initialise the damping options
        constant_modal_damping = 0.00
        rayleigh_alpha = None
        rayleigh_beta = None
        first_mode_damping_ratio = None
        highest_mode_damping_ratio = None
        damping_ratios_in_every_mode = None

        # Get the damping options from the dictionary
        if 'constant_modal_damping' in damping_options:
            constant_modal_damping = damping_options['constant_modal_damping']
        if 'r_alpha' in damping_options:
            rayleigh_alpha = damping_options['r_alpha']

        if 'r_beta' in damping_options:
            rayleigh_beta = damping_options['r_beta']

        if 'first_mode_damping' in damping_options:
            first_mode_damping_ratio = damping_options['first_mode_damping']

        if 'highest_mode_damping' in damping_options:
            highest_mode_damping_ratio = ['highest_mode_damping']

        if 'damping_in_every_mode' in damping_options:
            damping_ratios_in_every_mode = damping_options['damping_in_every_mode']

        # Build the modal damping matrix
        # Initialise a one dimensional array
        C_n = zeros(FV_n.shape[0])
        if damping_ratios_in_every_mode != None:
            # Declare new variable called ratios, easier to work with than the original
            ratios = damping_ratios_in_every_mode
            # Check if it is a list or turple
            if isinstance(ratios, (list, tuple)):
                # Calculate the modal damping coefficient for each mode
                # If too many damping ratios have been provided, only the first entries
                # corresponding to the requested modes will be used
                # If fewer ratios have been provided, the last ratio will be used for the rest
                # of the modes
                for k in range(len(w)):
                    C_n[k] = 2 * w[k] * ratios[min(k, len(ratios) - 1)]
            else:
                # The provided input is perhaps a just a number, not a list
                # That number will be used for all the modes
                for k in range(len(w)):
                    C_n[k] = 2 * damping_ratios_in_every_mode * w[k]
        elif rayleigh_alpha != None or rayleigh_beta != None:
            # At-least one rayleigh damping coefficient has been specified
            if rayleigh_alpha == None:
                rayleigh_alpha = 0
            if rayleigh_beta == None:
                rayleigh_beta = 0
            for k in range(len(w)):
                C_n[k] = rayleigh_alpha + rayleigh_beta * w[k] ** 2

        elif first_mode_damping_ratio != None or highest_mode_damping_ratio != None:
            # Rayleigh damping is requested and at-least one damping ratio is given
            # If only one ratio is given, it will be assumed to be the damping
            # in the lowest and highest modes
            if first_mode_damping_ratio == None:
                first_mode_damping_ratio = highest_mode_damping_ratio
            if highest_mode_damping_ratio == None:
                highest_mode_damping_ratio = first_mode_damping_ratio

            # Calculate the rayleigh damping coefficients
            # Create new shorter variables
            ratio1 = first_mode_damping_ratio
            ratio2 = highest_mode_damping_ratio

            # Extract the first and last angular frequencies
            w1 = w[0]  # Angular frequency of first mode
            w2 = w[-1]  # Angular frequency of last mode

            # Calculate the rayleigh damping coefficients
            alpha_r = 2 * w1 * w2 * (w2 * ratio1 - w1 * ratio2) / (w2 ** 2 - w1 ** 2)
            beta_r = 2 * (w2 * ratio2 - w1 * ratio1) / (w2 ** 2 - w1 ** 2)

            # Calculate the modal damping coefficients
            for k in range(len(w)):
                C_n[k] = alpha_r + beta_r * w[k] ** 2
        else:
            # Use one damping ratio for all modes, default ratio is 0.02 (2%)
            for k in range(len(w)):
                C_n[k] = 2 * w[k] * constant_modal_damping

        # Calculate the list of forcing frequencies
        # Distribute the load frequencies around the natural frequencies
        natural_frequencies = self._NATURAL_FREQUENCIES
        freq = list(linspace(f1, f2, f_div))
        for natural_freq in natural_frequencies:
            if(natural_freq>=f1 and natural_freq<=f2):
                freq.extend(
                    [0.9 * natural_freq,
                     0.95 * natural_freq,
                     natural_freq,
                     1.05 * natural_freq,
                     1.1 * natural_freq])

        freq = list(set(freq))
        freq.sort()

        omega_list = 2 * pi * array(freq)  # Angular frequency of load

        self.LoadFrequencies = array(freq)  # Save it

        # Initialise matrices to hold the three responses
        D_temp = zeros((len(self.Nodes) * 6, omega_list.shape[0]),dtype=complex)
        V_temp = zeros((len(self.Nodes) * 6, omega_list.shape[0]),dtype=complex)
        A_temp = zeros((len(self.Nodes) * 6, omega_list.shape[0]),dtype=complex)

        # Calculate the modal coordinates for each forcing frequency
        try:
            k = 0  # Index for each displacement vector
            # Initialise vectors to hold the modal response in complex notation
            Q = zeros(len(FV_n), dtype=complex) # Displacement
            Q_dot = zeros(len(FV_n), dtype=complex)  # Velocity
            Q_dot_dot = zeros(len(FV_n), dtype=complex)  # Acceleration

            # Loop through the load frequencies
            for omega in omega_list:
                # Add the effect of the prescribed acceleration [- omega**2 * Z.T @ M12 @ D2]
                # We should subtract the above from the force vector, hence the addition below
                # Not that the effect of prescribed velocity is not considered since C12 is not known
                FV_temp =  FV_n[:,0].reshape(len(FV_n),1) + omega**2 * Z.T @ M12 @ D2
                for n in range(FV_n.shape[0]):
                    # Calculate the amplitude
                    q = FV_temp[n, 0] * 1 / sqrt((w[n] ** 2 - omega ** 2) ** 2 + (omega ** 2) * (C_n[n]) ** 2)

                    # Calculate the phase
                    phase = arctan2(C_n[n]*omega, w[n]**2-omega**2)

                    # Calculate the response in complex notation
                    Q[n] = q*(cos(phase)+1j*sin(phase))
                    Q_dot[n] = omega * q * (cos(phase-pi/2)+1j*sin(phase-pi/2))
                    Q_dot_dot[n] = -(omega**2) * Q[n]

                # Calculate the physical responses
                D1 =  Z @ Q
                V1 = Z @ Q_dot
                A1 = Z @ Q_dot_dot

                # Make sure the dimensions are correct
                D1 = D1.reshape(len(D1),1)
                V1 = V1.reshape(len(V1), 1)
                A1 = A1.reshape(len(A1), 1)

                V2 = omega * D2 * 1j * sin(-pi/2)
                A2 = -(omega**2) * D2

                # Form the global displacement, velocity and acceleration vectors
                D = zeros((len(self.Nodes) * 6, 1), dtype=complex)
                V = zeros((len(self.Nodes) * 6, 1), dtype=complex)
                A = zeros((len(self.Nodes) * 6, 1), dtype=complex)

                for node in self.Nodes.values():

                    if D2_indices.count(node.ID * 6 + 0) == 1:
                        D.itemset((node.ID * 6 + 0, 0), D2[D2_indices.index(node.ID * 6 + 0), 0])
                        V.itemset((node.ID * 6 + 0, 0), V2[D2_indices.index(node.ID * 6 + 0), 0])
                        A.itemset((node.ID * 6 + 0, 0), A2[D2_indices.index(node.ID * 6 + 0), 0])
                    else:
                        D.itemset((node.ID * 6 + 0, 0), D1[D1_indices.index(node.ID * 6 + 0), 0])
                        V.itemset((node.ID * 6 + 0, 0), V1[D1_indices.index(node.ID * 6 + 0), 0])
                        A.itemset((node.ID * 6 + 0, 0), A1[D1_indices.index(node.ID * 6 + 0), 0])

                    if D2_indices.count(node.ID * 6 + 1) == 1:
                        D.itemset((node.ID * 6 + 1, 0), D2[D2_indices.index(node.ID * 6 + 1), 0])
                        V.itemset((node.ID * 6 + 1, 0), V2[D2_indices.index(node.ID * 6 + 1), 0])
                        A.itemset((node.ID * 6 + 1, 0), A2[D2_indices.index(node.ID * 6 + 1), 0])
                    else:
                        D.itemset((node.ID * 6 + 1, 0), D1[D1_indices.index(node.ID * 6 + 1), 0])
                        V.itemset((node.ID * 6 + 1, 0), V1[D1_indices.index(node.ID * 6 + 1), 0])
                        A.itemset((node.ID * 6 + 1, 0), A1[D1_indices.index(node.ID * 6 + 1), 0])
                    if D2_indices.count(node.ID * 6 + 2) == 1:
                        D.itemset((node.ID * 6 + 2, 0), D2[D2_indices.index(node.ID * 6 + 2), 0])
                        V.itemset((node.ID * 6 + 2, 0), V2[D2_indices.index(node.ID * 6 + 2), 0])
                        A.itemset((node.ID * 6 + 2, 0), A2[D2_indices.index(node.ID * 6 + 2), 0])
                    else:
                        D.itemset((node.ID * 6 + 2, 0), D1[D1_indices.index(node.ID * 6 + 2), 0])
                        V.itemset((node.ID * 6 + 2, 0), V1[D1_indices.index(node.ID * 6 + 2), 0])
                        A.itemset((node.ID * 6 + 2, 0), A1[D1_indices.index(node.ID * 6 + 2), 0])

                    if D2_indices.count(node.ID * 6 + 3) == 1:
                        D.itemset((node.ID * 6 + 3, 0), D2[D2_indices.index(node.ID * 6 + 3), 0])
                        V.itemset((node.ID * 6 + 3, 0), V2[D2_indices.index(node.ID * 6 + 3), 0])
                        A.itemset((node.ID * 6 + 3, 0), A2[D2_indices.index(node.ID * 6 + 3), 0])
                    else:
                        D.itemset((node.ID * 6 + 3, 0), D1[D1_indices.index(node.ID * 6 + 3), 0])
                        V.itemset((node.ID * 6 + 3, 0), V1[D1_indices.index(node.ID * 6 + 3), 0])
                        A.itemset((node.ID * 6 + 3, 0), A1[D1_indices.index(node.ID * 6 + 3), 0])

                    if D2_indices.count(node.ID * 6 + 4) == 1:
                        D.itemset((node.ID * 6 + 4, 0), D2[D2_indices.index(node.ID * 6 + 4), 0])
                        V.itemset((node.ID * 6 + 4, 0), V2[D2_indices.index(node.ID * 6 + 4), 0])
                        A.itemset((node.ID * 6 + 4, 0), A2[D2_indices.index(node.ID * 6 + 4), 0])
                    else:
                        D.itemset((node.ID * 6 + 4, 0), D1[D1_indices.index(node.ID * 6 + 4), 0])
                        V.itemset((node.ID * 6 + 4, 0), V1[D1_indices.index(node.ID * 6 + 4), 0])
                        A.itemset((node.ID * 6 + 4, 0), A1[D1_indices.index(node.ID * 6 + 4), 0])

                    if D2_indices.count(node.ID * 6 + 5) == 1:
                        D.itemset((node.ID * 6 + 5, 0), D2[D2_indices.index(node.ID * 6 + 5), 0])
                        V.itemset((node.ID * 6 + 5, 0), V2[D2_indices.index(node.ID * 6 + 5), 0])
                        A.itemset((node.ID * 6 + 5, 0), A2[D2_indices.index(node.ID * 6 + 5), 0])
                    else:
                        D.itemset((node.ID * 6 + 5, 0), D1[D1_indices.index(node.ID * 6 + 5), 0])
                        V.itemset((node.ID * 6 + 5, 0), V1[D1_indices.index(node.ID * 6 + 5), 0])
                        A.itemset((node.ID * 6 + 5, 0), A1[D1_indices.index(node.ID * 6 + 5), 0])

                # Save the all the maximum global displacement vectors for each load frequency

                D_temp[:, k] = D[:, 0]
                V_temp[:, k] = V[:, 0]
                A_temp[:, k] = A[:, 0]
                k += 1
            self._DISPLACEMENT_REAL = real(D_temp)
            self._DISPLACEMENT_IMAGINARY = imag(D_temp)
            self._VELOCITY_REAL = real(V_temp)
            self._VELOCITY_IMAGINARY = imag(V_temp)
            self._ACCELERATION_REAL = real(A_temp)
            self._ACCELERATION_IMAGINARY = imag(A_temp)

        except:
            raise Exception("'The stiffness matrix is singular, which implies rigid body motion."
                            "The structure is unstable. Aborting analysis.")

        # Put the displacements for the first load frequency into each node
        for node in self.Nodes.values():
            node.DX[harmonic_combo] = real(D_temp[node.ID * 6 + 0, 0])
            node.DY[harmonic_combo] = real(D_temp[node.ID * 6 + 1, 0])
            node.DZ[harmonic_combo] = real(D_temp[node.ID * 6 + 2, 0])
            node.RX[harmonic_combo] = real(D_temp[node.ID * 6 + 3, 0])
            node.RY[harmonic_combo] = real(D_temp[node.ID * 6 + 4, 0])
            node.RZ[harmonic_combo] = real(D_temp[node.ID * 6 + 5, 0])

        # Calculate reactions
        # The damping models "rayleigh" and "modal" do not offer methods for specifying the complete
        # damping matrix. As a result, the reaction forces are solely computed based on elastic and
        # inertial forces. I am still researching on this matter to determine the appropriate
        # approach for addressing this.

        if sparse:
            R =  M_total.tocsr() @ (self._ACCELERATION_REAL + 1j * self._ACCELERATION_IMAGINARY) \
                 + K_total.tocsr() @ (self._DISPLACEMENT_REAL + 1j * self._DISPLACEMENT_IMAGINARY) \
                 - F_total

        else:
            R = M_total @ (self._ACCELERATION_REAL + 1j * self._ACCELERATION_IMAGINARY) \
                + K_total @ (self._DISPLACEMENT_REAL + 1j * self._DISPLACEMENT_IMAGINARY) \
                - F_total

        # Save the reactions
        self._REACTIONS_REAL = real(R)
        self._REACTIONS_IMAGINARY = imag(R)

        # Put the reactions at the last time step into the constrained nodes
        for node in self.Nodes.values():
            if node.support_DX == True:
                node.RxnFX[harmonic_combo] = R[node.ID * 6 + 0, -1]
            else:
                node.RxnFX[harmonic_combo] = 0.0
            if node.support_DY == True:
                node.RxnFY[harmonic_combo] = R[node.ID * 6 + 1, -1]
            else:
                node.RxnFY[harmonic_combo] = 0.0
            if node.support_DZ == True:
                node.RxnFZ[harmonic_combo] = R[node.ID * 6 + 2, -1]
            else:
                node.RxnFZ[harmonic_combo] = 0.0
            if node.support_RX == True:
                node.RxnMX[harmonic_combo] = R[node.ID * 6 + 3, -1]
            else:
                node.RxnMX[harmonic_combo] = 0.0
            if node.support_RY == True:
                node.RxnMY[harmonic_combo] = R[node.ID * 6 + 4, -1]
            else:
                node.RxnMY[harmonic_combo] = 0.0
            if node.support_RZ == True:
                node.RxnMZ[harmonic_combo] = R[node.ID * 6 + 5, -1]
            else:
                node.RxnMZ[harmonic_combo] = 0.0

        if log:
            print('')
            print('- Analysis complete')
            print('')

        # Save the load combination under which the results can be viewed
        self.FRA_combo_name = harmonic_combo

        # Flag the model as solved
        self.DynamicSolution['Harmonic'] = True

    def analyze_linear_time_history_newmark_beta(self, analysis_method = 'direct', combo_name=None, AgX=None,
                                                 AgY=None, AgZ=None, step_size = 0.01, response_duration = 1,
                                                 newmark_gamma = 1/2, newmark_beta = 1/4, sparse=True,
                                                 log = False, d0 = None, v0 = None, recording_frequency = 1,
                                                 damping_options = dict(), type_of_mass_matrix='consistent'):

        """
            Perform linear time history analysis using the Newmark-Beta method by either direct or modal decomposition
            methods.
            If modal superposition, the analysis should be preceded by a modal analysis step.

            :param analysis_method: The analysis method to use ('direct' or 'modal'). Default is 'direct'.
            :type analysis_method: str, optional

            :param combo_name: Name of the load combination. Default is None.
            :type combo_name: str, optional

            :param AgX: Seismic ground acceleration data for X-axis as a 2D numpy array with time and acceleration values. Default is None.
            :type AgX: ndarray, optional

            :param AgY: Seismic ground acceleration data for Y-axis as a 2D numpy array with time and acceleration values. Default is None.
            :type AgY: ndarray, optional

            :param AgZ: Seismic ground acceleration data for Z-axis as a 2D numpy array with time and acceleration values. Default is None.
            :type AgZ: ndarray, optional

            :param step_size: Time step size for the analysis. Default is 0.01 seconds.
            :type step_size: float, optional

            :param response_duration: Duration of the analysis in seconds. Default is 1 second.
            :type response_duration: float, optional

            :param newmark_gamma: Newmark-Beta gamma parameter. Default is 1/2.
            :type newmark_gamma: float, optional

            :param newmark_beta: Newmark-Beta beta parameter. Default is 1/4.
            :type newmark_beta: float, optional

            :param sparse: Use sparse matrix representations. Default is True.
            :type sparse: bool, optional

            :param log: Enable verbose logging. Default is False.
            :type log: bool, optional

            :param d0: Initial displacements. Default is None.
            :type d0: ndarray, optional

            :param v0: Initial velocities. Default is None.
            :type v0: ndarray, optional

            :param recording_frequency: The frequency of recording results. For example, if set to 3, results will be
                 recorded once every 3 time steps.
            :type recording_frequency: int, optional

            :param damping_options: Dictionary of damping options for the analysis. Default is zero damping.
            :type damping_options: dict, optional
                \nAllowed keywords in damping_options:
                - 'constant_modal_damping' (float): Constant modal damping ratio (default: 0.00).
                - 'r_alpha' (float): Rayleigh mass proportional damping coefficient.
                - 'r_beta' (float): Rayleigh stiffness proportional damping coefficient.
                - 'first_mode_damping' (float): Damping ratio for the first mode.
                - 'highest_mode_damping' (float): Damping ratio for the highest mode.
                - 'damping_in_every_mode' (list or tuple): Damping ratio(s) for each mode.

            :param type_of_mass_matrix: Type of mass matrix ('consistent' or 'lumped'). Default is 'consistent'.
            :type type_of_mass_matrix: str, optional

            :raises DampingOptionsKeyWordError: If an incorrect damping keyword is used.
            :raises DynamicLoadNotDefinedError: If no dynamic load combination or ground acceleration data is provided.
            :raises ResultsNotFoundError: If modal results are not available.
            :raises ValueError: If input data is not in the expected format.

            :return: None
         """

        if log:
            print('- Checking parameters for time history analysis')

        # Check if enter load combination name exists
        if combo_name!=None and combo_name not in self.LoadCombos.keys():
            raise ValueError("'"+combo_name+"' is not among the defined load combinations")

        # Check if the analysis method name is correct
        if analysis_method!='direct' and analysis_method!='modal':
            raise ValueError("Allowed analysis methods are 'modal' and 'direct'")

        # Check if modal results are available if modal superposition approach is selected
        if self.DynamicSolution['Modal'] == False and analysis_method == 'modal':
            raise ResultsNotFoundError('Modal results are not available. Modal superposition method should be preceded by a modal analysis step')

        # Check if correct keyword in damping options has been used
        if analysis_method == 'direct':
            accepted_damping_key_words = ['r_alpha','r_beta']
            for damping_key_word in damping_options.keys():
                if damping_key_word not in accepted_damping_key_words:
                    raise DampingOptionsKeyWordError("For direct analysis, allowed damping keywords in damping options are 'r_alpha' and 'r_beta'")
        else:
            accepted_damping_key_words = ['constant_modal_damping',
                                          'r_alpha',
                                          'r_beta',
                                          'first_mode_damping',
                                          'highest_mode_damping',
                                          'damping_in_every_mode']
            for damping_key_word in damping_options.keys():
                if damping_key_word not in accepted_damping_key_words:
                    raise DampingOptionsKeyWordError


        # Check if dynamic load combo has been given
        # If it has not been given, add one
        combo_exists = True
        if combo_name==None:
            combo_exists = False
            combo_name = 'THA combo'
            self.LoadCombos[combo_name] = LoadCombo(name=combo_name, factors={'Case 1':0}, combo_tags='THA')
            self.LoadProfiles['Case 1'] = LoadProfile(load_case_name='Case 1',time = [0,response_duration],profile=[0,0])


        if log:
            print('- Preparing model')
        Analysis._prepare_model(self)

        # Get the auxiliary list used to determine how the matrices will be partitioned
        D1_indices, D2_indices, D2_for_check = Analysis._partition_D(self)

        # Check if the dynamic load combination or at least one seismic ground acceleration has been given
        # Or at least one nonzero displacement at a node
        if combo_exists == False and AgX is None and AgY is None and AgZ is None:
            if any(D2_for_check) == False:
                raise DynamicLoadNotDefinedError


        # Calculate the required number of time history steps
        total_steps = ceil(response_duration/step_size)+1

        # Check if profiles for all load cases in the load combination are defined
        load_profiles = self.LoadProfiles.keys()
        for case in self.LoadCombos[combo_name].factors.keys():
            if case not in load_profiles:
                raise DefinitionNotFoundError('Profile for load case '+str(case)+' has not been defined')

        # Extract the Rayleigh damping coefficients
        if analysis_method=='direct':
            if 'r_alpha' in damping_options:
                r_alpha = damping_options['r_alpha']
            else:
                r_alpha = 0

            if 'r_beta' in damping_options:
                r_beta = damping_options['r_beta']
            else:
                r_beta = 0

        if log:
            print('- Preparing parameters for time history analysis')

        # Edit the load profiles so that they are defined for the entire duration of analysis
        for disp_profile in self.DisplacementProfiles.values():
            node = disp_profile.node
            dir = disp_profile.direction
            time : list = disp_profile.time
            profile: list = disp_profile.profile

            # Check if the profile has not been defined for the entire duration of analysis
            if time[-1] < response_duration:

                # We want to bring the displacement profile to zero immediately after the last given value
                # We don't want to define two values at the same instance of time
                # It can cause problems during interpolation
                # So we will begin our definition slightly later
                t = 1.0001 * time[-1]
                if t < response_duration:
                    time.extend([t,response_duration])
                    profile.extend([0,0])

                # Redefine the profile
                self.LoadProfiles[node] = DisplacementProfile(node,dir,time,profile)

        # Edit the displacement profiles so that they are defined for the entire duration of the response
        for load_profile in self.LoadProfiles.values():
            case = load_profile.load_case_name
            time : list = load_profile.time
            profile: list = load_profile.profile

            # Check if the profile has not been defined for the entire duration of analysis
            if time[-1] < response_duration:

                # We want to bring the load profile to zero immediately after the last given value
                # We don't want to define two values at the same instance of time
                # It can cause problems during interpolation
                # So we will begin our definition slightly later
                t = 1.0001 * time[-1]
                if t < response_duration:
                    time.extend([t,response_duration])
                    profile.extend([0,0])

                # Redefine the profile
                self.LoadProfiles[case] = LoadProfile(case,time,profile)

        # Extend the AgX seismic input definition too if it is less than the response duration
        if AgX is not None:
            if isinstance(AgX, ndarray):
                if AgX.shape[0] == 2 or AgX.shape[1] == 2:
                    if AgX.shape[1] == 2:
                        AgX = AgX.T

                    time, a_g = AgX[0,:], AgX[1,:]
                    if time[-1] < response_duration:

                        # We want to bring the load profile to zero immediately after the last given value
                        # We don't want to define two values at the same instance of time
                        # It can cause problems during interpolation
                        # So we will begin our definition slightly later
                        t = 1.0001 * time[-1]
                        if t < response_duration:
                            time = append(time, [t, response_duration])
                            a_g = append(a_g, [0, 0])

                        # Redefine seismic input
                        AgX = array([time,a_g])

                else:
                    raise ValueError ("AgX must have two rows, first one for time and second one for ground acceleration")
            else:
                raise ValueError("AgX must be a numpy array")

        # Extend the AgY seismic input definition too if it is less than the response duration
        if AgY is not None:
            if isinstance(AgY, ndarray):
                if AgY.shape[0] == 2 or AgY.shape[1] == 2:
                    if AgY.shape[1] == 2:
                        AgY = AgY.T

                    time, a_g = AgY[0, :], AgY[1, :]
                    if time[-1] < response_duration:

                        # We want to bring the load profile to zero immediately after the last given value
                        # We don't want to define two values at the same instance of time
                        # It can cause problems during interpolation
                        # So we will begin our definition slightly later
                        t = 1.0001 * time[-1]
                        if t < response_duration:
                            time = append(time, [t, response_duration])
                            a_g = append(a_g, [0, 0])

                        # Redefine seismic input
                        AgY = array([time, a_g])

                else:
                    raise ValueError(
                        " AgY must have two rows, first one for time and second one for ground acceleration")
            else:
                raise ValueError("AgY must be a numpy array")

        # Extend the AgZ seismic input definition too if it is less than the response duration
        if AgZ is not None:
            if isinstance(AgZ, ndarray):
                if AgZ.shape[0] == 2 or AgZ.shape[1] == 2:
                    if AgZ.shape[1] == 2:
                        AgZ = AgZ.T

                    time, a_g = AgZ[0, :], AgZ[1, :]
                    if time[-1] < response_duration:

                        # We want to bring the load profile to zero immediately after the last given value
                        # We don't want to define two values at the same instance of time
                        # It can cause problems during interpolation
                        # So we will begin our definition slightly later
                        t = 1.0001 * time[-1]
                        if t < response_duration:
                            time = append(time, [t, response_duration])
                            a_g = append(a_g, [0, 0])

                        # Redefine seismic input
                        AgZ = array([time, a_g])

                else:
                    raise ValueError(
                        " AgZ must have two rows, first one for time and second one for ground acceleration")
            else:
                raise ValueError("AgZ must be a numpy array")


        # This has been addressed by adding combo name before preparing model,
        # We have added a new load combination name. Hence, we must activate the members for this load
        # combo
        #Analysis._activate_all_combos(self)


        if log:
            print('')
            print('+-------------------------+')
            print('| Analyzing: Time History |')
            print('+-------------------------+')

        # Get the partitioned matrices
        if sparse == True:
            K_total = self.K(combo_name, log, False, sparse).tocsr()
            M_total = self.M(combo_name, log, False, sparse,type_of_mass_matrix).tocsr()

            K11, K12, K21, K22 = Analysis._partition(self, K_total, D1_indices,D2_indices)
            M11, M12, M21, M22 = Analysis._partition(self, M_total, D1_indices, D2_indices)

        else:
            K_total = self.K(combo_name, log, False, sparse)
            M_total = self.M(combo_name, log, False, sparse, type_of_mass_matrix)
            K11, K12, K21, K22 = Analysis._partition(self, K_total, D1_indices, D2_indices)
            M11, M12, M21, M22 = Analysis._partition(self, M_total, D1_indices, D2_indices)

        if log:
            print('- Building the loading time history')

        # Initialise load vector for the entire analysis duration
        F = zeros((len(D1_indices), total_steps))

        # Initialise second load vector. This will store the entire load vector which will be used for
        # calculating the reactions
        total_dof = len(D1_indices) + len(D2_indices)
        F_total = zeros((total_dof, total_steps))


        # Build the influence vectors used to define the earthquake force
        # Influence vectors are used to select the degrees of freedom in
        # the model stimulated by the earthquake
        i = 0
        unp_influence_X = zeros((total_dof,1))
        unp_influence_Y = zeros((total_dof,1))
        unp_influence_Z = zeros((total_dof,1))

        """
        while i < total_dof:
            unp_influence_X[i+0,0] = 1
            unp_influence_Y[i+1,0] = 1
            unp_influence_Z[i+2,0] = 1
            i += 6
        """

        # HOPING THIS TO BE FASTER THAN THE ABOVE LOOP
        indices = arange(0, total_dof, 6)

        unp_influence_X[indices + 0] = 1
        unp_influence_Y[indices + 1] = 1
        unp_influence_Z[indices + 2] = 1

        # Partition the influence vectors
        influence_X = Analysis._partition(self,unp_influence_X, D1_indices, D2_indices)[0]
        influence_Y = Analysis._partition(self,unp_influence_Y, D1_indices, D2_indices)[0]
        influence_Z = Analysis._partition(self,unp_influence_Z, D1_indices, D2_indices)[0]


        # We want to build the loading history, i.e load for each time step
        # Since each load case has its own loading profile or function, we want to calculate
        # the nodal and fixed end forces separately for each load case
        # We can do this by creating separate load combinations for each case
        # These temporary load combinations only consist of one load case
        # Hence we need to add combinations to add combinations to the existing load combinations dictionary
        # Since we are modifying the models load combinations dictionary, we must make a copy of it
        # This copy will be used to restore the original

        original_load_combo = copy.deepcopy(self.LoadCombos)

        # We initialise a dictionary that will hold the nodal and fixed end forces for each load case
        # We want to compute these vectors once and for all, as opposed to doing it for each time step
        # Doing this for each time step is extremely slow
        # We actually initialise two, one to hold the partitioned and the other to hold the total
        P_and_FER = dict()
        unp_P_and_FER = dict()

        # We compute the nodal and fixed end forces for each load case
        for case_name in self.LoadCombos[combo_name].factors.keys():

            # We create a temporary load combination that consists of only one load case
            temp_combo = LoadCombo(name=combo_name,
                                        factors={case_name: original_load_combo[combo_name].factors[case_name]})

            # We add this temporary load combination to the models load combination dictionary
            self.LoadCombos[case_name] = temp_combo

            # We finally compute the nodal and fixed end forces for this load combination, and, essentially
            # for this load case
            P_and_FER_temp = self.P(case_name)[:,0] - self.FER(case_name)[:,0]

            # Save into the total force dictionary
            unp_P_and_FER[case_name] = P_and_FER_temp

            # Save into the partitioned force dictionary
            P_and_FER[case_name] = Analysis._partition(self,P_and_FER_temp.reshape(total_dof,1),
                                                   D1_indices,D2_indices)[0]

        # We restore the original load combination
        self.LoadCombos = original_load_combo


        # We create a list of time instances from 0 to the duration of the analysis
        expanded_time = linspace(
            0,
            response_duration - response_duration % step_size,
            int(total_steps - 1)
        )
        expanded_time = concatenate([expanded_time, array([response_duration])])

        # We also create a list of steps for which results will be saved
        # Generate a list of steps
        list_of_total_steps = range(total_steps)

        # Select some steps at the specified interval, make sure the first and last are selected
        list_of_steps_for_saving_results = concatenate(
            [list_of_total_steps[::recording_frequency], array([list_of_total_steps[-1]])]
        )

        # Remove any duplicates
        list_of_steps_for_saving_results = list(set(list_of_steps_for_saving_results))

        # Make sure the order is correct
        list_of_steps_for_saving_results.sort()

        # Convert to array
        list_of_steps_for_saving_results = array(list_of_steps_for_saving_results)


        # We calculate the load vectors for each case for each time instance, and sum them up
        if combo_exists:
            for case_name in self.LoadCombos[combo_name].factors.keys():
                # Extract the time vector from the load profile definition for this load case
                time_list = self.LoadProfiles[case_name].time

                # Extract the load profile for this load case
                profile_list = self.LoadProfiles[case_name].profile

                # Interpolate the load profiles
                interpolated_profile = interp(expanded_time, time_list, profile_list)

                # Multiply the nodal and fixed end forces with the interpolated profile
                # Then add this contribution to the model's load vectors (partitioned and total)
                F_total += outer(unp_P_and_FER[case_name], interpolated_profile)
                F += outer(P_and_FER[case_name], interpolated_profile)

        # If ground acceleration in the X direction has been given, calculate the corresponding forces
        if AgX is not None:
            # Interpolate the ground acceleration
            interpolated_AgX = interp(expanded_time,AgX[0,:],AgX[1,:])
            if sparse:
                AgX_F = -M11.tocsr() @ outer(influence_X ,interpolated_AgX)
                unp_AgX_F = -M_total.tocsr() @ outer(unp_influence_X, interpolated_AgX)
            else:
                AgX_F = -M11 @ influence_X @ outer(influence_X ,interpolated_AgX)
                unp_AgX_F = -M_total @ influence_X @ outer(unp_influence_X, interpolated_AgX)

            # Add to the models partitioned and total force vectors
            F_total += unp_AgX_F
            F += AgX_F

        # If ground acceleration in the X direction has been given, calculate the corresponding forces
        if AgY is not None:
            # Interpolate the ground acceleration
            interpolated_AgY = interp(expanded_time,AgY[0,:],AgY[1,:])
            if sparse:
                AgY_F = -M11.tocsr() @ outer(influence_Y ,interpolated_AgY)
                unp_AgY_F = -M_total.tocsr() @ outer(unp_influence_Y, interpolated_AgY)
            else:
                AgY_F = -M11 @ influence_Y @ outer(influence_Y ,interpolated_AgY)
                unp_AgY_F = -M_total @ influence_Y @ outer(unp_influence_Y, interpolated_AgY)

            # Add to the models partitioned and total force vectors
            F_total += unp_AgY_F
            F += AgY_F

        # If ground acceleration in the X direction has been given, calculate the corresponding forces
        if AgZ is not None:
            # Interpolate the ground acceleration
            interpolated_AgZ = interp(expanded_time,AgZ[0,:],AgZ[1,:])
            if sparse:
                AgZ_F = -M11.tocsr() @ outer(influence_Z ,interpolated_AgZ)
                unp_AgZ_F = -M_total.tocsr() @ outer(unp_influence_Z, interpolated_AgZ)
            else:
                AgZ_F = -M11 @ influence_Z @ outer(influence_Z ,interpolated_AgZ)
                unp_AgZ_F = -M_total @ influence_Z @ outer(unp_influence_Z, interpolated_AgZ)

            # Add to the models partitioned and total force vectors
            F_total += unp_AgZ_F
            F += AgZ_F


        # Get D2, V2 and A2 for the entire analysis duration
        D2, V2, A2 = Analysis._D2(self, expanded_time, len(D2_for_check))

        # Add forces due to prescribed displacements, velocities and accelerations
        # For the supported damping models, it's not possible to generate the full damping matrix
        # Hence the contribution of prescribed velocities to the forcing functions is not consindered

        F -= M12 @ A2 + K12 @  D2

        # Save the total global force
        #self.F_TOTAL = F_total
        self.F_TOTAL = F_total[:,list_of_steps_for_saving_results]

        # Get the mode shapes and natural frequencies if modal analysis method is specified
        if analysis_method == 'modal':
            Z = self._mass_normalised_mode_shapes(M11, self._eigen_vectors, sparse)

            # Get the natural frequencies
            w = 2 * pi * self.NATURAL_FREQUENCIES()

        # Get the initial values of displacements and velocities
        # If not given, set them to zero
        if d0 == None:
            d0_phy = zeros(len(D1_indices))
        else:
            d0_phy, d02 = Analysis._partition(self,d0, D1_indices, D2_indices)

        if v0 == None:
            v0_phy = zeros(len(D1_indices))
        else:
            v0_phy, v02 = Analysis._partition(self,v0, D1_indices, D2_indices)

        # Find the corresponding quantities in the modal coordinate system if modal superposition method is requested
        if analysis_method == 'modal':
            d0_n = solve(a=Z.T @ Z, b=Z.T @ d0_phy)
            v0_n = solve(a=Z.T @ Z, b=Z.T @ v0_phy)
            F_n = Z.T @ F

        # Run the analysis
        try:
            if analysis_method == 'direct':

                D1, V1, A1 = \
                     Analysis._transient_solver_linear_direct(K=K11, M=M11,d0=d0_phy,v0=v0_phy,
                                                              F0=F[:,0],F = F,step_size=step_size,
                                                              required_duration=response_duration,
                                                              steps_for_results_recording =list_of_steps_for_saving_results,
                                                              newmark_gamma=newmark_gamma,
                                                              newmark_beta=newmark_beta,
                                                              taylor_alpha=0, wilson_theta=1,
                                                              rayleigh_alpha=r_alpha, rayleigh_beta=r_beta,
                                                              sparse=sparse,log=log)

            else:
                D1, V1, A1 = \
                    Analysis._transient_solver_linear_modal(d0_n=d0_n, v0_n=v0_n, F0_n=F_n[:, 0],
                                                            F_n=F_n, step_size=step_size,
                                                            required_duration=response_duration,
                                                            steps_for_results_recording=list_of_steps_for_saving_results,
                                                            mass_normalised_eigen_vectors=Z,
                                                            natural_freq=w, newmark_gamma=newmark_gamma,
                                                            newmark_beta=newmark_beta, taylor_alpha=0,
                                                            wilson_theta=1, damping_options=damping_options,
                                                            log=log)
        except:
            raise Exception("Error occurred during time history analysis")


        if log:
            print('\n- Tidying things up')

        # Form the global response vectors D, V and A
        #D = zeros((len(self.Nodes) * 6, total_steps))
        #V = zeros((len(self.Nodes) * 6, total_steps))
        #A = zeros((len(self.Nodes) * 6, total_steps))

        length_of_results = len(list_of_steps_for_saving_results)

        D = zeros((len(self.Nodes) * 6, length_of_results))
        V = zeros((len(self.Nodes) * 6, length_of_results))
        A = zeros((len(self.Nodes) * 6, length_of_results))

        D2 = D2[:,list_of_steps_for_saving_results]
        V2 = V2[:,list_of_steps_for_saving_results]
        A2 = A2[:,list_of_steps_for_saving_results]

        for node in self.Nodes.values():
            if D2_indices.count(node.ID * 6 + 0) == 1:
                D[node.ID * 6 + 0, :] = D2[D2_indices.index(node.ID * 6 + 0), :]
                V[node.ID * 6 + 0, :] = V2[D2_indices.index(node.ID * 6 + 0), :]
                A[node.ID * 6 + 0, :] = A2[D2_indices.index(node.ID * 6 + 0), :]
            else:
                D[node.ID * 6 + 0, :] = D1[D1_indices.index(node.ID * 6 + 0), :]
                V[node.ID * 6 + 0, :] = V1[D1_indices.index(node.ID * 6 + 0), :]
                A[node.ID * 6 + 0, :] = A1[D1_indices.index(node.ID * 6 + 0), :]

            if D2_indices.count(node.ID * 6 + 1) == 1:
                D[node.ID * 6 + 1, :] = D2[D2_indices.index(node.ID * 6 + 1), :]
                V[node.ID * 6 + 1, :] = V2[D2_indices.index(node.ID * 6 + 1), :]
                A[node.ID * 6 + 1, :] = A2[D2_indices.index(node.ID * 6 + 1), :]
            else:
                D[node.ID * 6 + 1, :] = D1[D1_indices.index(node.ID * 6 + 1), :]
                V[node.ID * 6 + 1, :] = V1[D1_indices.index(node.ID * 6 + 1), :]
                A[node.ID * 6 + 1, :] = A1[D1_indices.index(node.ID * 6 + 1), :]

            if D2_indices.count(node.ID * 6 + 2) == 1:
                D[node.ID * 6 + 2, :] = D2[D2_indices.index(node.ID * 6 + 2), :]
                V[node.ID * 6 + 2, :] = V2[D2_indices.index(node.ID * 6 + 2), :]
                A[node.ID * 6 + 2, :] = A2[D2_indices.index(node.ID * 6 + 2), :]
            else:
                D[node.ID * 6 + 2, :] = D1[D1_indices.index(node.ID * 6 + 2), :]
                V[node.ID * 6 + 2, :] = V1[D1_indices.index(node.ID * 6 + 2), :]
                A[node.ID * 6 + 2, :] = A1[D1_indices.index(node.ID * 6 + 2), :]

            if D2_indices.count(node.ID * 6 + 3) == 1:
                D[node.ID * 6 + 3, :] = D2[D2_indices.index(node.ID * 6 + 3), :]
                V[node.ID * 6 + 3, :] = V2[D2_indices.index(node.ID * 6 + 3), :]
                A[node.ID * 6 + 3, :] = A2[D2_indices.index(node.ID * 6 + 3), :]
            else:
                D[node.ID * 6 + 3, :] = D1[D1_indices.index(node.ID * 6 + 3), :]
                V[node.ID * 6 + 3, :] = V1[D1_indices.index(node.ID * 6 + 3), :]
                A[node.ID * 6 + 3, :] = A1[D1_indices.index(node.ID * 6 + 3), :]

            if D2_indices.count(node.ID * 6 + 4) == 1:
                D[node.ID * 6 + 4, :] = D2[D2_indices.index(node.ID * 6 + 4), :]
                V[node.ID * 6 + 4, :] = V2[D2_indices.index(node.ID * 6 + 4), :]
                A[node.ID * 6 + 4, :] = A2[D2_indices.index(node.ID * 6 + 4), :]
            else:
                D[node.ID * 6 + 4, :] = D1[D1_indices.index(node.ID * 6 + 4), :]
                V[node.ID * 6 + 4, :] = V1[D1_indices.index(node.ID * 6 + 4), :]
                A[node.ID * 6 + 4, :] = A1[D1_indices.index(node.ID * 6 + 4), :]

            if D2_indices.count(node.ID * 6 + 5) == 1:
                D[node.ID * 6 + 5, :] = D2[D2_indices.index(node.ID * 6 + 5), :]
                V[node.ID * 6 + 5, :] = V2[D2_indices.index(node.ID * 6 + 5), :]
                A[node.ID * 6 + 5, :] = A2[D2_indices.index(node.ID * 6 + 5), :]
            else:
                D[node.ID * 6 + 5, :] = D1[D1_indices.index(node.ID * 6 + 5), :]
                V[node.ID * 6 + 5, :] = V1[D1_indices.index(node.ID * 6 + 5), :]
                A[node.ID * 6 + 5, :] = A1[D1_indices.index(node.ID * 6 + 5), :]

        # Save the responses
        self._TIME_THA = expanded_time[list_of_steps_for_saving_results]
        self._DISPLACEMENT_THA = D
        self._VELOCITY_THA = V
        self._ACCELERATION_THA = A

        # Calculate reactions
        # The damping models "rayleigh" and "modal" do not offer methods for specifying the complete
        # damping matrix. As a result, the reaction forces are solely computed based on elastic and
        # inertial forces. I am still researching on this matter to determine the appropriate
        # approach for addressing it.
        if sparse:
            R = M_total.tocsr() @ self._ACCELERATION_THA\
                + K_total.tocsr() @ self._DISPLACEMENT_THA\
                - self.F_TOTAL
        else:
            R = M_total @ self._ACCELERATION_THA \
                + K_total @ self._DISPLACEMENT_THA \
                - self.F_TOTAL

        # Save the reactions
        self._REACTIONS_THA = R


        for node in self.Nodes.values():
            # Put the displacements at the end of the analysis into each node
            node.DX[combo_name] = D[node.ID * 6 + 0, -1]
            node.DY[combo_name] = D[node.ID * 6 + 1, -1]
            node.DZ[combo_name] = D[node.ID * 6 + 2, -1]
            node.RX[combo_name] = D[node.ID * 6 + 3, -1]
            node.RY[combo_name] = D[node.ID * 6 + 4, -1]
            node.RZ[combo_name] = D[node.ID * 6 + 5, -1]

            # Put the reactions at the last time step into the constrained nodes
            if node.support_DX == True:
                node.RxnFX[combo_name] = R[node.ID * 6 + 0, -1]
            else:
                node.RxnFX[combo_name] = 0.0
            if node.support_DY == True:
                node.RxnFY[combo_name] = R[node.ID * 6 + 1, -1]
            else:
                node.RxnFY[combo_name] = 0.0
            if node.support_DZ == True:
                node.RxnFZ[combo_name] = R[node.ID * 6 + 2, -1]
            else:
                node.RxnFZ[combo_name] = 0.0
            if node.support_RX == True:
                node.RxnMX[combo_name] = R[node.ID * 6 + 3, -1]
            else:
                node.RxnMX[combo_name] = 0.0
            if node.support_RY == True:
                node.RxnMY[combo_name] = R[node.ID * 6 + 4, -1]
            else:
                node.RxnMY[combo_name] = 0.0
            if node.support_RZ == True:
                node.RxnMZ[combo_name] = R[node.ID * 6 + 5, -1]
            else:
                node.RxnMZ[combo_name] = 0.0

        if log:
            print('')
            print('Analysis Complete')
            print('')

        print('TOTAL DOF: ', K_total.shape)
        print('Free DOF :', K11.shape)

        # Save the load combination name under which the results can be viewed
        self.THA_combo_name = combo_name

        # Flag the model as solved
        self.DynamicSolution['Time History'] = True


    def analyze_linear_time_history_wilson_theta(self, analysis_method = 'direct', combo_name=None, AgX=None, AgY=None,
                                                 AgZ=None,step_size = 0.01, response_duration = 1,
                                                 wilson_theta = 1.420815, sparse=True, log = False, d0 = None, v0 = None,
                                                 damping_options = dict(), type_of_mass_matrix='consistent'):

        """
            Perform linear time history analysis using the Wilson theta method by either direct or modal decomposition
            methods.
            If modal superposition, the analysis should be preceded by a modal analysis step.

            :param analysis_method: The analysis method to use ('direct' or 'modal'). Default is 'direct'.
            :type analysis_method: str, optional

            :param combo_name: Name of the load combination. Default is None.
            :type combo_name: str, optional

            :param AgX: Seismic ground acceleration data for X-axis as a 2D numpy array with time and acceleration values. Default is None.
            :type AgX: ndarray, optional

            :param AgY: Seismic ground acceleration data for Y-axis as a 2D numpy array with time and acceleration values. Default is None.
            :type AgY: ndarray, optional

            :param AgZ: Seismic ground acceleration data for Z-axis as a 2D numpy array with time and acceleration values. Default is None.
            :type AgZ: ndarray, optional

            :param step_size: Time step size for the analysis. Default is 0.01 seconds.
            :type step_size: float, optional

            :param response_duration: Duration of the analysis in seconds. Default is 1 second.
            :type response_duration: float, optional

            :param wilson_theta: Wilson theta parameter. Default is 1.420815.
            :type wilson_theta: float, optional

            :param sparse: Use sparse matrix representations. Default is True.
            :type sparse: bool, optional

            :param log: Enable verbose logging. Default is False.
            :type log: bool, optional

            :param d0: Initial displacements. Default is None.
            :type d0: ndarray, optional

            :param v0: Initial velocities. Default is None.
            :type v0: ndarray, optional

            :param damping_options: Dictionary of damping options for the analysis. Default is zero damping.
            :type damping_options: dict, optional
                \nAllowed keywords in damping_options:
                - 'constant_modal_damping' (float): Constant modal damping ratio (default: 0.00).
                - 'r_alpha' (float): Rayleigh mass proportional damping coefficient.
                - 'r_beta' (float): Rayleigh stiffness proportional damping coefficient.
                - 'first_mode_damping' (float): Damping ratio for the first mode.
                - 'highest_mode_damping' (float): Damping ratio for the highest mode.
                - 'damping_in_every_mode' (list or tuple): Damping ratio(s) for each mode.

            :param type_of_mass_matrix: Type of mass matrix ('consistent' or 'lumped'). Default is 'consistent'.
            :type type_of_mass_matrix: str, optional

            :raises DampingOptionsKeyWordError: If an incorrect damping keyword is used.
            :raises DynamicLoadNotDefinedError: If no dynamic load combination or ground acceleration data is provided.
            :raises ResultsNotFoundError: If modal results are not available.
            :raises ValueError: If input data is not in the expected format.

            :return: None
         """

        if log:
            print('Checking parameters for time history analysis')

        # Check if enter load combination name exists
        if combo_name!=None and combo_name not in self.LoadCombos.keys():
            raise ValueError("'"+combo_name+"' is not among the defined load combinations")

        # Check if the analysis method name is correct
        if analysis_method!='direct' and analysis_method!='modal':
            raise ValueError("Allowed analysis methods are 'modal' and 'direct'")

        # Check if modal results are available if modal superposition approach is selected
        if self.DynamicSolution['Modal'] == False and analysis_method == 'modal':
            raise ResultsNotFoundError('Modal results are not available. Modal superposition method should be preceded by a modal analysis step')

        # Check if correct keyword in damping options has been used
        if analysis_method == 'direct':
            accepted_damping_key_words = ['r_alpha','r_beta']
            for damping_key_word in damping_options.keys():
                if damping_key_word not in accepted_damping_key_words:
                    raise DampingOptionsKeyWordError("For direct analysis, allowed damping keywords in damping options are 'r_alpha' and 'r_beta'")
        else:
            accepted_damping_key_words = ['constant_modal_damping',
                                          'r_alpha',
                                          'r_beta',
                                          'first_mode_damping',
                                          'highest_mode_damping',
                                          'damping_in_every_mode']
            for damping_key_word in damping_options.keys():
                if damping_key_word not in accepted_damping_key_words:
                    raise DampingOptionsKeyWordError

        # Check if the dynamic load combination or at least one seismic ground acceleration has been given
        if combo_name == None and AgX is None and AgY is None and AgZ is None:
            raise DynamicLoadNotDefinedError

        # If only a seismic load has been provided, add default the load combination 'Combo 1'
        if combo_name==None:
            combo_name = 'Combo 1'
            self.LoadCombos['Combo 1'] = LoadCombo(name='Combo 1', factors={'Case 1':1}, combo_tags='THS')

        # Add tags to the load combinations that do not have tags. We will use this to filter results
        for combo in self.LoadCombos.values():
            if combo.combo_tags == None:
                combo.combo_tags = 'unknown_type'


        # Calculate the required number of time history steps
        total_steps = ceil(response_duration/step_size)+1

        # Check if profiles for all load cases in the load combination are defined
        load_profiles = self.LoadProfiles.keys()
        for case in self.LoadCombos[combo_name].factors.keys():
            if case not in load_profiles:
                raise DefinitionNotFoundError('Profile for load case '+str(case)+' has not been defined')

        if log:
            print('Preparing parameters for time history analysis')

        # Edit the load profiles so that they are defined for the entire duration of analysis
        for load_profile in self.LoadProfiles.values():
            case = load_profile.load_case_name
            time : list = load_profile.time
            profile: list = load_profile.profile

            # Check if the profile has not been defined for the entire duration of analysis
            if time[-1] < response_duration:

                # We want to bring the load profile to zero immediately after the last given value
                # We don't want to define two values at the same instance of time
                # It can cause problems during interpolation
                # So we will begin our definition slightly later
                t = 1.0001 * time[-1]
                if t < response_duration:
                    time.extend([t,response_duration])
                    profile.extend([0,0])

                # Redefine the profile
                self.LoadProfiles[case] = LoadProfile(case,time,profile)


        # Extend the AgX seismic input definition too if it is less than the response duration
        if AgX is not None:
            if isinstance(AgX, ndarray):
                if AgX.shape[0] == 2 or AgX.shape[1] == 2:
                    if AgX.shape[1] == 2:
                        AgX = AgX.T

                    time, a_g = AgX[0,:], AgX[1,:]
                    if time[-1] < response_duration:

                        # We want to bring the load profile to zero immediately after the last given value
                        # We don't want to define two values at the same instance of time
                        # It can cause problems during interpolation
                        # So we will begin our definition slightly later
                        t = 1.0001 * time[-1]
                        if t < response_duration:
                            time = append(time, [t, response_duration])
                            a_g = append(a_g, [0, 0])

                        # Redefine seismic input
                        AgX = array([time,a_g])

                else:
                    raise ValueError ("AgX must have two rows, first one for time and second one for ground acceleration")
            else:
                raise ValueError("AgX must be a numpy array")

        # Extend the AgY seismic input definition too if it is less than the response duration
        if AgY is not None:
            if isinstance(AgY, ndarray):
                if AgY.shape[0] == 2 or AgY.shape[1] == 2:
                    if AgY.shape[1] == 2:
                        AgY = AgY.T

                    time, a_g = AgY[0, :], AgY[1, :]
                    if time[-1] < response_duration:

                        # We want to bring the load profile to zero immediately after the last given value
                        # We don't want to define two values at the same instance of time
                        # It can cause problems during interpolation
                        # So we will begin our definition slightly later
                        t = 1.0001 * time[-1]
                        if t < response_duration:
                            time = append(time, [t, response_duration])
                            a_g = append(a_g, [0, 0])

                        # Redefine seismic input
                        AgY = array([time, a_g])

                else:
                    raise ValueError(
                        " AgY must have two rows, first one for time and second one for ground acceleration")
            else:
                raise ValueError("AgY must be a numpy array")

        # Extend the AgZ seismic input definition too if it is less than the response duration
        if AgZ is not None:
            if isinstance(AgZ, ndarray):
                if AgZ.shape[0] == 2 or AgZ.shape[1] == 2:
                    if AgZ.shape[1] == 2:
                        AgZ = AgZ.T

                    time, a_g = AgZ[0, :], AgZ[1, :]
                    if time[-1] < response_duration:

                        # We want to bring the load profile to zero immediately after the last given value
                        # We don't want to define two values at the same instance of time
                        # It can cause problems during interpolation
                        # So we will begin our definition slightly later
                        t = 1.0001 * time[-1]
                        if t < response_duration:
                            time = append(time, [t, response_duration])
                            a_g = append(a_g, [0, 0])

                        # Redefine seismic input
                        AgZ = array([time, a_g])

                else:
                    raise ValueError(
                        " AgZ must have two rows, first one for time and second one for ground acceleration")
            else:
                raise ValueError("AgZ must be a numpy array")

        # Prepare the model
        Analysis._prepare_model(self)

        # Get the auxiliary list used to determine how the matrices will be partitioned
        D1_indices, D2_indices, D2 = Analysis._partition_D(self)

        # Make sure D2 is a matrix in 2 dimensions
        D2 = D2.reshape(len(D2), 1)

        # Get the partitioned matrices
        if sparse == True:
            K11, K12, K21, K22 = Analysis._partition(self,self.K(combo_name, log, False, sparse).tolil(), D1_indices,D2_indices)
            M11, M12, M21, M22 = Analysis._partition(self,self.M(combo_name, log, False, sparse,type_of_mass_matrix).tolil(),
                                                 D1_indices, D2_indices)
        else:
            K11, K12, K21, K22 = Analysis._partition(self,self.K(combo_name, log, False, sparse), D1_indices, D2_indices)
            M11, M12, M21, M22 = Analysis._partition(self,self.M(combo_name, log, False, sparse, type_of_mass_matrix),
                                                 D1_indices, D2_indices)

        # Initialise load vector for the entire analysis duration
        F = zeros((len(D1_indices), total_steps))

        # Build the influence vectors used to define the earthquake force
        # Influence vectors are used to select the degrees of freedom in
        # the model stimulated by the earthquake

        total_dof = len(D1_indices)+len(D2_indices)
        i = 0
        influence_X = zeros((total_dof,1))
        influence_Y = zeros((total_dof,1))
        influence_Z = zeros((total_dof,1))
        while i < total_dof:
            influence_X[i+0,0] = 1
            influence_Y[i+1,0] = 1
            influence_Z[i+2,0] = 1
            i += 6

        # Build the load vector step by step
        # We will make modifications to the load combination in order to define the dynamic load
        # Each step uses the original load combination, modifies it according to the given load
        # profiles, and calculates the load vector for that step
        # Hence we must make a copy of the load combination since each step needs the original
        # load combination. Also at the end of the analysis we want to restore the original load
        # combination
        original_load_combo = copy.deepcopy(self.LoadCombos)
        t = 0
        for i in range(total_steps):
            # Check if a load combination has been given
            if combo_name != None:
                # For each load case in the load combination
                for case_name in self.LoadCombos[combo_name].factors.keys():

                    # Extract the time vector from the load profile definition for this load case
                    time_list = self.LoadProfiles[case_name].time

                    # Extract the load profile for this load case
                    profile_list = self.LoadProfiles[case_name].profile

                    # Interpolate the load profile to find the scaling factor for this time t
                    scaler = interp(t, time_list,profile_list)

                    # Get the load factor from the load combination. We will scale this factor
                    # It would be more correct to scale the actual load value and not its factor
                    # But it's hard to do so especially that some load cases are defined by more
                    # than one value, e.g line member loads are defined by two values
                    # Also the same load case can apply to different load types e.g the same
                    # load case can be used for point loads, line loads, pressures, etc.
                    # Hence, the easiest way to accomplish this is by scaling the load factor
                    current_factor = self.LoadCombos[combo_name].factors[case_name]

                    # Edit the load combination using the changed load factor
                    self.LoadCombos[combo_name].factors[case_name] = scaler * current_factor

                # For this time t, the load combination has been edited to reflect the loading situation
                # at this point in time. Hence the fixed end reactions and nodal loads can be calculated
                # for this point in time
                FER1, FER2 = Analysis._partition(self,self.FER(combo_name), D1_indices, D2_indices)
                P1, P2 = Analysis._partition(self,self.P(combo_name), D1_indices, D2_indices)

                # Save the calculated nodal loads and fixed end reactions into the load vector
                F[:,i] = P1[:,0] - FER1[:,0]

            # Add the seismic forces as well if the ground acceleration has been given
            # F_s = -[M]{i}a_g where {i} is the influence vector and [M] is the mass matrix
            # and a_g is the ground acceleration
            # Interpolation is used again to find the ground acceleration at time t
            if AgX is not None:
                AgX_F = -M11 @ Analysis._partition(self,influence_X , D1_indices, D2_indices)[0] \
                        * interp(t, AgX[0, :], AgX[1, :])
                F[:,i] += AgX_F[0,:]

            if AgY is not None:
                AgY_F = -M11 @ Analysis._partition(self,influence_Y , D1_indices, D2_indices)[0] \
                         * interp(t, AgY[0, :], AgY[1, :])
                F[:,i] += AgY_F[0,:]

            if AgZ is not None:
                AgZ_F = -M11 @ Analysis._partition(self,influence_Z , D1_indices, D2_indices)[0] \
                         * interp(t, AgZ[0,:], AgZ[1,:])
                F[:,i] += AgZ_F[0,:]

            # Update the time
            t += step_size

            # Restore the time load combination to the original one
            self.LoadCombos = copy.deepcopy(original_load_combo)

        # Update force vector to include the effects of the constrained degrees of freedom
        # In theory we also need to add -M12 @ A2 and -C12 @ V2.
        # However, the constrained displacements don't really change in time for normal
        # structural analysis
        # Hence, the velocity and accelerations will be zero
        F[:,:] -= K12 @ D2

        # Get the mode shapes and natural frequencies if modal analysis method is specified
        if analysis_method == 'modal':
            Z = self._mass_normalised_mode_shapes(M11, self._eigen_vectors, sparse)

            # Get the natural frequencies
            w = 2 * pi * self.NATURAL_FREQUENCIES()

        # Get the initial values of displacements and velocities
        # If not given, set them to zero
        if d0 == None:
            d0_phy = zeros(len(D1_indices))
        else:
            d0_phy, d02 = Analysis._partition(self,d0, D1_indices, D2_indices)

        if v0 == None:
            v0_phy = zeros(len(D1_indices))
        else:
            v0_phy, v02 = Analysis._partition(self,v0, D1_indices, D2_indices)

        # Find the corresponding quantities the modal coordinate system if modal superposition method is requested
        if analysis_method == 'modal':
            d0_n = solve(Z.T @ Z, Z.T @ d0_phy)
            v0_n = solve(Z.T @ Z, Z.T @ v0_phy)
            F_n = Z.T @ F

        # Run the analysis
        if log:
            print('+-------------------------+')
            print('| Analyzing: Time History |')
            print('+-------------------------+')

        try:
            if analysis_method == 'direct':
                # Extract the Rayleigh damping coefficients
                if 'r_alpha' in damping_options:
                    r_alpha = damping_options['r_alpha']
                else:
                    r_alpha = 0

                if 'r_beta' in damping_options:
                    r_beta = damping_options['r_beta']
                else:
                    r_beta = 0

                TIME, D1, V1, A1 = \
                     Analysis._transient_solver_linear_direct(K=K11, M=M11,d0=d0_phy,v0=v0_phy,
                                                              F0=F[:,0],F = F,step_size=step_size,
                                                              required_duration=response_duration,
                                                              newmark_gamma=1/2, newmark_beta=1/6,
                                                              taylor_alpha=0, wilson_theta=wilson_theta,
                                                              rayleigh_alpha=r_alpha, rayleigh_beta=r_beta,
                                                              sparse=sparse,log=log)

            else:
                TIME, D1, V1, A1 = \
                    Analysis._transient_solver_linear_modal(d0_n=d0_n, v0_n=v0_n, F0_n=F_n[:, 0], F_n=F_n,
                                                            step_size=step_size,
                                                            required_duration=response_duration,
                                                            mass_normalised_eigen_vectors=Z,
                                                            natural_freq=w, newmark_gamma=1/2,
                                                            newmark_beta=1/6, taylor_alpha=0,
                                                            wilson_theta=wilson_theta,
                                                            damping_options=damping_options,
                                                            log=log)
        except:
            raise Exception("Out of memory")

        # Form the global response vectors D, V and A
        D = zeros((len(self.Nodes) * 6, total_steps))
        V = zeros((len(self.Nodes) * 6, total_steps))
        A = zeros((len(self.Nodes) * 6, total_steps))

        # The accelerations and velocities for the constrained degrees of freedom will be zeros
        V2 = zeros(D2.shape)
        A2 = zeros(D2.shape)

        for node in self.Nodes.values():

            if D2_indices.count(node.ID * 6 + 0) == 1:
                D.itemset((node.ID * 6 + 0, 0), D2[D2_indices.index(node.ID * 6 + 0), 0])
                V.itemset((node.ID * 6 + 0, 0), V2[D2_indices.index(node.ID * 6 + 0), 0])
                A.itemset((node.ID * 6 + 0, 0), A2[D2_indices.index(node.ID * 6 + 0), 0])
            else:
                D[node.ID * 6 + 0, :] = D1[D1_indices.index(node.ID * 6 + 0), :]
                V[node.ID * 6 + 0, :] = V1[D1_indices.index(node.ID * 6 + 0), :]
                A[node.ID * 6 + 0, :] = A1[D1_indices.index(node.ID * 6 + 0), :]
            if D2_indices.count(node.ID * 6 + 1) == 1:
                D.itemset((node.ID * 6 + 1, 0), D2[D2_indices.index(node.ID * 6 + 1), 0])
                V.itemset((node.ID * 6 + 1, 0), V2[D2_indices.index(node.ID * 6 + 1), 0])
                A.itemset((node.ID * 6 + 1, 0), A2[D2_indices.index(node.ID * 6 + 1), 0])
            else:
                D[node.ID * 6 + 1, :] = D1[D1_indices.index(node.ID * 6 + 1), :]
                V[node.ID * 6 + 1, :] = V1[D1_indices.index(node.ID * 6 + 1), :]
                A[node.ID * 6 + 1, :] = A1[D1_indices.index(node.ID * 6 + 1), :]

            if D2_indices.count(node.ID * 6 + 2) == 1:
                D.itemset((node.ID * 6 + 2, 0), D2[D2_indices.index(node.ID * 6 + 2), 0])
                V.itemset((node.ID * 6 + 2, 0), V2[D2_indices.index(node.ID * 6 + 2), 0])
                A.itemset((node.ID * 6 + 2, 0), A2[D2_indices.index(node.ID * 6 + 2), 0])
            else:
                D[node.ID * 6 + 2, :] = D1[D1_indices.index(node.ID * 6 + 2), :]
                V[node.ID * 6 + 2, :] = V1[D1_indices.index(node.ID * 6 + 2), :]
                A[node.ID * 6 + 2, :] = A1[D1_indices.index(node.ID * 6 + 2), :]

            if D2_indices.count(node.ID * 6 + 3) == 1:
                D.itemset((node.ID * 6 + 3, 0), D2[D2_indices.index(node.ID * 6 + 3), 0])
                V.itemset((node.ID * 6 + 3, 0), V2[D2_indices.index(node.ID * 6 + 3), 0])
                A.itemset((node.ID * 6 + 3, 0), A2[D2_indices.index(node.ID * 6 + 3), 0])
            else:
                D[node.ID * 6 + 3, :] = D1[D1_indices.index(node.ID * 6 + 3), :]
                V[node.ID * 6 + 3, :] = V1[D1_indices.index(node.ID * 6 + 3), :]
                A[node.ID * 6 + 3, :] = A1[D1_indices.index(node.ID * 6 + 3), :]

            if D2_indices.count(node.ID * 6 + 4) == 1:
                D.itemset((node.ID * 6 + 4, 0), D2[D2_indices.index(node.ID * 6 + 4), 0])
                V.itemset((node.ID * 6 + 4, 0), V2[D2_indices.index(node.ID * 6 + 4), 0])
                A.itemset((node.ID * 6 + 4, 0), A2[D2_indices.index(node.ID * 6 + 4), 0])
            else:
                D[node.ID * 6 + 4, :] = D1[D1_indices.index(node.ID * 6 + 4), :]
                V[node.ID * 6 + 4, :] = V1[D1_indices.index(node.ID * 6 + 4), :]
                A[node.ID * 6 + 4, :] = A1[D1_indices.index(node.ID * 6 + 4), :]

            if D2_indices.count(node.ID * 6 + 5) == 1:
                D.itemset((node.ID * 6 + 5, 0), D2[D2_indices.index(node.ID * 6 + 5), 0])
                V.itemset((node.ID * 6 + 5, 0), V2[D2_indices.index(node.ID * 6 + 5), 0])
                A.itemset((node.ID * 6 + 5, 0), A2[D2_indices.index(node.ID * 6 + 5), 0])
            else:
                D[node.ID * 6 + 5, :] = D1[D1_indices.index(node.ID * 6 + 5), :]
                V[node.ID * 6 + 5, :] = V1[D1_indices.index(node.ID * 6 + 5), :]
                A[node.ID * 6 + 5, :] = A1[D1_indices.index(node.ID * 6 + 5), :]

        # Save the responses
        self._TIME_THA = TIME
        self._DISPLACEMENT_THA = D
        self._VELOCITY_THA = V
        self._ACCELERATION_THA = A

        # Put the displacements at the end of the analysis into each node
        for node in self.Nodes.values():
            node.DX[combo_name] = D[node.ID * 6 + 0, -1]
            node.DY[combo_name] = D[node.ID * 6 + 1, -1]
            node.DZ[combo_name] = D[node.ID * 6 + 2, -1]
            node.RX[combo_name] = D[node.ID * 6 + 3, -1]
            node.RY[combo_name] = D[node.ID * 6 + 4, -1]
            node.RZ[combo_name] = D[node.ID * 6 + 5, -1]

        Analysis._calc_reactions(self, log, combo_tags='THA')

        if log:
            print('')
            print('Analysis Complete')
            print('')

        # Flag the model as solved
        self.DynamicSolution['Time History'] = True


    def analyze_linear_time_history_HHT_alpha(self, analysis_method = 'direct', combo_name=None, AgX=None, AgY=None,
                                              AgZ=None,step_size = 0.01, response_duration = 1,
                                              HHT_alpha = 0,  sparse=True, log = False, d0 = None, v0 = None,
                                              damping_options = dict(), type_of_mass_matrix='consistent'):

        """
            Perform linear time history analysis using the Hilber-Hughes-Taylor method by either direct or modal decomposition
            methods.
            If modal superposition, the analysis should be preceded by a modal analysis step.

            :param analysis_method: The analysis method to use ('direct' or 'modal'). Default is 'direct'.
            :type analysis_method: str, optional

            :param combo_name: Name of the load combination. Default is None.
            :type combo_name: str, optional

            :param AgX: Seismic ground acceleration data for X-axis as a 2D numpy array with time and acceleration values. Default is None.
            :type AgX: ndarray, optional

            :param AgY: Seismic ground acceleration data for Y-axis as a 2D numpy array with time and acceleration values. Default is None.
            :type AgY: ndarray, optional

            :param AgZ: Seismic ground acceleration data for Z-axis as a 2D numpy array with time and acceleration values. Default is None.
            :type AgZ: ndarray, optional

            :param step_size: Time step size for the analysis. Default is 0.01 seconds.
            :type step_size: float, optional

            :param response_duration: Duration of the analysis in seconds. Default is 1 second.
            :type response_duration: float, optional

            :param HHT_alpha: Hilber-Hughes-Taylor parameter. Default is 0.
            :type HHT_alpha: float, optional

            :param sparse: Use sparse matrix representations. Default is True.
            :type sparse: bool, optional

            :param log: Enable verbose logging. Default is False.
            :type log: bool, optional

            :param d0: Initial displacements. Default is None.
            :type d0: ndarray, optional

            :param v0: Initial velocities. Default is None.
            :type v0: ndarray, optional

            :param damping_options: Dictionary of damping options for the analysis. Default is zero damping.
            :type damping_options: dict, optional
                \nAllowed keywords in damping_options:
                - 'constant_modal_damping' (float): Constant modal damping ratio (default: 0.00).
                - 'r_alpha' (float): Rayleigh mass proportional damping coefficient.
                - 'r_beta' (float): Rayleigh stiffness proportional damping coefficient.
                - 'first_mode_damping' (float): Damping ratio for the first mode.
                - 'highest_mode_damping' (float): Damping ratio for the highest mode.
                - 'damping_in_every_mode' (list or tuple): Damping ratio(s) for each mode.

            :param type_of_mass_matrix: Type of mass matrix ('consistent' or 'lumped'). Default is 'consistent'.
            :type type_of_mass_matrix: str, optional

            :raises DampingOptionsKeyWordError: If an incorrect damping keyword is used.
            :raises DynamicLoadNotDefinedError: If no dynamic load combination or ground acceleration data is provided.
            :raises ResultsNotFoundError: If modal results are not available.
            :raises ValueError: If input data is not in the expected format.

            :return: None
         """

        if log:
            print('Checking parameters for time history analysis')

        # Check if enter load combination name exists
        if combo_name!=None and combo_name not in self.LoadCombos.keys():
            raise ValueError("'"+combo_name+"' is not among the defined load combinations")

        # Check if the analysis method name is correct
        if analysis_method!='direct' and analysis_method!='modal':
            raise ValueError("Allowed analysis methods are 'modal' and 'direct'")

        # Check if modal results are available if modal superposition approach is selected
        if self.DynamicSolution['Modal'] == False and analysis_method == 'modal':
            raise ResultsNotFoundError('Modal results are not available. Modal superposition method should be preceded by a modal analysis step')

        # Check if correct keyword in damping options has been used
        if analysis_method == 'direct':
            accepted_damping_key_words = ['r_alpha','r_beta']
            for damping_key_word in damping_options.keys():
                if damping_key_word not in accepted_damping_key_words:
                    raise DampingOptionsKeyWordError("For direct analysis, allowed damping keywords in damping options are 'r_alpha' and 'r_beta'")
        else:
            accepted_damping_key_words = ['constant_modal_damping',
                                          'r_alpha',
                                          'r_beta',
                                          'first_mode_damping',
                                          'highest_mode_damping',
                                          'damping_in_every_mode']
            for damping_key_word in damping_options.keys():
                if damping_key_word not in accepted_damping_key_words:
                    raise DampingOptionsKeyWordError

        # Check if the dynamic load combination or at least one seismic ground acceleration has been given
        if combo_name == None and AgX is None and AgY is None and AgZ is None:
            raise DynamicLoadNotDefinedError

        # If only a seismic load has been provided, add default the load combination 'Combo 1'
        if combo_name==None:
            combo_name = 'Combo 1'
            self.LoadCombos['Combo 1'] = LoadCombo(name='Combo 1', factors={'Case 1':1}, combo_tags='THS')

        # Add tags to the load combinations that do not have tags. We will use this to filter results
        for combo in self.LoadCombos.values():
            if combo.combo_tags == None:
                combo.combo_tags = 'unknown_type'


        # Calculate the required number of time history steps
        total_steps = ceil(response_duration/step_size)+1

        # Check if profiles for all load cases in the load combination are defined
        load_profiles = self.LoadProfiles.keys()
        for case in self.LoadCombos[combo_name].factors.keys():
            if case not in load_profiles:
                raise DefinitionNotFoundError('Profile for load case '+str(case)+' has not been defined')

        if log:
            print('Preparing parameters for time history analysis')

        # Edit the load profiles so that they are defined for the entire duration of analysis
        for load_profile in self.LoadProfiles.values():
            case = load_profile.load_case_name
            time : list = load_profile.time
            profile: list = load_profile.profile

            # Check if the profile has not been defined for the entire duration of analysis
            if time[-1] < response_duration:

                # We want to bring the load profile to zero immediately after the last given value
                # We don't want to define two values at the same instance of time
                # It can cause problems during interpolation
                # So we will begin our definition slightly later
                t = 1.0001 * time[-1]
                if t < response_duration:
                    time.extend([t,response_duration])
                    profile.extend([0,0])

                # Redefine the profile
                self.LoadProfiles[case] = LoadProfile(case,time,profile)


        # Extend the AgX seismic input definition too if it is less than the response duration
        if AgX is not None:
            if isinstance(AgX, ndarray):
                if AgX.shape[0] == 2 or AgX.shape[1] == 2:
                    if AgX.shape[1] == 2:
                        AgX = AgX.T

                    time, a_g = AgX[0,:], AgX[1,:]
                    if time[-1] < response_duration:

                        # We want to bring the load profile to zero immediately after the last given value
                        # We don't want to define two values at the same instance of time
                        # It can cause problems during interpolation
                        # So we will begin our definition slightly later
                        t = 1.0001 * time[-1]
                        if t < response_duration:
                            time = append(time, [t, response_duration])
                            a_g = append(a_g, [0, 0])

                        # Redefine seismic input
                        AgX = array([time,a_g])

                else:
                    raise ValueError ("AgX must have two rows, first one for time and second one for ground acceleration")
            else:
                raise ValueError("AgX must be a numpy array")

        # Extend the AgY seismic input definition too if it is less than the response duration
        if AgY is not None:
            if isinstance(AgY, ndarray):
                if AgY.shape[0] == 2 or AgY.shape[1] == 2:
                    if AgY.shape[1] == 2:
                        AgY = AgY.T

                    time, a_g = AgY[0, :], AgY[1, :]
                    if time[-1] < response_duration:

                        # We want to bring the load profile to zero immediately after the last given value
                        # We don't want to define two values at the same instance of time
                        # It can cause problems during interpolation
                        # So we will begin our definition slightly later
                        t = 1.0001 * time[-1]
                        if t < response_duration:
                            time = append(time, [t, response_duration])
                            a_g = append(a_g, [0, 0])

                        # Redefine seismic input
                        AgY = array([time, a_g])

                else:
                    raise ValueError(
                        " AgY must have two rows, first one for time and second one for ground acceleration")
            else:
                raise ValueError("AgY must be a numpy array")

        # Extend the AgZ seismic input definition too if it is less than the response duration
        if AgZ is not None:
            if isinstance(AgZ, ndarray):
                if AgZ.shape[0] == 2 or AgZ.shape[1] == 2:
                    if AgZ.shape[1] == 2:
                        AgZ = AgZ.T

                    time, a_g = AgZ[0, :], AgZ[1, :]
                    if time[-1] < response_duration:

                        # We want to bring the load profile to zero immediately after the last given value
                        # We don't want to define two values at the same instance of time
                        # It can cause problems during interpolation
                        # So we will begin our definition slightly later
                        t = 1.0001 * time[-1]
                        if t < response_duration:
                            time = append(time, [t, response_duration])
                            a_g = append(a_g, [0, 0])

                        # Redefine seismic input
                        AgZ = array([time, a_g])

                else:
                    raise ValueError(
                        " AgZ must have two rows, first one for time and second one for ground acceleration")
            else:
                raise ValueError("AgZ must be a numpy array")

        # Prepare the model
        Analysis._prepare_model(self)

        # Get the auxiliary list used to determine how the matrices will be partitioned
        D1_indices, D2_indices, D2 = Analysis._partition_D(self)

        # Make sure D2 is a matrix in 2 dimensions
        D2 = D2.reshape(len(D2), 1)

        # Get the partitioned matrices
        if sparse == True:
            K11, K12, K21, K22 = Analysis._partition(self,self.K(combo_name, log, False, sparse).tolil(), D1_indices,D2_indices)
            M11, M12, M21, M22 = Analysis._partition(self,self.M(combo_name, log, False, sparse,type_of_mass_matrix).tolil(),
                                                 D1_indices, D2_indices)
        else:
            K11, K12, K21, K22 = Analysis._partition(self,self.K(combo_name, log, False, sparse), D1_indices, D2_indices)
            M11, M12, M21, M22 = Analysis._partition(self,self.M(combo_name, log, False, sparse, type_of_mass_matrix),
                                                 D1_indices, D2_indices)

        # Initialise load vector for the entire analysis duration
        F = zeros((len(D1_indices), total_steps))

        # Build the influence vectors used to define the earthquake force
        # Influence vectors are used to select the degrees of freedom in
        # the model stimulated by the earthquake

        total_dof = len(D1_indices)+len(D2_indices)
        i = 0
        influence_X = zeros((total_dof,1))
        influence_Y = zeros((total_dof,1))
        influence_Z = zeros((total_dof,1))
        while i < total_dof:
            influence_X[i+0,0] = 1
            influence_Y[i+1,0] = 1
            influence_Z[i+2,0] = 1
            i += 6

        # Build the load vector step by step
        # We will make modifications to the load combination in order to define the dynamic load
        # Each step uses the original load combination, modifies it according to the given load
        # profiles, and calculates the load vector for that step
        # Hence we must make a copy of the load combination since each step needs the original
        # load combination. Also at the end of the analysis we want to restore the original load
        # combination
        original_load_combo = copy.deepcopy(self.LoadCombos)
        t = 0
        for i in range(total_steps):
            # Check if a load combination has been given
            if combo_name != None:
                # For each load case in the load combination
                for case_name in self.LoadCombos[combo_name].factors.keys():

                    # Extract the time vector from the load profile definition for this load case
                    time_list = self.LoadProfiles[case_name].time

                    # Extract the load profile for this load case
                    profile_list = self.LoadProfiles[case_name].profile

                    # Interpolate the load profile to find the scaling factor for this time t
                    scaler = interp(t, time_list,profile_list)

                    # Get the load factor from the load combination. We will scale this factor
                    # It would be more correct to scale the actual load value and not its factor
                    # But it's hard to do so especially that some load cases are defined by more
                    # than one value, e.g line member loads are defined by two values
                    # Also the same load case can apply to different load types e.g the same
                    # load case can be used for point loads, line loads, pressures, etc.
                    # Hence, the easiest way to accomplish this is by scaling the load factor
                    current_factor = self.LoadCombos[combo_name].factors[case_name]

                    # Edit the load combination using the changed load factor
                    self.LoadCombos[combo_name].factors[case_name] = scaler * current_factor

                # For this time t, the load combination has been edited to reflect the loading situation
                # at this point in time. Hence the fixed end reactions and nodal loads can be calculated
                # for this point in time
                FER1, FER2 = Analysis._partition(self,self.FER(combo_name), D1_indices, D2_indices)
                P1, P2 = Analysis._partition(self,self.P(combo_name), D1_indices, D2_indices)

                # Save the calculated nodal loads and fixed end reactions into the load vector
                F[:,i] = P1[:,0] - FER1[:,0]

            # Add the seismic forces as well if the ground acceleration has been given
            # F_s = -[M]{i}a_g where {i} is the influence vector and [M] is the mass matrix
            # and a_g is the ground acceleration
            # Interpolation is used again to find the ground acceleration at time t
            if AgX is not None:
                AgX_F = -M11 @ Analysis._partition(self,influence_X , D1_indices, D2_indices)[0] \
                        * interp(t, AgX[0, :], AgX[1, :])
                F[:,i] += AgX_F[0,:]

            if AgY is not None:
                AgY_F = -M11 @ Analysis._partition(self,influence_Y , D1_indices, D2_indices)[0] \
                         * interp(t, AgY[0, :], AgY[1, :])
                F[:,i] += AgY_F[0,:]

            if AgZ is not None:
                AgZ_F = -M11 @ Analysis._partition(self,influence_Z , D1_indices, D2_indices)[0] \
                         * interp(t, AgZ[0,:], AgZ[1,:])
                F[:,i] += AgZ_F[0,:]

            # Update the time
            t += step_size

            # Restore the time load combination to the original one
            self.LoadCombos = copy.deepcopy(original_load_combo)

        # Update force vector to include the effects of the constrained degrees of freedom
        # In theory we also need to add -M12 @ A2 and -C12 @ V2.
        # However, the constrained displacements don't really change in time for normal
        # structural analysis
        # Hence, the velocity and accelerations will be zero
        F[:,:] -= K12 @ D2

        # Get the mode shapes and natural frequencies if modal analysis method is specified
        if analysis_method == 'modal':
            Z = self._mass_normalised_mode_shapes(M11, self._eigen_vectors, sparse)

            # Get the natural frequencies
            w = 2 * pi * self.NATURAL_FREQUENCIES()

        # Get the initial values of displacements and velocities
        # If not given, set them to zero
        if d0 == None:
            d0_phy = zeros(len(D1_indices))
        else:
            d0_phy, d02 = Analysis._partition(self,d0, D1_indices, D2_indices)

        if v0 == None:
            v0_phy = zeros(len(D1_indices))
        else:
            v0_phy, v02 = Analysis._partition(self,v0, D1_indices, D2_indices)

        # Find the corresponding quantities the modal coordinate system if modal superposition method is requested
        if analysis_method == 'modal':
            d0_n = solve(Z.T @ Z, Z.T @ d0_phy)
            v0_n = solve(Z.T @ Z, Z.T @ v0_phy)
            F_n = Z.T @ F

        # Run the analysis
        if log:
            print('+-------------------------+')
            print('| Analyzing: Time History |')
            print('+-------------------------+')

        try:
            if analysis_method == 'direct':
                # Extract the Rayleigh damping coefficients
                if 'r_alpha' in damping_options:
                    r_alpha = damping_options['r_alpha']
                else:
                    r_alpha = 0

                if 'r_beta' in damping_options:
                    r_beta = damping_options['r_beta']
                else:
                    r_beta = 0

                TIME, D1, V1, A1 = \
                     Analysis._transient_solver_linear_direct(K=K11, M=M11,d0=d0_phy,v0=v0_phy,
                                                              F0=F[:,0],F = F,step_size=step_size,
                                                              required_duration=response_duration,
                                                              newmark_gamma=0.5 - HHT_alpha,
                                                              newmark_beta=0.25 * (1-HHT_alpha)**2,
                                                              taylor_alpha=HHT_alpha, wilson_theta=1,
                                                              rayleigh_alpha=r_alpha, rayleigh_beta=r_beta,
                                                              sparse=sparse,log=log)

            else:
                TIME, D1, V1, A1 = \
                    Analysis._transient_solver_linear_modal(d0_n=d0_n, v0_n=v0_n, F0_n=F_n[:, 0],
                                                            F_n=F_n, step_size=step_size,
                                                            required_duration=response_duration,
                                                            mass_normalised_eigen_vectors=Z,
                                                            natural_freq=w, newmark_gamma=0.5-HHT_alpha,
                                                            newmark_beta=0.25*(1-HHT_alpha)**2, taylor_alpha=HHT_alpha,
                                                            wilson_theta=1, damping_options=damping_options,
                                                            log=log)
        except:
            raise Exception("Out of memory")

        # Form the global response vectors D, V and A
        D = zeros((len(self.Nodes) * 6, total_steps))
        V = zeros((len(self.Nodes) * 6, total_steps))
        A = zeros((len(self.Nodes) * 6, total_steps))

        # The accelerations and velocities for the constrained degrees of freedom will be zeros
        V2 = zeros(D2.shape)
        A2 = zeros(D2.shape)

        for node in self.Nodes.values():

            if D2_indices.count(node.ID * 6 + 0) == 1:
                D.itemset((node.ID * 6 + 0, 0), D2[D2_indices.index(node.ID * 6 + 0), 0])
                V.itemset((node.ID * 6 + 0, 0), V2[D2_indices.index(node.ID * 6 + 0), 0])
                A.itemset((node.ID * 6 + 0, 0), A2[D2_indices.index(node.ID * 6 + 0), 0])
            else:
                D[node.ID * 6 + 0, :] = D1[D1_indices.index(node.ID * 6 + 0), :]
                V[node.ID * 6 + 0, :] = V1[D1_indices.index(node.ID * 6 + 0), :]
                A[node.ID * 6 + 0, :] = A1[D1_indices.index(node.ID * 6 + 0), :]
            if D2_indices.count(node.ID * 6 + 1) == 1:
                D.itemset((node.ID * 6 + 1, 0), D2[D2_indices.index(node.ID * 6 + 1), 0])
                V.itemset((node.ID * 6 + 1, 0), V2[D2_indices.index(node.ID * 6 + 1), 0])
                A.itemset((node.ID * 6 + 1, 0), A2[D2_indices.index(node.ID * 6 + 1), 0])
            else:
                D[node.ID * 6 + 1, :] = D1[D1_indices.index(node.ID * 6 + 1), :]
                V[node.ID * 6 + 1, :] = V1[D1_indices.index(node.ID * 6 + 1), :]
                A[node.ID * 6 + 1, :] = A1[D1_indices.index(node.ID * 6 + 1), :]

            if D2_indices.count(node.ID * 6 + 2) == 1:
                D.itemset((node.ID * 6 + 2, 0), D2[D2_indices.index(node.ID * 6 + 2), 0])
                V.itemset((node.ID * 6 + 2, 0), V2[D2_indices.index(node.ID * 6 + 2), 0])
                A.itemset((node.ID * 6 + 2, 0), A2[D2_indices.index(node.ID * 6 + 2), 0])
            else:
                D[node.ID * 6 + 2, :] = D1[D1_indices.index(node.ID * 6 + 2), :]
                V[node.ID * 6 + 2, :] = V1[D1_indices.index(node.ID * 6 + 2), :]
                A[node.ID * 6 + 2, :] = A1[D1_indices.index(node.ID * 6 + 2), :]

            if D2_indices.count(node.ID * 6 + 3) == 1:
                D.itemset((node.ID * 6 + 3, 0), D2[D2_indices.index(node.ID * 6 + 3), 0])
                V.itemset((node.ID * 6 + 3, 0), V2[D2_indices.index(node.ID * 6 + 3), 0])
                A.itemset((node.ID * 6 + 3, 0), A2[D2_indices.index(node.ID * 6 + 3), 0])
            else:
                D[node.ID * 6 + 3, :] = D1[D1_indices.index(node.ID * 6 + 3), :]
                V[node.ID * 6 + 3, :] = V1[D1_indices.index(node.ID * 6 + 3), :]
                A[node.ID * 6 + 3, :] = A1[D1_indices.index(node.ID * 6 + 3), :]

            if D2_indices.count(node.ID * 6 + 4) == 1:
                D.itemset((node.ID * 6 + 4, 0), D2[D2_indices.index(node.ID * 6 + 4), 0])
                V.itemset((node.ID * 6 + 4, 0), V2[D2_indices.index(node.ID * 6 + 4), 0])
                A.itemset((node.ID * 6 + 4, 0), A2[D2_indices.index(node.ID * 6 + 4), 0])
            else:
                D[node.ID * 6 + 4, :] = D1[D1_indices.index(node.ID * 6 + 4), :]
                V[node.ID * 6 + 4, :] = V1[D1_indices.index(node.ID * 6 + 4), :]
                A[node.ID * 6 + 4, :] = A1[D1_indices.index(node.ID * 6 + 4), :]

            if D2_indices.count(node.ID * 6 + 5) == 1:
                D.itemset((node.ID * 6 + 5, 0), D2[D2_indices.index(node.ID * 6 + 5), 0])
                V.itemset((node.ID * 6 + 5, 0), V2[D2_indices.index(node.ID * 6 + 5), 0])
                A.itemset((node.ID * 6 + 5, 0), A2[D2_indices.index(node.ID * 6 + 5), 0])
            else:
                D[node.ID * 6 + 5, :] = D1[D1_indices.index(node.ID * 6 + 5), :]
                V[node.ID * 6 + 5, :] = V1[D1_indices.index(node.ID * 6 + 5), :]
                A[node.ID * 6 + 5, :] = A1[D1_indices.index(node.ID * 6 + 5), :]

        # Save the responses
        self._TIME_THA = TIME
        self._DISPLACEMENT_THA = D
        self._VELOCITY_THA = V
        self._ACCELERATION_THA = A

        # Put the displacements at the end of the analysis into each node
        for node in self.Nodes.values():
            node.DX[combo_name] = D[node.ID * 6 + 0, -1]
            node.DY[combo_name] = D[node.ID * 6 + 1, -1]
            node.DZ[combo_name] = D[node.ID * 6 + 2, -1]
            node.RX[combo_name] = D[node.ID * 6 + 3, -1]
            node.RY[combo_name] = D[node.ID * 6 + 4, -1]
            node.RZ[combo_name] = D[node.ID * 6 + 5, -1]

        Analysis._calc_reactions(self, log, combo_tags='THA')

        if log:
            print('')
            print('Analysis Complete')
            print('')

        # Flag the model as solved
        self.DynamicSolution['Time History'] = True


    def _mass_normalised_mode_shapes(self, m, modes, sparse = True):
        """
        Normalises the Mode shapes with respect to the mass matrix
        :param m: Mass matrix
        :type m: ndarray, lil_matrix, csr_matrix
        :param modes: Mode shapes
        :type modes: ndarray or lil_matrix
        """
        if isinstance(m, ndarray):
            Mr = modes.T @ m @ modes
        elif sparse:
            from scipy.sparse import csr_matrix, lil_matrix
            if isinstance(m, lil_matrix):
                Mr = modes.T @ m.tocsr() @ modes
            elif isinstance(m, csr_matrix):
                Mr = modes.T @ m @ modes
        else:
            raise ValueError("Invalid input type for 'm'. Expected ndarray, lil_matrix, or csr_matrix.")

        for col in range(modes.shape[1]):
            modes[:, col] = modes[:, col] / sqrt(Mr[col, col])
        return modes

    def DISPLACEMENT_REAL(self):
        """
        Returns the real part of the global nodal displacement of the model solved using harmonic analysis
        """
        return self._DISPLACEMENT_REAL

    def DISPLACEMENT_IMAGINARY(self):
        """
        Returns the imaginary part of the global nodal displacement of the model solved using harmonic analysis
        """
        return self._DISPLACEMENT_IMAGINARY

    def VELOCITY_REAL(self):
        """
        Returns the real part of the global nodal velocity of the model solved using harmonic analysis
        """
        return self._VELOCITY_REAL

    def VELOCITY_IMAGINARY(self):
        """
        Returns the imaginary part of the global nodal velocity of the model solved using harmonic analysis
        """
        return self._VELOCITY_IMAGINARY

    def ACCELERATION_REAL(self):
        """
        Returns the real part of the global nodal acceleration of the model solved using harmonic analysis
        """
        return self._ACCELERATION_REAL

    def ACCELERATION_IMAGINARY(self):
        """
        Returns the real part of the global nodal acceleration of the model solved using harmonic analysis
        """
        return self._ACCELERATION_IMAGINARY

    def REACTIONS_REAL(self):
        """
        Returns the real part of the models reaction forces solved from harmonic analysis
        """
        return self._REACTIONS_REAL

    def REACTIONS_IMAGINARY(self):
        """
        Returns the imaginary part of the models reaction forces solved from harmonic analysis
        """
        return self._REACTIONS_IMAGINARY

    def NATURAL_FREQUENCIES(self):
        """
        Returns the natural frequencies of the model
        """
        return self._NATURAL_FREQUENCIES

    def MODE_SHAPES(self):
        """
        Returns the Mode shapes of the structure
        """
        return self._MODE_SHAPES

    def DISPLACEMENT_THA(self):
        """
        Returns the global time history displacements
        """
        return self._DISPLACEMENT_THA

    def VELOCITY_THA(self):
        """
        Returns the global time history velocities
        """
        return self._VELOCITY_THA

    def ACCELERATION_THA(self):
        """
        Returns the global time history accelerations
        """
        return self._ACCELERATION_THA

    def REACTIONS_THA(self):
        """
        Returns the model's reactions time history
        """
        return self._REACTIONS_THA

    def TIME_THA(self):
        """
        Returns the time vector over which the time history analysis has been conducted
        """
        return self._TIME_THA

    def MASS_PARTICIPATION_PERCENTAGES(self):
        """
        Returns the mass participation of the calculated modes in the x, y and z directions
        """
        return self._mass_participation

    def unique_name(self, dictionary, prefix):
        """Returns the next available unique name for a dictionary of objects.

        :param dictionary: The dictionary to get a unique name for.
        :type dictionary: dict
        :param prefix: The prefix to use for the unique name.
        :type prefix: str
        :return: A unique name for the dictionary.
        :rtype: str
        """

        # Select a trial value for the next available name
        name = prefix + str(len(dictionary) + 1)
        i = 2
        while name in dictionary.keys():
            name = prefix + str(len(dictionary) + i)
            i += 1

        # Return the next available name
        return name

    def rename(self):
        """
        Renames all the nodes and elements in the model.
        """

        # Rename each node in the model
        temp = self.Nodes.copy()
        id = 1
        for old_key in temp.keys():
            new_key = 'N' + str(id)
            self.Nodes[new_key] = self.Nodes.pop(old_key)
            self.Nodes[new_key].name = new_key
            id += 1

        # Rename each spring in the model
        temp = self.Springs.copy()
        id = 1
        for old_key in temp.keys():
            new_key = 'S' + str(id)
            self.Springs[new_key] = self.Springs.pop(old_key)
            self.Springs[new_key].name = new_key
            id += 1

        # Rename each member in the model
        temp = self.Members.copy()
        id = 1
        for old_key in temp.keys():
            new_key = 'M' + str(id)
            self.Members[new_key] = self.Members.pop(old_key)
            self.Members[new_key].name = new_key
            id += 1

        # Rename each plate in the model
        temp = self.Plates.copy()
        id = 1
        for old_key in temp.keys():
            new_key = 'P' + str(id)
            self.Plates[new_key] = self.Plates.pop(old_key)
            self.Plates[new_key].name = new_key
            id += 1

        # Rename each quad in the model
        temp = self.Quads.copy()
        id = 1
        for old_key in temp.keys():
            new_key = 'Q' + str(id)
            self.Quads[new_key] = self.Quads.pop(old_key)
            self.Quads[new_key].name = new_key
            id += 1

    def orphaned_nodes(self):
        """
        Returns a list of the names of nodes that are not attached to any elements.
        """

        # Initialize a list of orphaned nodes
        orphans = []

        # Step through each node in the model
        for node in self.Nodes.values():

            orphaned = False

            # Check to see if the node is attached to any elements
            quads = [quad.name for quad in self.Quads.values() if
                     quad.i_node == node or quad.j_node == node or quad.m_node == node or quad.n_node == node]
            plates = [plate.name for plate in self.Plates.values() if
                      plate.i_node == node or plate.j_node == node or plate.m_node == node or plate.n_node == node]
            members = [member.name for member in self.Members.values() if
                       member.i_node == node or member.j_node == node]
            springs = [spring.name for spring in self.Springs.values() if
                       spring.i_node == node or spring.j_node == node]

            # Determine if the node is orphaned
            if quads == [] and plates == [] and members == [] and springs == []:
                orphaned = True

            # Add the orphaned nodes to the list of orphaned nodes
            if orphaned == True:
                orphans.append(node.name)

        return orphans<|MERGE_RESOLUTION|>--- conflicted
+++ resolved
@@ -1287,13 +1287,9 @@
             end = x2
 
         # Add the distributed load to the member
-<<<<<<< HEAD
+
         self.Members[member_name].DistLoads.append((Direction, w1, w2, start, end, case))
         
-=======
-        self.Members[Member].DistLoads.append((Direction, w1, w2, start, end, case))
-
->>>>>>> 30bb75c4
         # Flag the model as unsolved
         self.solution = None
         for key in self.DynamicSolution.keys():
