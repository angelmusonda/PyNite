# %%
from os import rename
import warnings
import copy
from math import isclose

from numpy import array, zeros, matmul, divide, subtract, atleast_2d, nanmax, argsort, ones
from numpy import seterr, real, pi, sqrt, ndarray, interp, linspace
from numpy.linalg import solve
from scipy.sparse.linalg import eigs, eigsh
from scipy.sparse import csr_matrix, lil_matrix
from scipy.interpolate import CubicSpline

from PyNite.Node3D import Node3D
from PyNite.Material import Material
from PyNite.PhysMember import PhysMember
from PyNite.Spring3D import Spring3D
from PyNite.Member3D import Member3D
from PyNite.Quad3D import Quad3D
from PyNite.Plate3D import Plate3D
from PyNite.LoadCombo import LoadCombo
from PyNite.MassCase import MassCase
from PyNite.Mesh import Mesh, RectangleMesh, AnnulusMesh, FrustrumMesh, CylinderMesh
from PyNite import Analysis

from PyNite.PyNiteExceptions import ResultsNotFoundError, InputOutOfRangeError


# %%
class FEModel3D():
    """A 3D finite element model object. This object has methods and dictionaries to create, store,
       and retrieve results from a finite element model.
    """

    def __init__(self):
        """Creates a new 3D finite element model.
        """

        # Initialize the model's various dictionaries. The dictionaries will be prepopulated with
        # the data types they store, and then those types will be removed. This will give us the
        # ability to get type-based hints when using the dictionaries.

        self.Nodes = {str: Node3D}  # A dictionary of the model's nodes
        self.Nodes.pop(str)
        self.AuxNodes = {str: Node3D}  # A dictionary of the model's auxiliary nodes
        self.AuxNodes.pop(str)
        self.Materials = {str: Material}  # A dictionary of the model's materials
        self.Materials.pop(str)
        self.Springs = {str: Spring3D}  # A dictionary of the model's springs
        self.Springs.pop(str)
        self.Members = {str: PhysMember}  # A dictionary of the model's physical members
        self.Members.pop(str)
        self.Quads = {str: Quad3D}  # A dictionary of the model's quadiralterals
        self.Quads.pop(str)
        self.Plates = {str: Plate3D}  # A dictionary of the model's rectangular plates
        self.Plates.pop(str)
        self.Meshes = {str: Mesh}  # A dictionary of the model's meshes
        self.Meshes.pop(str)
        self.LoadCombos = {str: LoadCombo}  # A dictionary of the model's load combinations
        self.LoadCombos.pop(str)
        self._D = {str: []}  # A dictionary of the model's nodal displacements by load combination
        self._D.pop(str)
        self._SHAPE = {int: []}  # A dictionary of the model's mode shape by modes
        self._SHAPE.pop(int)
        self.Active_Mode = 1  # A variable to keep track of the active mode
        self.Natural_Frequencies = []  # A list to store the calculated natural frequencies
        self._Max_D_Harmonic = []  # A dictionary of the models maximum displacements per load frequency
        self.MassCases = {str: []}  # A dictionary of load cases to be considered as mass cases
        self.MassCases.pop(str)

        self.LoadFrequencies = []  # A list to store the calculated load frequencies
        self.solution = None  # Indicates the solution type for the latest run of the model

    @property
    def LoadCases(self):
        """Returns a list of all the load cases in the model (in alphabetical order).
        """

        # Create an empty list of load cases
        cases = []

        # Step through each node
        for node in self.Nodes.values():
            # Step through each nodal load
            for load in node.NodeLoads:
                # Get the load case for each nodal laod
                cases.append(load[2])

        # Step through each member
        for member in self.Members.values():
            # Step through each member point load
            for load in member.PtLoads:
                # Get the load case for each member point load
                cases.append(load[3])
            # Step through each member distributed load
            for load in member.DistLoads:
                # Get the load case for each member distributed load
                cases.append(load[5])

        # Step through each plate/quad
        for plate in list(self.Plates.values()) + list(self.Quads.values()):
            # Step through each surface load
            for load in plate.pressures:
                # Get the load case for each plate/quad pressure
                cases.append(load[1])

        # Remove duplicates and return the list (sorted ascending)
        return sorted(list(dict.fromkeys(cases)))

    def add_node(self, name, X, Y, Z):
        """Adds a new node to the model.

        :param name: A unique user-defined name for the node. If set to None or "" a name will be
                     automatically assigned.
        :type name: str
        :param X: The node's global X-coordinate.
        :type X: number
        :param Y: The node's global Y-coordinate.
        :type Y: number
        :param Z: The node's global Z-coordinate.
        :type Z: number
        :raises NameError: Occurs when the specified name already exists in the model.
        :return: The name of the node added to the model.
        :rtype: str
        """

        # Name the node or check it doesn't already exist
        if name:
            if name in self.Nodes:
                raise NameError(f"Node name '{name}' already exists")
        else:
            # As a guess, start with the length of the dictionary
            name = "N" + str(len(self.Nodes))
            count = 1
            while name in self.Nodes:
                name = "N" + str(len(self.Nodes) + count)
                count += 1

        # Create a new node
        new_node = Node3D(name, X, Y, Z)

        # Add the new node to the list
        self.Nodes[name] = new_node

        # Flag the model as unsolved
        self.solution = None

        # Return the node name
        return name

    def add_auxnode(self, name, X, Y, Z):
        """Adds a new auxiliary node to the model. Together with a member's `i` and `j` nodes, an
        auxiliary node defines the plane in which the member's local z-axis lies, and the side of
        the member the z-axis points toward. If no auxiliary node is specified for a member, PyNite
        uses its own default configuration.

        :param name: A unique user-defined name for the node. If None or "", a name will be
                     automatically assigned.
        :type name: str
        :param X: The global X-coordinate of the node.
        :type X: number
        :param Y: The global Y-coordinate of the node.
        :type Y: number
        :param Z: The global Z-coordinate of the node.
        :type Z: number
        :raises NameError: Occurs when the specified name already exists in the model.
        :return: The name of the auxiliary node that was added to the model.
        :rtype: str
        """

        # Name the node or check it doesn't already exist
        if name:
            if name in self.AuxNodes:
                raise NameError(f"Auxnode name '{name}' already exists")
        else:
            # As a guess, start with the length of the dictionary
            name = "AN" + str(len(self.AuxNodes))
            count = 1
            while name in self.AuxNodes:
                name = "AN" + str(len(self.AuxNodes) + count)
                count += 1

        # Create a new node
        new_node = Node3D(name, X, Y, Z)

        # Add the new node to the list
        self.AuxNodes[name] = new_node

        # Flag the model as unsolved
        self.solution = None

        # Return the node name
        return name

    def add_material(self, name, E, G, nu, rho):
        """Adds a new material to the model.

        :param name: A unique user-defined name for the material.
        :type name: str
        :param E: The modulus of elasticity of the material.
        :type E: number
        :param G: The shear modulus of elasticity of the material.
        :type G: number
        :param nu: Poisson's ratio of the material.
        :type nu: number
        :param rho: The density of the material
        :type rho: number
        :raises NameError: Occurs when the specified name already exists in the model.
        """

        # Name the material or check it doesn't already exist
        if name:
            if name in self.Materials:
                raise NameError(f"Material name '{name}' already exists")
        else:
            # As a guess, start with the length of the dictionary
            name = "M" + str(len(self.Materials))
            count = 1
            while name in self.Materials:
                name = "M" + str(len(self.Materials) + count)
                count += 1

        # Create a new material
        new_material = Material(name, E, G, nu, rho)

        # Add the new material to the list
        self.Materials[name] = new_material

        # Flag the model as unsolved
        self.solution = None

    def add_spring(self, name, i_node, j_node, ks, tension_only=False, comp_only=False):
        """Adds a new spring to the model.

        :param name: A unique user-defined name for the member. If None or "", a name will be
                    automatically assigned
        :type name: str
        :param i_node: The name of the i-node (start node).
        :type i_node: str
        :param j_node: The name of the j-node (end node).
        :type j_node: str
        :param ks: The spring constant (force/displacement).
        :type ks: number
        :param tension_only: Indicates if the member is tension-only, defaults to False
        :type tension_only: bool, optional
        :param comp_only: Indicates if the member is compression-only, defaults to False
        :type comp_only: bool, optional
        :raises NameError: Occurs when the specified name already exists in the model.
        :return: The name of the spring that was added to the model.
        :rtype: str
        """

        # Name the spring or check it doesn't already exist
        if name:
            if name in self.Springs:
                raise NameError(f"Spring name '{name}' already exists")
        else:
            # As a guess, start with the length of the dictionary
            name = "S" + str(len(self.Springs))
            count = 1
            while name in self.Springs:
                name = "S" + str(len(self.Springs) + count)
                count += 1

        # Create a new spring
        new_spring = Spring3D(name, self.Nodes[i_node], self.Nodes[j_node],
                              ks, self.LoadCombos, tension_only=tension_only,
                              comp_only=comp_only)

        # Add the new spring to the list
        self.Springs[name] = new_spring

        # Flag the model as unsolved
        self.solution = None

        # Return the spring name
        return name

    def add_member(self, name, i_node, j_node, material, Iy, Iz, J, A, auxNode=None,
                   tension_only=False, comp_only=False):
        """Adds a new physical member to the model.

        :param name: A unique user-defined name for the member. If ``None`` or ``""``, a name will be automatically assigned
        :type name: str
        :param i_node: The name of the i-node (start node).
        :type i_node: str
        :param j_node: The name of the j-node (end node).
        :type j_node: str
        :param material: The name of the material of the member.
        :type material: str
        :param Iy: The moment of inertia of the member about its local y-axis.
        :type Iy: number
        :param Iz: The moment of inertia of the member about its local z-axis.
        :type Iz: number
        :param J: The polar moment of inertia of the member.
        :type J: number
        :param A: The cross-sectional area of the member.
        :type A: number
        :param auxNode: The name of the auxiliary node used to define the local z-axis. The default is ``None``, in which case the program defines the axis instead of using an auxiliary node.
        :type auxNode: str, optional
        :param tension_only: Indicates if the member is tension-only, defaults to False
        :type tension_only: bool, optional
        :param comp_only: Indicates if the member is compression-only, defaults to False
        :type comp_only: bool, optional
        :raises NameError: Occurs if the specified name already exists.
        :return: The name of the member added to the model.
        :rtype: str
        """

        # Name the member or check it doesn't already exist
        if name:
            if name in self.Members: raise NameError(f"Member name '{name}' already exists")
        else:
            # As a guess, start with the length of the dictionary
            name = "M" + str(len(self.Members))
            count = 1
            while name in self.Members:
                name = "M" + str(len(self.Members) + count)
                count += 1

        # Create a new member
        if auxNode == None:
            new_member = PhysMember(name, self.Nodes[i_node], self.Nodes[j_node], material, Iy, Iz, J, A, model=self,
                                    tension_only=tension_only, comp_only=comp_only)
        else:
            new_member = PhysMember(name, self.Nodes[i_node], self.Nodes[j_node], material, Iy, Iz, J, A, model=self,
                                    aux_node=self.AuxNodes[auxNode], tension_only=tension_only, comp_only=comp_only)

        # Add the new member to the list
        self.Members[name] = new_member

        # Flag the model as unsolved
        self.solution = None

        # Return the member name
        return name

    def add_plate(self, name, i_node, j_node, m_node, n_node, t, material, kx_mod=1.0, ky_mod=1.0):
        """Adds a new rectangular plate to the model. The plate formulation for in-plane (membrane)
        stiffness is based on an isoparametric formulation. For bending, it is based on a 12-term
        polynomial formulation. This element must be rectangular, and must not be used where a
        thick plate formulation is needed. For a more versatile plate element that can handle
        distortion and thick plate conditions, consider using the `add_quad` method instead.

        :param name: A unique user-defined name for the plate. If None or "", a name will be
                     automatically assigned.
        :type name: str
        :param i_node: The name of the i-node.
        :type i_node: str
        :param j_node: The name of the j-node.
        :type j_node: str
        :param m_node: The name of the m-node.
        :type m_node: str
        :param n_node: The name of the n-node.
        :type n_node: str
        :param t: The thickness of the element.
        :type t: number
        :param material: The name of the material for the element.
        :type material: str
        :param kx_mod: Stiffness modification factor for in-plane stiffness in the element's local
                       x-direction, defaults to 1 (no modification).
        :type kx_mod: number, optional
        :param ky_mod: Stiffness modification factor for in-plane stiffness in the element's local
                       y-direction, defaults to 1 (no modification).
        :type ky_mod: number, optional
        :raises NameError: Occurs when the specified name already exists in the model.
        :return: The name of the element added to the model.
        :rtype: str
        """

        # Name the plate or check it doesn't already exist
        if name:
            if name in self.Plates: raise NameError(f"Plate name '{name}' already exists")
        else:
            # As a guess, start with the length of the dictionary
            name = "P" + str(len(self.Plates))
            count = 1
            while name in self.Plates:
                name = "P" + str(len(self.Plates) + count)
                count += 1

        # Create a new plate
        new_plate = Plate3D(name, self.Nodes[i_node], self.Nodes[j_node], self.Nodes[m_node],
                            self.Nodes[n_node], t, material, self, kx_mod, ky_mod)

        # Add the new plate to the list
        self.Plates[name] = new_plate

        # Flag the model as unsolved
        self.solution = None

        # Return the plate name
        return name

    def add_quad(self, name, i_node, j_node, m_node, n_node, t, material, kx_mod=1.0, ky_mod=1.0):
        """Adds a new quadrilateral to the model. The quad formulation for in-plane (membrane)
        stiffness is based on an isoparametric formulation. For bending, it is based on an MITC4
        formulation. This element handles distortion relatively well, and is appropriate for thick
        and thin plates. One limitation with this element is that it does a poor job of reporting
        corner stresses. Corner forces, however are very accurate. Center stresses are very
        accurate as well. For cases where corner stress results are important, consider using the
        `add_plate` method instead.

        :param name: A unique user-defined name for the quadrilateral. If None or "", a name will
                     be automatically assigned.
        :type name: str
        :param i_node: The name of the i-node.
        :type i_node: str
        :param j_node: The name of the j-node.
        :type j_node: str
        :param m_node: The name of the m-node.
        :type m_node: str
        :param n_node: The name of the n-node.
        :type n_node: str
        :param t: The thickness of the element.
        :type t: number
        :param material: The name of the material for the element.
        :type material: str
        :param kx_mod: Stiffness modification factor for in-plane stiffness in the element's local
            x-direction, defaults to 1 (no modification).
        :type kx_mod: number, optional
        :param ky_mod: Stiffness modification factor for in-plane stiffness in the element's local
            y-direction, defaults to 1 (no modification).
        :type ky_mod: number, optional
        :raises NameError: Occurs when the specified name already exists in the model.
        :return: The name of the element added to the model.
        :rtype: str
        """

        # Name the quad or check it doesn't already exist
        if name:
            if name in self.Quads: raise NameError(f"Quad name '{name}' already exists")
        else:
            # As a guess, start with the length of the dictionary
            name = "Q" + str(len(self.Quads))
            count = 1
            while name in self.Quads:
                name = "Q" + str(len(self.Quads) + count)
                count += 1

        # Create a new member
        new_quad = Quad3D(name, self.Nodes[i_node], self.Nodes[j_node], self.Nodes[m_node],
                          self.Nodes[n_node], t, material, self, kx_mod, ky_mod)

        # Add the new member to the list
        self.Quads[name] = new_quad

        # Flag the model as unsolved
        self.solution = None

        # Return the quad name
        return name

    def add_rectangle_mesh(self, name, mesh_size, width, height, thickness, material, kx_mod=1.0, ky_mod=1.0,
                           origin=[0, 0, 0], plane='XY', x_control=None, y_control=None, start_node=None,
                           start_element=None, element_type='Quad'):
        """Adds a rectangular mesh of elements to the model.

        :param name: A unique name for the mesh.
        :type name: str
        :param mesh_size: The desired mesh size.
        :type mesh_size: number
        :param width: The overall width of the rectangular mesh measured along its local x-axis.
        :type width: number
        :param height: The overall height of the rectangular mesh measured along its local y-axis.
        :type height: number
        :param thickness: The thickness of each element in the mesh.
        :type thickness: number
        :param material: The name of the material for elements in the mesh.
        :type material: str
        :param kx_mod: Stiffness modification factor for in-plane stiffness in the element's local x-direction. Defaults to 1.0 (no modification).
        :type kx_mod: float, optional
        :param ky_mod: Stiffness modification factor for in-plane stiffness in the element's local y-direction. Defaults to 1.0 (no modification).
        :type ky_mod: float, optional
        :param origin: The origin of the regtangular mesh's local coordinate system. Defaults to [0, 0, 0]
        :type origin: list, optional
        :param plane: The plane the mesh will be parallel to. Options are 'XY', 'YZ', and 'XZ'. Defaults to 'XY'.
        :type plane: str, optional
        :param x_control: A list of control points along the mesh's local x-axis to work into the mesh. Defaults to `None`.
        :type x_control: list, optional
        :param y_control: A list of control points along the mesh's local y-axis to work into the mesh. Defaults to None.
        :type y_control: list, optional
        :param start_node: The name of the first node in the mesh. If set to `None` the program will use the next available node name. Default is `None`.
        :type start_node: str, optional
        :param start_element: The name of the first element in the mesh. If set to `None` the program will use the next available element name. Default is `None`.
        :type start_element: str, optional
        :param element_type: They type of element to make the mesh out of. Either 'Quad' or 'Rect'. Defaults to 'Quad'.
        :type element_type: str, optional
        :raises NameError: Occurs when the specified name already exists in the model.
        :return: The name of the mesh added to the model.
        :rtype: str
        """

        # Check if a mesh name has been provided
        if name:
            # Check that the mesh name isn't already being used
            if name in self.Meshes: raise NameError(f"Mesh name '{name}' already exists")
        # Rename the mesh if necessary
        else:
            name = self.unique_name(self.Meshes, 'MSH')

        # Identify the starting node and element
        if start_node is None:
            start_node = self.unique_name(self.Nodes, 'N')
        if element_type == 'Rect' and start_element is None:
            start_element = self.unique_name(self.Plates, 'R')
        elif element_type == 'Quad' and start_element is None:
            start_element = self.unique_name(self.Quads, 'Q')

        # Create the mesh
        new_mesh = RectangleMesh(mesh_size, width, height, thickness, material, self, kx_mod,
                                 ky_mod, origin, plane, x_control, y_control, start_node,
                                 start_element, element_type=element_type)

        # Add the new mesh to the `Meshes` dictionary
        self.Meshes[name] = new_mesh

        # Flag the model as unsolved
        self.solution = None

        # Return the mesh's name
        return name

    def add_annulus_mesh(self, name, mesh_size, outer_radius, inner_radius, thickness, material, kx_mod=1.0,
                         ky_mod=1.0, origin=[0, 0, 0], axis='Y', start_node=None, start_element=None):
        """Adds a mesh of quadrilaterals forming an annulus (a donut).

        :param name: A unique name for the mesh.
        :type name: str
        :param mesh_size: The target mesh size.
        :type mesh_size: float
        :param outer_radius: The radius to the outside of the annulus.
        :type outer_radius: float
        :param inner_radius: The radius to the inside of the annulus.
        :type inner_radius: float
        :param thickness: Element thickness.
        :type thickness: float
        :param material: The name of the element material.
        :type material: str
        :param kx_mod: Stiffness modification factor for radial stiffness in the element's local
                       x-direction. Default is 1.0 (no modification).
        :type kx_mod: float, optional
        :param ky_mod: Stiffness modification factor for meridional stiffness in the element's
                       local y-direction. Default is 1.0 (no modification).
        :type ky_mod: float, optional
        :param origin: The origin of the mesh. The default is [0, 0, 0].
        :type origin: list, optional
        :param axis: The global axis about which the mesh will be generated. The default is 'Y'.
        :type axis: str, optional
        :param start_node: The name of the first node in the mesh. If set to `None` the program
                           will use the next available node name. Default is `None`.
        :type start_node: str, optional
        :param start_element: The name of the first element in the mesh. If set to `None` the
                              program will use the next available element name. Default is `None`.
        :type start_element: str, optional
        :raises NameError: Occurs if the specified name already exists in the model.
        :return: The name of the mesh added to the model.
        :rtype: str
        """

        # Check if a mesh name has been provided
        if name:
            # Check that the mesh name doesn't already exist
            if name in self.Meshes: raise NameError(f"Mesh name '{name}' already exists")
        # Give the mesh a new name if necessary
        else:
            name = self.unique_name(self.Meshes, 'MSH')

        # Identify the starting node and element
        if start_node is None:
            start_node = self.unique_name(self.Nodes, 'N')
        if start_element is None:
            start_element = self.unique_name(self.Quads, 'Q')

        # Create a new mesh
        new_mesh = AnnulusMesh(mesh_size, outer_radius, inner_radius, thickness, material, self,
                               kx_mod, ky_mod, origin, axis, start_node, start_element)

        # Add the new mesh to the `Meshes` dictionary
        self.Meshes[name] = new_mesh

        # Flag the model as unsolved
        self.solution = None

        # Return the mesh's name
        return name

    def add_frustrum_mesh(self, name, mesh_size, large_radius, small_radius, height, thickness, material, kx_mod=1.0,
                          ky_mod=1.0, origin=[0, 0, 0], axis='Y', start_node=None, start_element=None):
        """Adds a mesh of quadrilaterals forming a frustrum (a cone intersected by a horizontal plane).

        :param name: A unique name for the mesh.
        :type name: str
        :param mesh_size: The target mesh size
        :type mesh_size: number
        :param large_radius: The larger of the two end radii.
        :type large_radius: number
        :param small_radius: The smaller of the two end radii.
        :type small_radius: number
        :param height: The height of the frustrum.
        :type height: number
        :param thickness: The thickness of the elements.
        :type thickness: number
        :param material: The name of the element material.
        :type material: str
        :param kx_mod: Stiffness modification factor for radial stiffness in each element's local x-direction, defaults to 1 (no modification).
        :type kx_mod: number, optional
        :param ky_mod: Stiffness modification factor for meridional stiffness in each element's local y-direction, defaults to 1 (no modification).
        :type ky_mod: number, optional
        :param origin: The origin of the mesh, defaults to [0, 0, 0].
        :type origin: list, optional
        :param axis: The global axis about which the mesh will be generated, defaults to 'Y'.
        :type axis: str, optional
        :param start_node: The name of the first node in the mesh. If set to None the program will use the next available node name, defaults to None.
        :type start_node: str, optional
        :param start_element: The name of the first element in the mesh. If set to `None` the
                              program will use the next available element name, defaults to None
        :type start_element: str, optional
        :raises NameError: Occurs if the specified name already exists.
        :return: The name of the mesh added to the model.
        :rtype: str
        """

        # Check if a name has been provided
        if name:
            # Check that the mesh name doesn't already exist
            if name in self.Meshes: raise NameError(f"Mesh name '{name}' already exists")
        # Give the mesh a new name if necessary
        else:
            name = self.unique_name(self.Meshes, 'MSH')

        # Identify the starting node and element
        if start_node is None:
            start_node = self.unique_name(self.Nodes, 'N')
        if start_element is None:
            start_element = self.unique_name(self.Quads, 'Q')

        # Create a new mesh
        new_mesh = FrustrumMesh(mesh_size, large_radius, small_radius, height, thickness, material,
                                self, kx_mod, ky_mod, origin, axis, start_node, start_element)

        # Add the new mesh to the `Meshes` dictionary
        self.Meshes[name] = new_mesh

        # Flag the model as unsolved
        self.solution = None

        # Return the mesh's name
        return name

    def add_cylinder_mesh(self, name, mesh_size, radius, height, thickness, material, kx_mod=1,
                          ky_mod=1, origin=[0, 0, 0], axis='Y', num_elements=None, start_node=None,
                          start_element=None, element_type='Quad'):
        """Adds a mesh of elements forming a cylinder.

        :param name: A unique name for the mesh.
        :type name: str
        :param mesh_size: The target mesh size.
        :type mesh_size: float
        :param radius: The radius of the cylinder.
        :type radius: float
        :param height: The height of the cylinder.
        :type height: float
        :param thickness: Element thickness.
        :type thickness: float
        :param material: The name of the element material.
        :type material: str
        :param kx_mod: Stiffness modification factor for hoop stiffness in each element's local
                       x-direction. Defaults to 1.0 (no modification).
        :type kx_mod: int, optional
        :param ky_mod: Stiffness modification factor for meridional stiffness in each element's
                       local y-direction. Defaults to 1.0 (no modification).
        :type ky_mod: int, optional
        :param origin: The origin [X, Y, Z] of the mesh. Defaults to [0, 0, 0].
        :type origin: list, optional
        :param axis: The global axis about which the mesh will be generated. Defaults to 'Y'.
        :type axis: str, optional
        :param num_elements: The number of elements to use to form each course of elements. This
                             is typically only used if you are trying to match the nodes to another
                             mesh's nodes. If set to `None` the program will automatically
                             calculate the number of elements to use based on the mesh size.
                             Defaults to None.
        :type num_elements: int, optional
        :param start_node: The name of the first node in the mesh. If set to `None` the program
                           will use the next available node name. Defaults to `None`.
        :type start_node: str, optional
        :param start_element: The name of the first element in the mesh. If set to `None` the
                              program will use the next available element name. Defaults to `None`.
        :type start_element: str, optional
        :param element_type: The type of element to make the mesh out of. Either 'Quad' or 'Rect'.
                             Defaults to 'Quad'.
        :type element_type: str, optional
        :raises NameError: Occurs when the specified mesh name is already being used in the model.
        :return: The name of the mesh added to the model
        :rtype: str
        """

        # Check if a name has been provided
        if name:
            # Check that the mesh name doesn't already exist
            if name in self.Meshes: raise NameError(f"Mesh name '{name}' already exists")
        # Give the mesh a new name if necessary
        else:
            name = self.unique_name(self.Meshes, 'MSH')

        # Identify the starting node and element
        if start_node is None:
            start_node = self.unique_name(self.Nodes, 'N')
        if element_type == 'Rect' and start_element is None:
            start_element = self.unique_name(self.Plates, 'R')
        elif element_type == 'Quad' and start_element is None:
            start_element = self.unique_name(self.Quads, 'Q')

        # Create a new mesh
        new_mesh = CylinderMesh(mesh_size, radius, height, thickness, material, self,
                                kx_mod, ky_mod, origin, axis, start_node, start_element,
                                num_elements, element_type)

        # Add the new mesh to the `Meshes` dictionary
        self.Meshes[name] = new_mesh

        # Flag the model as unsolved
        self.solution = None

        # Return the mesh's name
        return name

    def merge_duplicate_nodes(self, tolerance=0.001):
        """Removes duplicate nodes from the model and returns a list of the removed node names.

        :param tolerance: The maximum distance between two nodes in order to consider them
                          duplicates. Defaults to 0.001.
        :type tolerance: float, optional
        """

        # Initialize a dictionary marking where each node is used
        node_lookup = {node_name: [] for node_name in self.Nodes.keys()}
        element_dicts = ('Springs', 'Members', 'Plates', 'Quads')
        node_types = ('i_node', 'j_node', 'm_node', 'n_node')

        # Step through each dictionary of elements in the model (springs, members, plates, quads)
        for element_dict in element_dicts:

            # Step through each element in the dictionary
            for element in getattr(self, element_dict).values():

                # Step through each possible node type in the element (i-node, j-node, m-node, n-node)
                for node_type in node_types:

                    # Get the current element's node having the current type
                    # Return `None` if the element doesn't have this node type
                    node = getattr(element, node_type, None)

                    # Determine if the node exists on the element
                    if node is not None:
                        # Add the element to the list of elements attached to the node
                        node_lookup[node.name].append((element, node_type))

        # Make a list of the names of each node in the model
        node_names = list(self.Nodes.keys())

        # Make a list of nodes to be removed from the model
        remove_list = []

        # Step through each node in the copy of the `Nodes` dictionary
        for i, node_1_name in enumerate(node_names):

            # Skip iteration if `node_1` has already been removed
            if node_lookup[node_1_name] is None:
                continue

            # There is no need to check `node_1` against itself
            for node_2_name in node_names[i + 1:]:

                # Skip iteration if node_2 has already been removed
                if node_lookup[node_2_name] is None:
                    continue

                # Calculate the distance between nodes
                if self.Nodes[node_1_name].distance(self.Nodes[node_2_name]) > tolerance:
                    continue

                # Replace references to `node_2` in each element with references to `node_1`
                for element, node_type in node_lookup[node_2_name]:
                    setattr(element, node_type, self.Nodes[node_1_name])

                # Flag `node_2` as no longer used
                node_lookup[node_2_name] = None

                # Merge any boundary conditions
                support_cond = ('support_DX', 'support_DY', 'support_DZ', 'support_RX', 'support_RY', 'support_RZ')
                for dof in support_cond:
                    if getattr(self.Nodes[node_2_name], dof) == True:
                        setattr(self.Nodes[node_1_name], dof, True)

                # Merge any spring supports
                spring_cond = ('spring_DX', 'spring_DY', 'spring_DZ', 'spring_RX', 'spring_RY', 'spring_RZ')
                for dof in spring_cond:
                    value = getattr(self.Nodes[node_2_name], dof)
                    if value != [None, None, None]:
                        setattr(self.Nodes[node_1_name], dof, value)

                # Fix the mesh labels
                for mesh in self.Meshes.values():

                    # Fix the nodes in the mesh
                    if node_2_name in mesh.nodes.keys():
                        # Attach the correct node to the mesh
                        mesh.nodes[node_2_name] = self.Nodes[node_1_name]

                        # Fix the dictionary key
                        mesh.nodes[node_1_name] = mesh.nodes.pop(node_2_name)

                    # Fix the elements in the mesh
                    for element in mesh.elements.values():
                        if node_2_name == element.i_node.name: element.i_node = self.Nodes[node_1_name]
                        if node_2_name == element.j_node.name: element.j_node = self.Nodes[node_1_name]
                        if node_2_name == element.m_node.name: element.m_node = self.Nodes[node_1_name]
                        if node_2_name == element.n_node.name: element.n_node = self.Nodes[node_1_name]

                # Add the node to the `remove` list
                remove_list.append(node_2_name)

        # Remove `node_2` from the model's `Nodes` dictionary
        for node_name in remove_list:
            self.Nodes.pop(node_name)

        # Flag the model as unsolved
        self.solution = None

    def delete_node(self, node_name):
        """Removes a node from the model. All nodal loads associated with the node and elements attached to the node will also be removed.

        :param node_name: The name of the node to be removed.
        :type node_name: str
        """

        # Remove the node. Nodal loads are stored within the node, so they
        # will be deleted automatically when the node is deleted.
        self.Nodes.pop(node_name)

        # Find any elements attached to the node and remove them
        self.Members = {name: member for name, member in self.Members.items() if
                        member.i_node.name != node_name and member.j_node.name != node_name}
        self.Plates = {name: plate for name, plate in self.Plates.items() if
                       plate.i_node.name != node_name and plate.j_node.name != node_name and plate.m_node.name != node_name and plate.n_node.name != node_name}
        self.Quads = {name: quad for name, quad in self.Quads.items() if
                      quad.i_node.name != node_name and quad.j_node.name != node_name and quad.m_node.name != node_name and quad.n_node.name != node_name}

        # Flag the model as unsolved
        self.solution = None

    def delete_auxnode(self, auxnode_name):
        """Removes an auxiliary node from the model.

        :param auxnode_name: The name of the auxiliary node to be removed.
        :type auxnode_name: str
        """

        # Remove the auxiliary node
        self.AuxNodes.pop(auxnode_name)

        # Remove the auxiliary node from any members that were using it
        for member in self.Members.values():
            if member.auxNode == auxnode_name:
                member.auxNode = None

        # Flag the model as unsolved
        self.solution = None

    def delete_spring(self, spring_name):
        """Removes a spring from the model.

        :param spring_name: The name of the spring to be removed.
        :type spring_name: str
        """

        # Remove the spring
        self.Springs.pop(spring_name)

        # Flag the model as unsolved
        self.solution = None

    def delete_member(self, member_name):
        """Removes a member from the model. All member loads associated with the member will also
           be removed.

        :param member_name: The name of the member to be removed.
        :type member_name: str
        """

        # Remove the member. Member loads are stored within the member, so they
        # will be deleted automatically when the member is deleted.
        self.Members.pop(member_name)

        # Flag the model as unsolved
        self.solution = None

    def def_support(self, node_name, support_DX=False, support_DY=False, support_DZ=False, support_RX=False,
                    support_RY=False, support_RZ=False):
        """Defines the support conditions at a node. Nodes will default to fully unsupported
           unless specified otherwise.

        :param node_name: The name of the node where the support is being defined.
        :type node_name: str
        :param support_DX: Indicates whether the node is supported against translation in the
                           global X-direction. Defaults to False.
        :type support_DX: bool, optional
        :param support_DY: Indicates whether the node is supported against translation in the
                           global Y-direction. Defaults to False.
        :type support_DY: bool, optional
        :param support_DZ: Indicates whether the node is supported against translation in the
                           global Z-direction. Defaults to False.
        :type support_DZ: bool, optional
        :param support_RX: Indicates whether the node is supported against rotation about the
                           global X-axis. Defaults to False.
        :type support_RX: bool, optional
        :param support_RY: Indicates whether the node is supported against rotation about the
                           global Y-axis. Defaults to False.
        :type support_RY: bool, optional
        :param support_RZ: Indicates whether the node is supported against rotation about the
                           global Z-axis. Defaults to False.
        :type support_RZ: bool, optional
        """

        # Get the node to be supported
        node = self.Nodes[node_name]

        # Set the node's support conditions
        node.support_DX = support_DX
        node.support_DY = support_DY
        node.support_DZ = support_DZ
        node.support_RX = support_RX
        node.support_RY = support_RY
        node.support_RZ = support_RZ

        # Flag the model as unsolved
        self.solution = None

    def def_support_spring(self, node_name, dof, stiffness, direction=None):
        """Defines a spring support at a node.

        :param node_name: The name of the node to apply the spring support to.
        :type node_name: str
        :param dof: The degree of freedom to apply the spring support to.
        :type dof: str ('DX', 'DY', 'DZ', 'RX', 'RY', or 'RZ')
        :param stiffness: The translational or rotational stiffness of the spring support.
        :type stiffness: float
        :param direction: The direction in which the spring can act. '+' allows the spring to resist positive displacements. '-' allows the spring to resist negative displacements. None allows the spring to act in both directions. Default is None.
        :type direction: str or None ('+', '-', None), optional
        :raises ValueError: Occurs when an invalid support spring direction has been specified.
        :raises ValueError: Occurs when an invalid support spring degree of freedom has been specified.
        """

        if dof in ('DX', 'DY', 'DZ', 'RX', 'RY', 'RZ'):
            if direction in ('+', '-', None):
                if dof == 'DX':
                    self.Nodes[node_name].spring_DX = [stiffness, direction, True]
                elif dof == 'DY':
                    self.Nodes[node_name].spring_DY = [stiffness, direction, True]
                elif dof == 'DZ':
                    self.Nodes[node_name].spring_DZ = [stiffness, direction, True]
                elif dof == 'RX':
                    self.Nodes[node_name].spring_RX = [stiffness, direction, True]
                elif dof == 'RY':
                    self.Nodes[node_name].spring_RY = [stiffness, direction, True]
                elif dof == 'RZ':
                    self.Nodes[node_name].spring_RZ = [stiffness, direction, True]
            else:
                raise ValueError('Invalid support spring direction. Specify \'+\', \'-\', or None.')
        else:
            raise ValueError(
                'Invalid support spring degree of freedom. Specify \'DX\', \'DY\', \'DZ\', \'RX\', \'RY\', or \'RZ\'')

        # Flag the model as unsolved
        self.solution = None

    def def_node_disp(self, node_name, direction, magnitude):
        """Defines a nodal displacement at a node.

        :param node_name: The name of the node where the nodal displacement is being applied.
        :type node_name: str
        :param direction: The global direction the nodal displacement is being applied in. Displacements are 'DX', 'DY', and 'DZ'. Rotations are 'RX', 'RY', and 'RZ'.
        :type direction: str
        :param magnitude: The magnitude of the displacement.
        :type magnitude: float
        :raises ValueError: _description_
        """

        # Validate the value of Direction
        if direction not in ('DX', 'DY', 'DZ', 'RX', 'RY', 'RZ'):
            raise ValueError(f"Direction must be 'DX', 'DY', 'DZ', 'RX', 'RY', or 'RZ'. {direction} was given.")
        # Get the node
        node = self.Nodes[node_name]

        if direction == 'DX':
            node.EnforcedDX = magnitude
        if direction == 'DY':
            node.EnforcedDY = magnitude
        if direction == 'DZ':
            node.EnforcedDZ = magnitude
        if direction == 'RX':
            node.EnforcedRX = magnitude
        if direction == 'RY':
            node.EnforcedRY = magnitude
        if direction == 'RZ':
            node.EnforcedRZ = magnitude

        # Flag the model as unsolved
        self.solution = None

    def def_releases(self, Member, Dxi=False, Dyi=False, Dzi=False, Rxi=False, Ryi=False, Rzi=False, Dxj=False,
                     Dyj=False, Dzj=False, Rxj=False, Ryj=False, Rzj=False):
        """Defines member end realeses for a member. All member end releases will default to unreleased unless specified otherwise.

        :param Member: The name of the member to have its releases modified.
        :type Member: str
        :param Dxi: Indicates whether the member is released axially at its start. Defaults to False.
        :type Dxi: bool, optional
        :param Dyi: Indicates whether the member is released for shear in the local y-axis at its start. Defaults to False.
        :type Dyi: bool, optional
        :param Dzi: Indicates whether the member is released for shear in the local z-axis at its start. Defaults to False.
        :type Dzi: bool, optional
        :param Rxi: Indicates whether the member is released for torsion at its start. Defaults to False.
        :type Rxi: bool, optional
        :param Ryi: Indicates whether the member is released for moment about the local y-axis at its start. Defaults to False.
        :type Ryi: bool, optional
        :param Rzi: Indicates whether the member is released for moment about the local z-axis at its start. Defaults to False.
        :type Rzi: bool, optional
        :param Dxj: Indicates whether the member is released axially at its end. Defaults to False.
        :type Dxj: bool, optional
        :param Dyj: Indicates whether the member is released for shear in the local y-axis at its end. Defaults to False.
        :type Dyj: bool, optional
        :param Dzj: Indicates whether the member is released for shear in the local z-axis. Defaults to False.
        :type Dzj: bool, optional
        :param Rxj: Indicates whether the member is released for torsion at its end. Defaults to False.
        :type Rxj: bool, optional
        :param Ryj: Indicates whether the member is released for moment about the local y-axis at its end. Defaults to False.
        :type Ryj: bool, optional
        :param Rzj: Indicates whether the member is released for moment about the local z-axis at its end. Defaults to False.
        :type Rzj: bool, optional
        """

        # Apply the end releases to the member
        self.Members[Member].Releases = [Dxi, Dyi, Dzi, Rxi, Ryi, Rzi, Dxj, Dyj, Dzj, Rxj, Ryj, Rzj]

        # Flag the model as unsolved
        self.solution = None

    def add_load_combo(self, name, factors, combo_tags=None):
        """Adds a load combination to the model.

        :param name: A unique name for the load combination (e.g. '1.2D+1.6L+0.5S' or 'Gravity Combo').
        :type name: str
        :param factors: A dictionary containing load cases and their corresponding factors (e.g. {'D':1.2, 'L':1.6, 'S':0.5}).
        :type factors: dict
        :param combo_tags: A list of tags used to categorize load combinations. Default is `None`. This can be useful for filtering results later on, or for limiting analysis to only those combinations with certain tags. This feature is provided for convenience. It is not necessary to use tags.
        :type combo_tags: list, optional
                    
        """


        # Create a new load combination object
        new_combo = LoadCombo(name, combo_tags, factors)

        # Add the load combination to the dictionary of load combinations
        self.LoadCombos[name] = new_combo

        # Flag the model as solved
        self.solution = None

    def set_as_mass_case(self, name, gravity=9.81, factor=1):
        """
        Set a load case as a mass case for analysis.

        This function designates a specific load case to be treated as a mass case during analysis.

        Parameters:
        -----------
        :param name: str
            The name of the load case to be used as a mass case.

        :param gravity: float, optional
            The gravitational acceleration at the location where the structure is analyzed. Default value is 9.81 m/s² for Earth.

        :param factor: float, optional
            A percentage of the load to be used as a mass case. This factor should be specified as a decimal (e.g., 0.5 for 50%).
            Some loads, such as live loads, may only contribute a small percentage to the total mass as specified in the design code.
            Default value is 1, representing the full load.

        """
        self.MassCases[name] = MassCase(name, gravity, factor)

    def add_node_load(self, Node, Direction, P, case='Case 1'):
        """Adds a nodal load to the model.

        :param Node: The name of the node where the load is being applied.
        :type Node: str
        :param Direction: The global direction the load is being applied in. Forces are `'FX'`,
                          `'FY'`, and `'FZ'`. Moments are `'MX'`, `'MY'`, and `'MZ'`.
        :type Direction: str
        :param P: The numeric value (magnitude) of the load.
        :type P: float
        :param case: The name of the load case the load belongs to. Defaults to 'Case 1'.
        :type case: str, optional
        :raises ValueError: Occurs when an invalid load direction was specified.
        """

        # Validate the value of Direction
        if Direction not in ('FX', 'FY', 'FZ', 'MX', 'MY', 'MZ'):
            raise ValueError(f"Direction must be 'FX', 'FY', 'FZ', 'MX', 'MY', or 'MZ'. {Direction} was given.")
        # Add the node load to the model
        self.Nodes[Node].NodeLoads.append((Direction, P, case))

        # Flag the model as unsolved
        self.solution = None

    def add_member_pt_load(self, Member, Direction, P, x, case='Case 1'):
        """Adds a member point load to the model.

        :param Member: The name of the member the load is being applied to.
        :type Member: str
        :param Direction: The direction in which the load is to be applied. Valid values are `'Fx'`,
                          `'Fy'`, `'Fz'`, `'Mx'`, `'My'`, `'Mz'`, `'FX'`, `'FY'`, `'FZ'`, `'MX'`, `'MY'`, or `'MZ'`.
                          Note that lower-case notation indicates use of the beam's local
                          coordinate system, while upper-case indicates use of the model's globl
                          coordinate system.
        :type Direction: str
        :param P: The numeric value (magnitude) of the load.
        :type P: float
        :param x: The load's location along the member's local x-axis.
        :type x: float
        :param case: The load case to categorize the load under. Defaults to 'Case 1'.
        :type case: str, optional
        :raises ValueError: Occurs when an invalid load direction has been specified.
        """

        # Validate the value of Direction
        if Direction not in ('Fx', 'Fy', 'Fz', 'FX', 'FY', 'FZ', 'Mx', 'My', 'Mz', 'MX', 'MY', 'MZ'):
            raise ValueError(
                f"Direction must be 'Fx', 'Fy', 'Fz', 'FX', 'FY', FZ', 'Mx', 'My', 'Mz', 'MX', 'MY', or 'MZ'. {Direction} was given.")

        # Add the point load to the member
        self.Members[Member].PtLoads.append((Direction, P, x, case))

        # Flag the model as unsolved
        self.solution = None

    def add_member_dist_load(self, Member, Direction, w1, w2, x1=None, x2=None, case='Case 1'):
        """Adds a member distributed load to the model.

        :param Member: The name of the member the load is being appied to.
        :type Member: str
        :param Direction: The direction in which the load is to be applied. Valid values are `'Fx'`,
                          `'Fy'`, `'Fz'`, `'FX'`, `'FY'`, or `'FZ'`.
                          Note that lower-case notation indicates use of the beam's local
                          coordinate system, while upper-case indicates use of the model's globl
                          coordinate system.
        :type Direction: str
        :param w1: The starting value (magnitude) of the load.
        :type w1: float
        :param w2: The ending value (magnitude) of the load.
        :type w2: float
        :param x1: The load's start location along the member's local x-axis. If this argument is
                   not specified, the start of the member will be used. Defaults to `None`
        :type x1: float, optional
        :param x2: The load's end location along the member's local x-axis. If this argument is not
                   specified, the end of the member will be used. Defaults to `None`.
        :type x2: float, optional
        :param case: _description_, defaults to 'Case 1'
        :type case: str, optional
        :raises ValueError: Occurs when an invalid load direction has been specified.
        """

        # Validate the value of Direction
        if Direction not in ('Fx', 'Fy', 'Fz', 'FX', 'FY', 'FZ'):
            raise ValueError(f"Direction must be 'Fx', 'Fy', 'Fz', 'FX', 'FY', or 'FZ'. {Direction} was given.")
        # Determine if a starting and ending points for the load have been specified.
        # If not, use the member start and end as defaults
        if x1 == None:
            start = 0
        else:
            start = x1

        if x2 == None:
            end = self.Members[Member].L()
        else:
            end = x2

        # Add the distributed load to the member
        self.Members[Member].DistLoads.append((Direction, w1, w2, start, end, case))

        # Flag the model as unsolved
        self.solution = None

    def add_plate_surface_pressure(self, plate_name, pressure, case='Case 1'):
        """Adds a surface pressure to the rectangular plate element.
        

        :param plate_name: The name for the rectangular plate to add the surface pressure to.
        :type plate_name: str
        :param pressure: The value (magnitude) for the surface pressure.
        :type pressure: float
        :param case: The load case to add the surface pressure to. Defaults to 'Case 1'.
        :type case: str, optional
        :raises Exception: Occurs when an invalid plate name has been specified.
        """

        # Add the surface pressure to the rectangle
        if plate_name in self.Plates.keys():
            self.Plates[plate_name].pressures.append([pressure, case])
        else:
            raise Exception('Invalid plate name specified for plate surface pressure.')

        # Flag the model as unsolved
        self.solution = None

    def add_quad_surface_pressure(self, quad_name, pressure, case='Case 1'):
        """Adds a surface pressure to the quadrilateral element.

        :param quad_name: The name for the quad to add the surface pressure to.
        :type quad_name: str
        :param pressure: The value (magnitude) for the surface pressure.
        :type pressure: float
        :param case: The load case to add the surface pressure to. Defaults to 'Case 1'.
        :type case: str, optional
        :raises Exception: Occurs when an invalid quad name has been specified.
        """

        # Add the surface pressure to the quadrilateral
        if quad_name in self.Quads.keys():
            self.Quads[quad_name].pressures.append([pressure, case])
        else:
            raise Exception('Invalid quad name specified for quad surface pressure.')

        # Flag the model as unsolved
        self.solution = None

    def delete_loads(self):
        """Deletes all loads from the model along with any results based on the loads.
        """

        # Delete the member loads and the calculated internal forces
        for member in self.Members.values():
            member.DistLoads = []
            member.PtLoads = []
            member.SegmentsZ = []
            member.SegmentsY = []
            member.SegmentsX = []

        # Delete the plate loads
        for plate in self.Plates.values():
            plate.pressures = []

        # Delete the quadrilateral loads
        for quad in self.Quads.values():
            quad.pressures = []

        # Delete the nodal loads, calculated displacements, and calculated reactions
        for node in self.Nodes.values():
            node.NodeLoads = []

            node.DX = {}
            node.DY = {}
            node.DZ = {}
            node.RX = {}
            node.RY = {}
            node.RZ = {}

            node.RxnFX = {}
            node.RxnFY = {}
            node.RxnFZ = {}
            node.RxnMX = {}
            node.RxnMY = {}
            node.RxnMZ = {}

        # Flag the model as unsolved
        self.solution = None
<<<<<<< HEAD
               
=======

    def _aux_list(self):
        """Builds a list with known nodal displacements and with the positions in global stiffness
           matrix of known and unknown nodal displacements

        :return: A list of the global matrix indices for the unknown nodal displacements (D1_indices). A
                 list of the global matrix indices for the known nodal displacements (D2_indices). A list
                 of the known nodal displacements (D2).
        :rtype: list, list, list
        """

        D1_indices = []  # A list of the indices for the unknown nodal displacements
        D2_indices = []  # A list of the indices for the known nodal displacements
        D2 = []  # A list of the values of the known nodal displacements (D != None)

        # Create the auxiliary table
        for node in self.Nodes.values():

            # Unknown displacement DX
            if node.support_DX == False and node.EnforcedDX == None:
                D1_indices.append(node.ID * 6 + 0)
            # Known displacement DX
            elif node.EnforcedDX != None:
                D2_indices.append(node.ID * 6 + 0)
                D2.append(node.EnforcedDX)
            # Support at DX
            else:
                D2_indices.append(node.ID * 6 + 0)
                D2.append(0.0)

            # Unknown displacement DY
            if node.support_DY == False and node.EnforcedDY == None:
                D1_indices.append(node.ID * 6 + 1)
            # Known displacement DY
            elif node.EnforcedDY != None:
                D2_indices.append(node.ID * 6 + 1)
                D2.append(node.EnforcedDY)
            # Support at DY
            else:
                D2_indices.append(node.ID * 6 + 1)
                D2.append(0.0)

            # Unknown displacement DZ
            if node.support_DZ == False and node.EnforcedDZ == None:
                D1_indices.append(node.ID * 6 + 2)
            # Known displacement DZ
            elif node.EnforcedDZ != None:
                D2_indices.append(node.ID * 6 + 2)
                D2.append(node.EnforcedDZ)
            # Support at DZ
            else:
                D2_indices.append(node.ID * 6 + 2)
                D2.append(0.0)

            # Unknown displacement RX
            if node.support_RX == False and node.EnforcedRX == None:
                D1_indices.append(node.ID * 6 + 3)
            # Known displacement RX
            elif node.EnforcedRX != None:
                D2_indices.append(node.ID * 6 + 3)
                D2.append(node.EnforcedRX)
            # Support at RX
            else:
                D2_indices.append(node.ID * 6 + 3)
                D2.append(0.0)

            # Unknown displacement RY
            if node.support_RY == False and node.EnforcedRY == None:
                D1_indices.append(node.ID * 6 + 4)
            # Known displacement RY
            elif node.EnforcedRY != None:
                D2_indices.append(node.ID * 6 + 4)
                D2.append(node.EnforcedRY)
            # Support at RY
            else:
                D2_indices.append(node.ID * 6 + 4)
                D2.append(0.0)

            # Unknown displacement RZ
            if node.support_RZ == False and node.EnforcedRZ == None:
                D1_indices.append(node.ID * 6 + 5)
            # Known displacement RZ
            elif node.EnforcedRZ != None:
                D2_indices.append(node.ID * 6 + 5)
                D2.append(node.EnforcedRZ)
            # Support at RZ
            else:
                D2_indices.append(node.ID * 6 + 5)
                D2.append(0.0)

        # Return the indices and the known displacements
        return D1_indices, D2_indices, D2

>>>>>>> 867fb6bf
    def K(self, combo_name='Combo 1', log=False, check_stability=True, sparse=True):
        """Returns the model's global stiffness matrix. The stiffness matrix will be returned in
           scipy's sparse lil format, which reduces memory usage and can be easily converted to
           other formats.

        :param combo_name: The load combination to get the stiffness matrix for. Defaults to 'Combo 1'.
        :type combo_name: str, optional
        :param log: Prints updates to the console if set to True. Defaults to False.
        :type log: bool, optional
        :param check_stability: Causes Pynite to check for instabilities if set to True. Defaults
                                to True. Set to False if you want the model to run faster.
        :type check_stability: bool, optional
        :param sparse: Returns a sparse matrix if set to True, and a dense matrix otherwise.
                       Defaults to True.
        :type sparse: bool, optional
        :return: The global stiffness matrix for the structure.
        :rtype: ndarray or coo_matrix
        """

        # Determine if a sparse matrix has been requested
        if sparse == True:
            # The stiffness matrix will be stored as a scipy `coo_matrix`. Scipy's
            # documentation states that this type of matrix is ideal for efficient
            # construction of finite element matrices. When converted to another
            # format, the `coo_matrix` sums values at the same (i, j) index. We'll
            # build the matrix from three lists.
            row = []
            col = []
            data = []
        else:
            # Initialize a dense matrix of zeros
            K = zeros((len(self.Nodes) * 6, len(self.Nodes) * 6))

        # Add stiffness terms for each nodal spring in the model
        if log: print('- Adding nodal spring support stiffness terms to global stiffness matrix')
        for node in self.Nodes.values():

            # Determine if the node has any spring supports
            if node.spring_DX[0] != None:

                # Check for an active spring support
                if node.spring_DX[2] == True:
                    m, n = node.ID * 6, node.ID * 6
                    if sparse == True:
                        data.append(float(node.spring_DX[0]))
                        row.append(m)
                        col.append(n)
                    else:
                        K[m, n] += float(node.spring_DX[0])

            if node.spring_DY[0] != None:

                # Check for an active spring support
                if node.spring_DY[2] == True:
                    m, n = node.ID * 6 + 1, node.ID * 6 + 1
                    if sparse == True:
                        data.append(float(node.spring_DY[0]))
                        row.append(m)
                        col.append(n)
                    else:
                        K[m, n] += float(node.spring_DY[0])

            if node.spring_DZ[0] != None:

                # Check for an active spring support
                if node.spring_DZ[2] == True:
                    m, n = node.ID * 6 + 2, node.ID * 6 + 2
                    if sparse == True:
                        data.append(float(node.spring_DZ[0]))
                        row.append(m)
                        col.append(n)
                    else:
                        K[m, n] += float(node.spring_DZ[0])

            if node.spring_RX[0] != None:

                # Check for an active spring support
                if node.spring_RX[2] == True:
                    m, n = node.ID * 6 + 3, node.ID * 6 + 3
                    if sparse == True:
                        data.append(float(node.spring_RX[0]))
                        row.append(m)
                        col.append(n)
                    else:
                        K[m, n] += float(node.spring_RX[0])

            if node.spring_RY[0] != None:

                # Check for an active spring support
                if node.spring_RY[2] == True:
                    m, n = node.ID * 6 + 4, node.ID * 6 + 4
                    if sparse == True:
                        data.append(float(node.spring_RY[0]))
                        row.append(m)
                        col.append(n)
                    else:
                        K[m, n] += float(node.spring_RY[0])

            if node.spring_RZ[0] != None:

                # Check for an active spring support
                if node.spring_RZ[2] == True:
                    m, n = node.ID * 6 + 5, node.ID * 6 + 5
                    if sparse == True:
                        data.append(float(node.spring_RZ[0]))
                        row.append(m)
                        col.append(n)
                    else:
                        K[m, n] += float(node.spring_RZ[0])

        # Add stiffness terms for each spring in the model
        if log: print('- Adding spring stiffness terms to global stiffness matrix')
        for spring in self.Springs.values():

            if spring.active[combo_name] == True:

                # Get the spring's global stiffness matrix
                # Storing it as a local variable eliminates the need to rebuild it every time a term is needed
                spring_K = spring.K()

                # Step through each term in the spring's stiffness matrix
                # 'a' & 'b' below are row/column indices in the spring's stiffness matrix
                # 'm' & 'n' are corresponding row/column indices in the global stiffness matrix
                for a in range(12):

                    # Determine if index 'a' is related to the i-node or j-node
                    if a < 6:
                        # Find the corresponding index 'm' in the global stiffness matrix
                        m = spring.i_node.ID * 6 + a
                    else:
                        # Find the corresponding index 'm' in the global stiffness matrix
                        m = spring.j_node.ID * 6 + (a - 6)

                    for b in range(12):

                        # Determine if index 'b' is related to the i-node or j-node
                        if b < 6:
                            # Find the corresponding index 'n' in the global stiffness matrix
                            n = spring.i_node.ID * 6 + b
                        else:
                            # Find the corresponding index 'n' in the global stiffness matrix
                            n = spring.j_node.ID * 6 + (b - 6)

                        # Now that 'm' and 'n' are known, place the term in the global stiffness matrix
                        if sparse == True:
                            row.append(m)
                            col.append(n)
                            data.append(spring_K[a, b])
                        else:
                            K[m, n] += spring_K[a, b]

        # Add stiffness terms for each physical member in the model
        if log: print('- Adding member stiffness terms to global stiffness matrix')
        for phys_member in self.Members.values():

            # Check to see if the physical member is active for the given load combination
            if phys_member.active[combo_name] == True:

                # Step through each sub-member in the physical member and add terms
                for member in phys_member.sub_members.values():

                    # Get the member's global stiffness matrix
                    # Storing it as a local variable eliminates the need to rebuild it every time a term is needed
                    member_K = member.K()

                    # Step through each term in the member's stiffness matrix
                    # 'a' & 'b' below are row/column indices in the member's stiffness matrix
                    # 'm' & 'n' are corresponding row/column indices in the global stiffness matrix
                    for a in range(12):

                        # Determine if index 'a' is related to the i-node or j-node
                        if a < 6:
                            # Find the corresponding index 'm' in the global stiffness matrix
                            m = member.i_node.ID * 6 + a
                        else:
                            # Find the corresponding index 'm' in the global stiffness matrix
                            m = member.j_node.ID * 6 + (a - 6)

                        for b in range(12):

                            # Determine if index 'b' is related to the i-node or j-node
                            if b < 6:
                                # Find the corresponding index 'n' in the global stiffness matrix
                                n = member.i_node.ID * 6 + b
                            else:
                                # Find the corresponding index 'n' in the global stiffness matrix
                                n = member.j_node.ID * 6 + (b - 6)

                            # Now that 'm' and 'n' are known, place the term in the global stiffness matrix
                            if sparse == True:
                                row.append(m)
                                col.append(n)
                                data.append(member_K[a, b])
                            else:
                                K[m, n] += member_K[a, b]

        # Add stiffness terms for each quadrilateral in the model
        if log: print('- Adding quadrilateral stiffness terms to global stiffness matrix')
        for quad in self.Quads.values():

            # Get the quadrilateral's global stiffness matrix
            # Storing it as a local variable eliminates the need to rebuild it every time a term is needed
            quad_K = quad.K()

            # Step through each term in the quadrilateral's stiffness matrix
            # 'a' & 'b' below are row/column indices in the quadrilateral's stiffness matrix
            # 'm' & 'n' are corresponding row/column indices in the global stiffness matrix
            for a in range(24):

                # Determine which node the index 'a' is related to
                if a < 6:
                    # Find the corresponding index 'm' in the global stiffness matrix
                    m = quad.m_node.ID * 6 + a
                elif a < 12:
                    # Find the corresponding index 'm' in the global stiffness matrix
                    m = quad.n_node.ID * 6 + (a - 6)
                elif a < 18:
                    # Find the corresponding index 'm' in the global stiffness matrix
                    m = quad.i_node.ID * 6 + (a - 12)
                else:
                    # Find the corresponding index 'm' in the global stiffness matrix
                    m = quad.j_node.ID * 6 + (a - 18)

                for b in range(24):

                    # Determine which node the index 'b' is related to
                    if b < 6:
                        # Find the corresponding index 'n' in the global stiffness matrix
                        n = quad.m_node.ID * 6 + b
                    elif b < 12:
                        # Find the corresponding index 'n' in the global stiffness matrix
                        n = quad.n_node.ID * 6 + (b - 6)
                    elif b < 18:
                        # Find the corresponding index 'n' in the global stiffness matrix
                        n = quad.i_node.ID * 6 + (b - 12)
                    else:
                        # Find the corresponding index 'n' in the global stiffness matrix
                        n = quad.j_node.ID * 6 + (b - 18)

                    # Now that 'm' and 'n' are known, place the term in the global stiffness matrix
                    if sparse == True:
                        row.append(m)
                        col.append(n)
                        data.append(quad_K[a, b])
                    else:
                        K[m, n] += quad_K[a, b]

        # Add stiffness terms for each plate in the model
        if log: print('- Adding plate stiffness terms to global stiffness matrix')
        for plate in self.Plates.values():

            # Get the plate's global stiffness matrix
            # Storing it as a local variable eliminates the need to rebuild it every time a term is needed
            plate_K = plate.K()

            # Step through each term in the plate's stiffness matrix
            # 'a' & 'b' below are row/column indices in the plate's stiffness matrix
            # 'm' & 'n' are corresponding row/column indices in the global stiffness matrix
            for a in range(24):

                # Determine which node the index 'a' is related to
                if a < 6:
                    # Find the corresponding index 'm' in the global stiffness matrix
                    m = plate.i_node.ID * 6 + a
                elif a < 12:
                    # Find the corresponding index 'm' in the global stiffness matrix
                    m = plate.j_node.ID * 6 + (a - 6)
                elif a < 18:
                    # Find the corresponding index 'm' in the global stiffness matrix
                    m = plate.m_node.ID * 6 + (a - 12)
                else:
                    # Find the corresponding index 'm' in the global stiffness matrix
                    m = plate.n_node.ID * 6 + (a - 18)

                for b in range(24):

                    # Determine which node the index 'b' is related to
                    if b < 6:
                        # Find the corresponding index 'n' in the global stiffness matrix
                        n = plate.i_node.ID * 6 + b
                    elif b < 12:
                        # Find the corresponding index 'n' in the global stiffness matrix
                        n = plate.j_node.ID * 6 + (b - 6)
                    elif b < 18:
                        # Find the corresponding index 'n' in the global stiffness matrix
                        n = plate.m_node.ID * 6 + (b - 12)
                    else:
                        # Find the corresponding index 'n' in the global stiffness matrix
                        n = plate.n_node.ID * 6 + (b - 18)

                    # Now that 'm' and 'n' are known, place the term in the global stiffness matrix
                    if sparse == True:
                        row.append(m)
                        col.append(n)
                        data.append(plate_K[a, b])
                    else:
                        K[m, n] += plate_K[a, b]

        if sparse:
            # The stiffness matrix will be stored as a scipy `coo_matrix`. Scipy's
            # documentation states that this type of matrix is ideal for efficient
            # construction of finite element matrices. When converted to another
            # format, the `coo_matrix` sums values at the same (i, j) index.
            from scipy.sparse import coo_matrix
            row = array(row)
            col = array(col)
            data = array(data)
            K = coo_matrix((data, (row, col)), shape=(len(self.Nodes) * 6, len(self.Nodes) * 6))

        # Check that there are no nodal instabilities
        if check_stability:
            if log: print('- Checking nodal stability')

            if sparse: Analysis._check_stability(self, K.tocsr())
            else: Analysis._check_stability(self, K)

        # Return the global stiffness matrix
        return K

    def M(self, combo_name='Combo 1', log=False, check_stability=True, sparse=True,type_mass_matrix = 'consistent'):
        """Returns the model's global mass matrix. The mass matrix will be returned in
           scipy's sparse lil format, which reduces memory usage and can be easily converted to
           other formats.

        :param combo_name: The load combination to get the mass matrix for. Defaults to 'Combo 1'.
        :type combo_name: str, optional
        :param log: Prints updates to the console if set to True. Defaults to False.
        :type log: bool, optional
        :param check_stability: Causes Pynite to check for instabilities if set to True. Defaults
                                to True. Set to False if you want the model to run faster.
        :type check_stability: bool, optional
        :param sparse: Returns a sparse matrix if set to True, and a dense matrix otherwise.
                       Defaults to True.
        :type sparse: bool, optional
        :param type_mass_matrix: The type of element mass matrix to use in the analysis
                                 Possible values: consistent, lumped
        :type type_mass_matrix: str, optional

        :return: The global mass matrix for the structure.
        :rtype: ndarray or coo_matrix
        """
        # Convert the type of mass matrix paramater to lowercase, for easy checking
        type_mass_matrix = type_mass_matrix.lower()

        # Determine if a sparse matrix has been requested
        if sparse == True:
            # The mass matrix will be stored as a scipy `coo_matrix`. Scipy's
            # documentation states that this type of matrix is ideal for efficient
            # construction of finite element matrices. When converted to another
            # format, the `coo_matrix` sums values at the same (i, j) index. We'll
            # build the matrix from three lists.
            row = []
            col = []
            data = []
        else:
            # Initialize a dense matrix of zeros
            M = zeros((len(self.Nodes) * 6, len(self.Nodes) * 6))

        # Add mass terms for each physical member in the model
        if log: print('- Adding member mass terms to global mass matrix')
        for phys_member in self.Members.values():

            # Check to see if the physical member is active for the given load combination
            if phys_member.active[combo_name] == True:

                # Step through each sub-member in the physical member and add terms
                for member in phys_member.sub_members.values():

                    # Get the member's global mass matrix
                    # Storing it as a local variable eliminates the need to rebuild it every time a term is needed
                    if type_mass_matrix == 'consistent':
                        member_M = member.M()
                    elif type_mass_matrix == 'lumped':
                        member_M = member.M_HRZ()
                    else:
                        raise ValueError('Provided input '+ str(type_mass_matrix)+ ' is incorrect. Possible values are "consistent" and "lumped"')


                    # Step through each term in the member's mass matrix
                    # 'a' & 'b' below are row/column indices in the member's mass matrix
                    # 'm' & 'n' are corresponding row/column indices in the global mass matrix
                    for a in range(12):

                        # Determine if index 'a' is related to the i-node or j-node
                        if a < 6:
                            # Find the corresponding index 'm' in the global mass matrix
                            m = member.i_node.ID * 6 + a
                        else:
                            # Find the corresponding index 'm' in the global mass matrix
                            m = member.j_node.ID * 6 + (a - 6)

                        for b in range(12):

                            # Determine if index 'b' is related to the i-node or j-node
                            if b < 6:
                                # Find the corresponding index 'n' in the global mass matrix
                                n = member.i_node.ID * 6 + b
                            else:
                                # Find the corresponding index 'n' in the global mass matrix
                                n = member.j_node.ID * 6 + (b - 6)

                            # Now that 'm' and 'n' are known, place the term in the global mass matrix
                            if sparse == True:
                                row.append(m)
                                col.append(n)
                                data.append(member_M[a, b])
                            else:
                                M[m, n] += member_M[a, b]

        # Add mass terms for each quadrilateral in the model
        if log: print('- Adding quadrilateral mass terms to global mass matrix')
        for quad in self.Quads.values():

            # Get the quadrilateral's global mass matrix
            # Storing it as a local variable eliminates the need to rebuild it every time a term is needed
            if type_mass_matrix == 'consistent':
                quad_M = quad.M()
            elif type_mass_matrix == 'lumped':
                quad_M = quad.M_HRZ()
            else:
                raise ValueError('Provided input '+ str(type_mass_matrix)+
                                 ' is incorrect. Possible values are "consistent" and "lumped"')

            # Step through each term in the quadrilateral's mass matrix
            # 'a' & 'b' below are row/column indices in the quadrilateral's mass matrix
            # 'm' & 'n' are corresponding row/column indices in the global mass matrix
            for a in range(24):

                # Determine which node the index 'a' is related to
                if a < 6:
                    # Find the corresponding index 'm' in the global mass matrix
                    m = quad.m_node.ID * 6 + a
                elif a < 12:
                    # Find the corresponding index 'm' in the global mass matrix
                    m = quad.n_node.ID * 6 + (a - 6)
                elif a < 18:
                    # Find the corresponding index 'm' in the global mass matrix
                    m = quad.i_node.ID * 6 + (a - 12)
                else:
                    # Find the corresponding index 'm' in the global mass matrix
                    m = quad.j_node.ID * 6 + (a - 18)

                for b in range(24):

                    # Determine which node the index 'b' is related to
                    if b < 6:
                        # Find the corresponding index 'n' in the global mass matrix
                        n = quad.m_node.ID * 6 + b
                    elif b < 12:
                        # Find the corresponding index 'n' in the global mass matrix
                        n = quad.n_node.ID * 6 + (b - 6)
                    elif b < 18:
                        # Find the corresponding index 'n' in the global mass matrix
                        n = quad.i_node.ID * 6 + (b - 12)
                    else:
                        # Find the corresponding index 'n' in the global mass matrix
                        n = quad.j_node.ID * 6 + (b - 18)

                    # Now that 'm' and 'n' are known, place the term in the global mass matrix
                    if sparse == True:
                        row.append(m)
                        col.append(n)
                        data.append(quad_M[a, b])
                    else:
                        M[m, n] += quad_M[a, b]

        # Add mass terms for each plate in the model
        if log: print('- Adding plate mass terms to global stiffness matrix')
        for plate in self.Plates.values():

            # Get the plate's global mass matrix
            # Storing it as a local variable eliminates the need to rebuild it every time a term is needed
            if type_mass_matrix == 'consistent':
                plate_M = plate.M()
            elif type_mass_matrix == 'lumped':
                plate_M = plate.M_HRZ()
            else:
                raise ValueError('Provided input ' + str(type_mass_matrix)
                                 + ' is incorrect. Possible values are "consistent" and "lumped"')

            # Step through each term in the plate's mass matrix
            # 'a' & 'b' below are row/column indices in the plate's mass matrix
            # 'm' & 'n' are corresponding row/column indices in the global mass matrix
            for a in range(24):

                # Determine which node the index 'a' is related to
                if a < 6:
                    # Find the corresponding index 'm' in the global mass matrix
                    m = plate.i_node.ID * 6 + a
                elif a < 12:
                    # Find the corresponding index 'm' in the global mass matrix
                    m = plate.j_node.ID * 6 + (a - 6)
                elif a < 18:
                    # Find the corresponding index 'm' in the global mass matrix
                    m = plate.m_node.ID * 6 + (a - 12)
                else:
                    # Find the corresponding index 'm' in the global mass matrix
                    m = plate.n_node.ID * 6 + (a - 18)

                for b in range(24):

                    # Determine which node the index 'b' is related to
                    if b < 6:
                        # Find the corresponding index 'n' in the global mass matrix
                        n = plate.i_node.ID * 6 + b
                    elif b < 12:
                        # Find the corresponding index 'n' in the global mass matrix
                        n = plate.j_node.ID * 6 + (b - 6)
                    elif b < 18:
                        # Find the corresponding index 'n' in the global mass matrix
                        n = plate.m_node.ID * 6 + (b - 12)
                    else:
                        # Find the corresponding index 'n' in the global mass matrix
                        n = plate.n_node.ID * 6 + (b - 18)

                    # Now that 'm' and 'n' are known, place the term in the global mass matrix
                    if sparse == True:
                        row.append(m)
                        col.append(n)
                        data.append(plate_M[a, b])
                    else:
                        M[m, n] += plate_M[a, b]

        # Add concentrated masses for point load cases taken as mass cases
        # We will distribute the point mass to the translation degrees of freedom

        for node in self.Nodes.values():

            # Get the node's ID
            ID = node.ID

            # Step through the Mass Cases
            for case in self.MassCases.keys():
                gravity = self.MassCases[case].gravity
                factor = self.MassCases[case].factor

                # Step through the nodal loads
                for load in node.NodeLoads:

                    if load[2] == case:

                        if load[0] == 'FZ' and load[1] <= 0:
                            # Calculate mass
                            mass = factor * abs(load[1])/gravity

                            # Calculate mass per translational dof
                            # mass_per_dof = mass/3    This was the initial idea but abandoned upon further research
                            mass_per_dof = mass

                            # Get the corresponding index of the node in the global matrix
                            m = ID * 6

                            if sparse == True:
                                # Translation in the FX direction
                                row.append(m+0)
                                col.append(m+0)
                                data.append(mass_per_dof)

                                # Translation in the FY direction
                                row.append(m+1)
                                col.append(m+1)
                                data.append(mass_per_dof)

                                # Translation in the FZ direction
                                row.append(m+2)
                                col.append(m+2)
                                data.append(mass_per_dof)
                            else:
                                # Translation in the FX direction
                                M[m+0, m+0] += mass_per_dof

                                # Translation in the FY direction
                                M[m+1, m+1] += mass_per_dof

                                # Translation in the FZ direction
                                M[m+2, m+2] += mass_per_dof

                        else:
                            raise Exception('Direction error: Mass cases should have a direction of "FZ"')

        if sparse:
            # The mass matrix will be stored as a scipy `coo_matrix`. Scipy's
            # documentation states that this type of matrix is ideal for efficient
            # construction of finite element matrices. When converted to another
            # format, the `coo_matrix` sums values at the same (i, j) index.
            from scipy.sparse import coo_matrix
            row = array(row)
            col = array(col)
            data = array(data)
            M = coo_matrix((data, (row, col)), shape=(len(self.Nodes) * 6, len(self.Nodes) * 6))

        # Check that there are no nodal instabilities
        if check_stability:
            if log: print('- Checking nodal stability')
            if sparse:
                Analysis._check_stability(self, M.tocsr())
            else:
                Analysis._check_stability(self, M)

        # Return the global mass matrix
        return M

    def Kg(self, combo_name='Combo 1', log=False, sparse=True):
        """Returns the model's global geometric stiffness matrix. The model must have a static
           solution prior to obtaining the geometric stiffness matrix. Stiffness of plates is not
           included.

        :param combo_name: The name of the load combination to derive the matrix for. Defaults to
                           'Combo 1'.
        :type combo_name: str, optional
        :param log: Prints updates to the console if set to `True`. Defaults to `False`.
        :type log: bool, optional
        :param sparse: Returns a sparse matrix if set to `True`, and a dense matrix otherwise.
                       Defaults to `True`.
        :type sparse: bool, optional
        :return: The global geometric stiffness matrix for the structure.
        :rtype: ndarray or coo_matrix
        """

        if sparse == True:
            # Initialize a zero matrix to hold all the stiffness terms. The matrix will be stored as a
            # scipy sparse `lil_matrix`. This matrix format has several advantages. It uses less memory
            # if the matrix is sparse, supports slicing, and can be converted to other formats (sparse
            # or dense) later on for mathematical operations.
            from scipy.sparse import lil_matrix
            Kg = lil_matrix((len(self.Nodes) * 6, len(self.Nodes) * 6))
        else:
            Kg = zeros(len(self.Nodes) * 6, len(self.Nodes) * 6)

        # Add stiffness terms for each physical member in the model
        if log: print('- Adding member geometric stiffness terms to global geometric stiffness matrix')
        for phys_member in self.Members.values():

            # Check to see if the physical member is active for the given load combination
            if phys_member.active[combo_name] == True:

                # Step through each sub-member in the physical member and add terms
                for member in phys_member.sub_members.values():

                    # Calculate the axial force in the member
                    E = member.E
                    A = member.A
                    L = member.L()
                    d = member.d(combo_name)
                    P = E * A / L * (d[6, 0] - d[0, 0])

                    # Get the member's global stiffness matrix
                    # Storing it as a local variable eliminates the need to rebuild it every time a term is needed
                    member_Kg = member.Kg(P)

                    # Step through each term in the member's stiffness matrix
                    # 'a' & 'b' below are row/column indices in the member's stiffness matrix
                    # 'm' & 'n' are corresponding row/column indices in the global stiffness matrix
                    for a in range(12):

                        # Determine if index 'a' is related to the i-node or j-node
                        if a < 6:
                            # Find the corresponding index 'm' in the global stiffness matrix
                            m = member.i_node.ID * 6 + a
                        else:
                            # Find the corresponding index 'm' in the global stiffness matrix
                            m = member.j_node.ID * 6 + (a - 6)

                        for b in range(12):

                            # Determine if index 'b' is related to the i-node or j-node
                            if b < 6:
                                # Find the corresponding index 'n' in the global stiffness matrix
                                n = member.i_node.ID * 6 + b
                            else:
                                # Find the corresponding index 'n' in the global stiffness matrix
                                n = member.j_node.ID * 6 + (b - 6)

                            # Now that 'm' and 'n' are known, place the term in the global stiffness matrix
                            Kg[m, n] += member_Kg[(a, b)]

        # Return the global geometric stiffness matrix
        return Kg

    def FER(self, combo_name='Combo 1'):
        """Assembles and returns the global fixed end reaction vector for any given load combo.

        :param combo_name: The name of the load combination to get the fixed end reaction vector
                           for. Defaults to 'Combo 1'.
        :type combo_name: str, optional
        :return: The fixed end reaction vector
        :rtype: array
        """

        # Initialize a zero vector to hold all the terms
        FER = zeros((len(self.Nodes) * 6, 1))

        # Step through each physical member in the model
        for phys_member in self.Members.values():

            # Step through each sub-member and add terms
            for member in phys_member.sub_members.values():

                # Get the member's global fixed end reaction vector
                # Storing it as a local variable eliminates the need to rebuild it every time a term is needed
                member_FER = member.FER(combo_name)

                # Step through each term in the member's fixed end reaction vector
                # 'a' below is the row index in the member's fixed end reaction vector
                # 'm' below is the corresponding row index in the global fixed end reaction vector
                for a in range(12):

                    # Determine if index 'a' is related to the i-node or j-node
                    if a < 6:
                        # Find the corresponding index 'm' in the global fixed end reaction vector
                        m = member.i_node.ID * 6 + a
                    else:
                        # Find the corresponding index 'm' in the global fixed end reaction vector
                        m = member.j_node.ID * 6 + (a - 6)

                    # Now that 'm' is known, place the term in the global fixed end reaction vector
                    FER[m, 0] += member_FER[a, 0]

        # Add terms for each rectangle in the model
        for plate in self.Plates.values():

            # Get the quadrilateral's global fixed end reaction vector
            # Storing it as a local variable eliminates the need to rebuild it every time a term is needed
            plate_FER = plate.FER(combo_name)

            # Step through each term in the quadrilateral's fixed end reaction vector
            # 'a' below is the row index in the quadrilateral's fixed end reaction vector
            # 'm' below is the corresponding row index in the global fixed end reaction vector
            for a in range(24):

                # Determine if index 'a' is related to the i-node, j-node, m-node, or n-node
                if a < 6:
                    # Find the corresponding index 'm' in the global fixed end reaction vector
                    m = plate.i_node.ID * 6 + a
                elif a < 12:
                    # Find the corresponding index 'm' in the global fixed end reaction vector
                    m = plate.j_node.ID * 6 + (a - 6)
                elif a < 18:
                    # Find the corresponding index 'm' in the global fixed end reaction vector
                    m = plate.m_node.ID * 6 + (a - 12)
                else:
                    # Find the corresponding index 'm' in the global fixed end reaction vector
                    m = plate.n_node.ID * 6 + (a - 18)

                # Now that 'm' is known, place the term in the global fixed end reaction vector
                FER[m, 0] += plate_FER[a, 0]

        # Add terms for each quadrilateral in the model
        for quad in self.Quads.values():

            # Get the quadrilateral's global fixed end reaction vector
            # Storing it as a local variable eliminates the need to rebuild it every time a term is needed
            quad_FER = quad.FER(combo_name)

            # Step through each term in the quadrilateral's fixed end reaction vector
            # 'a' below is the row index in the quadrilateral's fixed end reaction vector
            # 'm' below is the corresponding row index in the global fixed end reaction vector
            for a in range(24):

                # Determine if index 'a' is related to the i-node, j-node, m-node, or n-node
                if a < 6:
                    # Find the corresponding index 'm' in the global fixed end reaction vector
                    m = quad.m_node.ID * 6 + a
                elif a < 12:
                    # Find the corresponding index 'm' in the global fixed end reaction vector
                    m = quad.n_node.ID * 6 + (a - 6)
                elif a < 18:
                    # Find the corresponding index 'm' in the global fixed end reaction vector
                    m = quad.i_node.ID * 6 + (a - 12)
                else:
                    # Find the corresponding index 'm' in the global fixed end reaction vector
                    m = quad.j_node.ID * 6 + (a - 18)

                # Now that 'm' is known, place the term in the global fixed end reaction vector
                FER[m, 0] += quad_FER[a, 0]

        # Return the global fixed end reaction vector
        return FER

    def P(self, combo_name='Combo 1'):
        """Assembles and returns the global nodal force vector.

        :param combo_name: The name of the load combination to get the force vector for. Defaults
                           to 'Combo 1'.
        :type combo_name: str, optional
        :return: The global nodal force vector.
        :rtype: array
        """

        # Initialize a zero vector to hold all the terms
        P = zeros((len(self.Nodes) * 6, 1))

        # Get the load combination for the given 'combo_name'
        combo = self.LoadCombos[combo_name]

        # Add terms for each node in the model
        for node in self.Nodes.values():

            # Get the node's ID
            ID = node.ID

            # Step through each load factor in the load combination
            for case, factor in combo.factors.items():

                # Add the node's loads to the global nodal load vector
                for load in node.NodeLoads:

                    if load[2] == case:

                        if load[0] == 'FX':
                            P[ID * 6 + 0, 0] += factor * load[1]
                        elif load[0] == 'FY':
                            P[ID * 6 + 1, 0] += factor * load[1]
                        elif load[0] == 'FZ':
                            P[ID * 6 + 2, 0] += factor * load[1]
                        elif load[0] == 'MX':
                            P[ID * 6 + 3, 0] += factor * load[1]
                        elif load[0] == 'MY':
                            P[ID * 6 + 4, 0] += factor * load[1]
                        elif load[0] == 'MZ':
                            P[ID * 6 + 5, 0] += factor * load[1]

        # Return the global nodal force vector
        return P

    def D(self, combo_name='Combo 1'):
        """Returns the global displacement vector for the model.

        :param combo_name: The name of the load combination to get the results for. Defaults to
                           'Combo 1'.
        :type combo_name: str, optional
        :return: The global displacement vector for the model
        :rtype: array
        """

        # Return the global displacement vector
        return self._D[combo_name]

    def _partition(self, unp_matrix, D1_indices, D2_indices):
        """Partitions a matrix (or vector) into submatrices (or subvectors) based on degree of freedom boundary conditions.

        :param unp_matrix: The unpartitioned matrix (or vector) to be partitioned.
        :type unp_matrix: ndarray or lil_matrix
        :param D1_indices: A list of the indices for degrees of freedom that have unknown displacements.
        :type D1_indices: list
        :param D2_indices: A list of the indices for degrees of freedom that have known displacements.
        :type D2_indices: list
        :return: Partitioned submatrices (or subvectors) based on degree of freedom boundary conditions.
        :rtype: array, array, array, array
        """

        # Determine if this is a 1D vector or a 2D matrix

        # 1D vectors
        if unp_matrix.shape[1] == 1:
            # Partition the vector into 2 subvectors
            m1 = unp_matrix[D1_indices, :]
            m2 = unp_matrix[D2_indices, :]
            return m1, m2
        # 2D matrices
        else:
            # Partition the matrix into 4 submatrices
            m11 = unp_matrix[D1_indices, :][:, D1_indices]
            m12 = unp_matrix[D1_indices, :][:, D2_indices]
            m21 = unp_matrix[D2_indices, :][:, D1_indices]
            m22 = unp_matrix[D2_indices, :][:, D2_indices]
            return m11, m12, m21, m22

    def analyze(self, log=False, check_stability=True, check_statics=False, max_iter=30, sparse=True, combo_tags=None):
        """Performs first-order static analysis. Iterations are performed if tension-only members or compression-only members are present.

        :param log: Prints the analysis log to the console if set to True. Default is False.
        :type log: bool, optional
        :param check_stability: When set to `True`, checks for nodal instabilities. This slows down analysis a little. Default is `True`.
        :type check_stability: bool, optional
        :param check_statics: When set to `True`, causes a statics check to be performed
        :type check_statics: bool, optional
        :param max_iter: The maximum number of iterations to try to get convergence for tension/compression-only analysis. Defaults to 30.
        :type max_iter: int, optional
        :param sparse: Indicates whether the sparse matrix solver should be used. A matrix can be considered sparse or dense depening on how many zero terms there are. Structural stiffness matrices often contain many zero terms. The sparse solver can offer faster solutions for such matrices. Using the sparse solver on dense matrices may lead to slower solution times.
        :type sparse: bool, optional
        :raises Exception: _description_
        :raises Exception: _description_
        """

        if log:
            print('+-----------+')
            print('| Analyzing |')
            print('+-----------+')
        
        # Import `scipy` features if the sparse solver is being used
        if sparse == True:
            from scipy.sparse.linalg import spsolve


        # Prepare the model for analysis
        Analysis._prepare_model(self)

        # Get the auxiliary list used to determine how the matrices will be partitioned
        D1_indices, D2_indices, D2 = Analysis._partition_D(self)

        # Identify which load combinations have the tags the user has given
        combo_list = Analysis._identify_combos(self, combo_tags)

        # Step through each load combination
        for combo in combo_list:

            if log:
                print('')
                print('- Analyzing load combination ' + combo.name)

            # Keep track of the number of iterations
            iter_count = 1
            convergence = False
            divergence = False

            # Iterate until convergence or divergence occurs
            while convergence == False and divergence == False:
                
                # Check for tension/compression-only divergence
                if iter_count > max_iter:
                    divergence = True
                    raise Exception('Model diverged during tension/compression-only analysis')
                
                # Get the partitioned global stiffness matrix K11, K12, K21, K22
                if sparse == True:
                    K11, K12, K21, K22 = self._partition(self.K(combo.name, log, check_stability, sparse).tolil(),
                                                         D1_indices, D2_indices)
                else:
                    K11, K12, K21, K22 = self._partition(self.K(combo.name, log, check_stability, sparse), D1_indices,
                                                         D2_indices)

                # Get the partitioned global fixed end reaction vector
                FER1, FER2 = self._partition(self.FER(combo.name), D1_indices, D2_indices)

                # Get the partitioned global nodal force vector       
                P1, P2 = self._partition(self.P(combo.name), D1_indices, D2_indices)

                # Calculate the global displacement vector
                if log: print('- Calculating global displacement vector')
                if K11.shape == (0, 0):
                    # All displacements are known, so D1 is an empty vector
                    D1 = []
                else:
                    try:
                        # Calculate the unknown displacements D1
                        if sparse == True:
                            # The partitioned stiffness matrix is in `lil` format, which is great
                            # for memory, but slow for mathematical operations. The stiffness
                            # matrix will be converted to `csr` format for mathematical operations.
                            # The `@` operator performs matrix multiplication on sparse matrices.
                            D1 = spsolve(K11.tocsr(), subtract(subtract(P1, FER1), K12.tocsr() @ D2))
                            D1 = D1.reshape(len(D1), 1)
                        else:
                            D1 = solve(K11, subtract(subtract(P1, FER1), matmul(K12, D2)))
                    except:
                        # Return out of the method if 'K' is singular and provide an error message
                        raise Exception(
                            'The stiffness matrix is singular, which implies rigid body motion. The structure is unstable. Aborting analysis.')

<<<<<<< HEAD
                # Store the calculated displacements to the model and the nodes in the model
                Analysis._store_displacements(self, D1, D2, D1_indices, D2_indices, combo)
=======
                # Form the global displacement vector, D, from D1 and D2
                D = zeros((len(self.Nodes) * 6, 1))

                for node in self.Nodes.values():

                    if D2_indices.count(node.ID * 6 + 0) == 1:
                        D.itemset((node.ID * 6 + 0, 0), D2[D2_indices.index(node.ID * 6 + 0), 0])
                    else:
                        D.itemset((node.ID * 6 + 0, 0), D1[D1_indices.index(node.ID * 6 + 0), 0])

                    if D2_indices.count(node.ID * 6 + 1) == 1:
                        D.itemset((node.ID * 6 + 1, 0), D2[D2_indices.index(node.ID * 6 + 1), 0])
                    else:
                        D.itemset((node.ID * 6 + 1, 0), D1[D1_indices.index(node.ID * 6 + 1), 0])

                    if D2_indices.count(node.ID * 6 + 2) == 1:
                        D.itemset((node.ID * 6 + 2, 0), D2[D2_indices.index(node.ID * 6 + 2), 0])
                    else:
                        D.itemset((node.ID * 6 + 2, 0), D1[D1_indices.index(node.ID * 6 + 2), 0])

                    if D2_indices.count(node.ID * 6 + 3) == 1:
                        D.itemset((node.ID * 6 + 3, 0), D2[D2_indices.index(node.ID * 6 + 3), 0])
                    else:
                        D.itemset((node.ID * 6 + 3, 0), D1[D1_indices.index(node.ID * 6 + 3), 0])

                    if D2_indices.count(node.ID * 6 + 4) == 1:
                        D.itemset((node.ID * 6 + 4, 0), D2[D2_indices.index(node.ID * 6 + 4), 0])
                    else:
                        D.itemset((node.ID * 6 + 4, 0), D1[D1_indices.index(node.ID * 6 + 4), 0])

                    if D2_indices.count(node.ID * 6 + 5) == 1:
                        D.itemset((node.ID * 6 + 5, 0), D2[D2_indices.index(node.ID * 6 + 5), 0])
                    else:
                        D.itemset((node.ID * 6 + 5, 0), D1[D1_indices.index(node.ID * 6 + 5), 0])

                        # Save the global displacement vector
                self._D[combo.name] = D

                # Store the calculated global nodal displacements into each node
                for node in self.Nodes.values():

                    node.DX[combo.name] = D[node.ID*6 + 0, 0]
                    node.DY[combo.name] = D[node.ID*6 + 1, 0]
                    node.DZ[combo.name] = D[node.ID*6 + 2, 0]
                    node.RX[combo.name] = D[node.ID*6 + 3, 0]
                    node.RY[combo.name] = D[node.ID*6 + 4, 0]
                    node.RZ[combo.name] = D[node.ID*6 + 5, 0]
>>>>>>> 867fb6bf
                
                # Check for tension/compression-only convergence
                convergence = Analysis._check_TC_convergence(self, combo.name, log=log)


                if convergence == False:
                    if log: print(
                        '- Tension/compression-only analysis did not converge. Adjusting stiffness matrix and reanalyzing.')
                else:
                    if log: print(
                        '- Tension/compression-only analysis converged after ' + str(iter_count) + ' iteration(s)')

                # Keep track of the number of tension/compression only iterations
                iter_count += 1

        # Calculate reactions
        Analysis._calc_reactions(self, log, combo_tags)

        if log:
            print('')
            print('- Analysis complete')
            print('')

        # Check statics if requested
        if check_statics == True:

            Analysis._check_statics(self, combo_tags)
        

        # Flag the model as solved
        self.solution = 'Linear TC'

    def analyze_linear(self, log=False, check_stability=True, check_statics=False, sparse=True, combo_tags=None):
        """Performs first-order static analysis. This analysis procedure is much faster since it only assembles the global stiffness matrix once, rather than once for each load combination. It is not appropriate when non-linear behavior such as tension/compression only analysis or P-Delta analysis are required.

        :param log: Prints the analysis log to the console if set to True. Default is False.
        :type log: bool, optional
        :param check_stability: When set to True, checks the stiffness matrix for any unstable degrees of freedom and reports them back to the console. This does add to the solution time. Defaults to True.
        :type check_stability: bool, optional
        :param check_statics: When set to True, causes a statics check to be performed. Defaults to False.
        :type check_statics: bool, optional
        :param sparse: Indicates whether the sparse matrix solver should be used. A matrix can be considered sparse or dense depening on how many zero terms there are. Structural stiffness matrices often contain many zero terms. The sparse solver can offer faster solutions for such matrices. Using the sparse solver on dense matrices may lead to slower solution times. Be sure ``scipy`` is installed to use the sparse solver. Default is True.
        :type sparse: bool, optional
        :raises Exception: Occurs when a singular stiffness matrix is found. This indicates an unstable structure has been modeled.
        """

        if log:
            print('+-------------------+')
            print('| Analyzing: Linear |')
            print('+-------------------+')
        
        # Import `scipy` features if the sparse solver is being used
        if sparse == True:
            from scipy.sparse.linalg import spsolve


        # Prepare the model for analysis
        Analysis._prepare_model(self)


        # Get the auxiliary list used to determine how the matrices will be partitioned
        D1_indices, D2_indices, D2 = Analysis._partition_D(self)

        # Get the partitioned global stiffness matrix K11, K12, K21, K22
        # Note that for linear analysis the stiffness matrix can be obtained for any load combination, as it's the same for all of them
        combo_name = list(self.LoadCombos.keys())[0]
        if sparse == True:
            K11, K12, K21, K22 = self._partition(self.K(combo_name, log, check_stability, sparse).tolil(), D1_indices,
                                                 D2_indices)
        else:
            K11, K12, K21, K22 = self._partition(self.K(combo_name, log, check_stability, sparse), D1_indices,
                                                 D2_indices)

        # Identify which load combinations have the tags the user has given
        combo_list = Analysis._identify_combos(self, combo_tags)

        # Step through each load combination
        for combo in combo_list:

            if log:
                print('')
                print('- Analyzing load combination ' + combo.name)

            # Get the partitioned global fixed end reaction vector
            FER1, FER2 = self._partition(self.FER(combo.name), D1_indices, D2_indices)

            # Get the partitioned global nodal force vector       
            P1, P2 = self._partition(self.P(combo.name), D1_indices, D2_indices)

            # Calculate the global displacement vector
            if log: print('- Calculating global displacement vector')
            if K11.shape == (0, 0):
                # All displacements are known, so D1 is an empty vector
                D1 = []
            else:
                try:
                    # Calculate the unknown displacements D1
                    if sparse == True:
                        # The partitioned stiffness matrix is in `lil` format, which is great
                        # for memory, but slow for mathematical operations. The stiffness
                        # matrix will be converted to `csr` format for mathematical operations.
                        # The `@` operator performs matrix multiplication on sparse matrices.
                        D1 = spsolve(K11.tocsr(), subtract(subtract(P1, FER1), K12.tocsr() @ D2))
                        D1 = D1.reshape(len(D1), 1)
                    else:
                        D1 = solve(K11, subtract(subtract(P1, FER1), matmul(K12, D2)))
                except:
                    # Return out of the method if 'K' is singular and provide an error message
                    raise Exception(
                        'The stiffness matrix is singular, which implies rigid body motion. The structure is unstable. Aborting analysis.')

<<<<<<< HEAD
            # Store the calculated displacements to the model and the nodes in the model
            Analysis._store_displacements(self, D1, D2, D1_indices, D2_indices, combo)
=======
            # Form the global displacement vector, D, from D1 and D2
            D = zeros((len(self.Nodes) * 6, 1))

            for node in self.Nodes.values():

                if D2_indices.count(node.ID * 6 + 0) == 1:
                    D.itemset((node.ID * 6 + 0, 0), D2[D2_indices.index(node.ID * 6 + 0), 0])
                else:
                    D.itemset((node.ID * 6 + 0, 0), D1[D1_indices.index(node.ID * 6 + 0), 0])

                if D2_indices.count(node.ID * 6 + 1) == 1:
                    D.itemset((node.ID * 6 + 1, 0), D2[D2_indices.index(node.ID * 6 + 1), 0])
                else:
                    D.itemset((node.ID * 6 + 1, 0), D1[D1_indices.index(node.ID * 6 + 1), 0])

                if D2_indices.count(node.ID * 6 + 2) == 1:
                    D.itemset((node.ID * 6 + 2, 0), D2[D2_indices.index(node.ID * 6 + 2), 0])
                else:
                    D.itemset((node.ID * 6 + 2, 0), D1[D1_indices.index(node.ID * 6 + 2), 0])

                if D2_indices.count(node.ID * 6 + 3) == 1:
                    D.itemset((node.ID * 6 + 3, 0), D2[D2_indices.index(node.ID * 6 + 3), 0])
                else:
                    D.itemset((node.ID * 6 + 3, 0), D1[D1_indices.index(node.ID * 6 + 3), 0])

                if D2_indices.count(node.ID * 6 + 4) == 1:
                    D.itemset((node.ID * 6 + 4, 0), D2[D2_indices.index(node.ID * 6 + 4), 0])
                else:
                    D.itemset((node.ID * 6 + 4, 0), D1[D1_indices.index(node.ID * 6 + 4), 0])

                if D2_indices.count(node.ID * 6 + 5) == 1:
                    D.itemset((node.ID * 6 + 5, 0), D2[D2_indices.index(node.ID * 6 + 5), 0])
                else:
                    D.itemset((node.ID * 6 + 5, 0), D1[D1_indices.index(node.ID * 6 + 5), 0])

                    # Save the global displacement vector
            self._D[combo.name] = D

            # Store the calculated global nodal displacements into each node
            for node in self.Nodes.values():
                node.DX[combo.name] = D[node.ID * 6 + 0, 0]
                node.DY[combo.name] = D[node.ID * 6 + 1, 0]
                node.DZ[combo.name] = D[node.ID * 6 + 2, 0]
                node.RX[combo.name] = D[node.ID * 6 + 3, 0]
                node.RY[combo.name] = D[node.ID * 6 + 4, 0]
                node.RZ[combo.name] = D[node.ID * 6 + 5, 0]
>>>>>>> 867fb6bf

        # Calculate reactions
        Analysis._calc_reactions(self, log, combo_tags)

        if log:
            print('')
            print('- Analysis complete')
            print('')

        # Check statics if requested
        if check_statics == True:

            Analysis._check_statics(self, combo_tags)


        # Flag the model as solved
        self.solution = 'Linear'

    def analyze_PDelta(self, log=False, check_stability=True, max_iter=30, tol=0.01, sparse=True, combo_tags=None):
        """Performs second order (P-Delta) analysis. This type of analysis is appropriate for most models using beams, columns and braces. Second order analysis is usually required by material specific codes. The analysis is iterative and takes longer to solve. Models with slender members and/or members with combined bending and axial loads will generally have more significant P-Delta effects. P-Delta effects in plates/quads are not considered.

        :param log: Prints updates to the console if set to True. Default is False.
        :type log: bool, optional
        :param check_stability: When set to True, checks the stiffness matrix for any unstable degrees of freedom and reports them back to the console. This does add to the solution time. Defaults to True.
        :type check_stability: bool, optional
        :param max_iter: The maximum number of iterations permitted. If this value is exceeded the program will report divergence. Defaults to 30.
        :type max_iter: int, optional
        :param tol: The deflection tolerance (as a percentage) between iterations that will be used to define whether the model has converged (e.g. 0.01 = deflections must converge within 1% between iterations).
        :type tol: float, optional
        :param sparse: Indicates whether the sparse matrix solver should be used. A matrix can be considered sparse or dense depening on how many zero terms there are. Structural stiffness matrices often contain many zero terms. The sparse solver can offer faster solutions for such matrices. Using the sparse solver on dense matrices may lead to slower solution times. Be sure ``scipy`` is installed to use the sparse solver. Default is True.
        :type sparse: bool, optional
        :raises ValueError: Occurs when there is a singularity in the stiffness matrix, which indicates an unstable structure.
        :raises Exception: Occurs when a model fails to converge.
        """

        if log:
            print('+--------------------+')
            print('| Analyzing: P-Delta |')
            print('+--------------------+')

        # Import `scipy` features if the sparse solver is being used
        if sparse == True:
            from scipy.sparse.linalg import spsolve


        # Prepare the model for analysis
        Analysis._prepare_model(self)


        # Get the auxiliary list used to determine how the matrices will be partitioned
        D1_indices, D2_indices, D2 = Analysis._partition_D(self)

        # Identify which load combinations have the tags the user has given
        combo_list = Analysis._identify_combos(self, combo_tags)

        # Step through each load combination

        for combo in combo_list:

            if log:
                print('')
                print('- Analyzing load combination ' + combo.name)

            iter_count_TC = 1  # Tracks tension/compression-only iterations
            iter_count_PD = 1  # Tracks P-Delta iterations
            prev_results = None  # Used to store results from the previous iteration

            convergence_TC = False  # Tracks tension/compression-only convergence
            convergence_PD = False  # Tracks P-Delta convergence

            divergence_TC = False  # Tracks tension/compression-only divergence
            divergence_PD = False  # Tracks P-Delta divergence

<<<<<<< HEAD
            # Iterate until either convergence or divergence occurs
            while ((convergence_TC == False or convergence_PD == False) 
                  and (divergence_TC == False and divergence_PD == False)):
=======
            # Iterate until convergence or divergence occurs
            while ((convergence_TC == False or convergence_PD == False)
                   and (divergence_TC == False and divergence_PD == False)):
>>>>>>> 867fb6bf

                # Inform the user which iteration we're on
                if log:
                    print('- Beginning tension/compression-only iteration #' + str(iter_count_TC))
                    print('- Beginning P-Delta iteration #' + str(iter_count_PD))

                # On the first iteration we will ignore the geometric stiffness since it is a function of axial loads that we have not yet calculated
                if iter_count_PD == 1:

                    if sparse == True:
                        K11, K12, K21, K22 = self._partition(self.K(combo.name, log, check_stability, sparse).tolil(),
                                                             D1_indices, D2_indices)  # Initial stiffness matrix
                    else:
                        K11, K12, K21, K22 = self._partition(self.K(combo.name, log, check_stability, sparse),
                                                             D1_indices, D2_indices)  # Initial stiffness matrix

                    # Check that the structure is stable
                    if log: print('- Checking stability')
                    Analysis._check_stability(self, K11)

                    # Assemble the force matrices
                    FER1, FER2 = self._partition(self.FER(combo.name), D1_indices, D2_indices)  # Fixed end reactions
                    P1, P2 = self._partition(self.P(combo.name), D1_indices, D2_indices)  # Nodal forces

                # On subsequent iterations we will add the geometric stiffness to account for P-Delta effects
                else:

                    # Calculate the partitioned global stiffness matrices
                    if sparse == True:

                        K11, K12, K21, K22 = self._partition(self.K(combo.name, log, check_stability, sparse).tolil(),
                                                             D1_indices, D2_indices)  # Initial stiffness matrix
                        Kg11, Kg12, Kg21, Kg22 = self._partition(self.Kg(combo.name, log, sparse), D1_indices,
                                                                 D2_indices)  # Geometric stiffness matrix

                        # The stiffness matrices are currently `lil` format which is great for
                        # memory, but slow for mathematical operations. They will be converted to
                        # `csr` format. The `+` operator performs matrix addition on `csr`
                        # matrices.
                        K11 = K11.tocsr() + Kg11.tocsr()
                        K12 = K12.tocsr() + Kg12.tocsr()
                        K21 = K21.tocsr() + Kg21.tocsr()
                        K22 = K22.tocsr() + Kg22.tocsr()

                    else:

                        K11, K12, K21, K22 = self._partition(self.K(combo.name, log, check_stability, sparse),
                                                             D1_indices, D2_indices)  # Initial stiffness matrix
                        Kg11, Kg12, Kg21, Kg22 = self._partition(self.Kg(combo.name, log, sparse), D1_indices,
                                                                 D2_indices)  # Geometric stiffness matrix

                        K11 = K11 + Kg11
                        K12 = K12 + Kg12
                        K21 = K21 + Kg21
                        K22 = K22 + Kg22

                # Calculate the global displacement vector
                if log: print('- Calculating the global displacement vector')
                if K11.shape == (0, 0):
                    # All displacements are known, so D1 is an empty vector
                    D1 = []
                else:
                    try:
                        # Calculate the unknown displacements D1
                        if sparse == True:
                            # The partitioned stiffness matrix is already in `csr` format. The `@`
                            # operator performs matrix multiplication on sparse matrices.
                            D1 = spsolve(K11.tocsr(), subtract(subtract(P1, FER1), K12.tocsr() @ D2))
                            D1 = D1.reshape(len(D1), 1)
                        else:
                            # The partitioned stiffness matrix is in `csr` format. It will be
                            # converted to a 2D dense array for mathematical operations.
                            D1 = solve(K11, subtract(subtract(P1, FER1), matmul(K12, D2)))

                    except:
                        # Return out of the method if 'K' is singular and provide an error message
<<<<<<< HEAD
                        raise ValueError('The stiffness matrix is singular, which implies rigid body motion. The structure is unstable. Aborting analysis.')

                # Store the calculated displacements to the model and the nodes in the model
                Analysis._store_displacements(self, D1, D2, D1_indices, D2_indices, combo)
                
=======
                        raise ValueError(
                            'The stiffness matrix is singular, which implies rigid body motion. The structure is unstable. Aborting analysis.')

                D = zeros((len(self.Nodes) * 6, 1))

                for node in self.Nodes.values():

                    if node.ID * 6 + 0 in D2_indices:
                        D[(node.ID * 6 + 0, 0)] = D2[D2_indices.index(node.ID * 6 + 0), 0]
                    else:
                        D[(node.ID * 6 + 0, 0)] = D1[D1_indices.index(node.ID * 6 + 0), 0]

                    if node.ID * 6 + 1 in D2_indices:
                        D[(node.ID * 6 + 1, 0)] = D2[D2_indices.index(node.ID * 6 + 1), 0]
                    else:
                        D[(node.ID * 6 + 1, 0)] = D1[D1_indices.index(node.ID * 6 + 1), 0]

                    if node.ID * 6 + 2 in D2_indices:
                        D[(node.ID * 6 + 2, 0)] = D2[D2_indices.index(node.ID * 6 + 2), 0]
                    else:
                        D[(node.ID * 6 + 2, 0)] = D1[D1_indices.index(node.ID * 6 + 2), 0]

                    if node.ID * 6 + 3 in D2_indices:
                        D[(node.ID * 6 + 3, 0)] = D2[D2_indices.index(node.ID * 6 + 3), 0]
                    else:
                        D[(node.ID * 6 + 3, 0)] = D1[D1_indices.index(node.ID * 6 + 3), 0]

                    if node.ID * 6 + 4 in D2_indices:
                        D[(node.ID * 6 + 4, 0)] = D2[D2_indices.index(node.ID * 6 + 4), 0]
                    else:
                        D[(node.ID * 6 + 4, 0)] = D1[D1_indices.index(node.ID * 6 + 4), 0]

                    if node.ID * 6 + 5 in D2_indices:
                        D[(node.ID * 6 + 5, 0)] = D2[D2_indices.index(node.ID * 6 + 5), 0]
                    else:
                        D[(node.ID * 6 + 5, 0)] = D1[D1_indices.index(node.ID * 6 + 5), 0]

                # Save the global displacement vector
                self._D[combo.name] = D

                # Store the calculated global nodal displacements into each node
                for node in self.Nodes.values():
                    node.DX[combo.name] = D[node.ID * 6 + 0, 0]
                    node.DY[combo.name] = D[node.ID * 6 + 1, 0]
                    node.DZ[combo.name] = D[node.ID * 6 + 2, 0]
                    node.RX[combo.name] = D[node.ID * 6 + 3, 0]
                    node.RY[combo.name] = D[node.ID * 6 + 4, 0]
                    node.RZ[combo.name] = D[node.ID * 6 + 5, 0]

>>>>>>> 867fb6bf
                # Assume the model has converged (to be checked below)

                convergence_TC = Analysis._check_TC_convergence(self, combo.name, log)
                

                # Report on convergence of tension/compression only analysis
                if convergence_TC == False:

                    if log:
                        print('- Tension/compression-only analysis did not converge on this iteration')
                        print('- Stiffness matrix will be adjusted')
                        print('- P-Delta analysis will be restarted')

                    # Increment the tension/compression-only iteration count
                    iter_count_TC += 1

                    # Reset the P-Delta analysis since the T/C analysis didn't converge
                    convergence_PD = False
                    iter_count_PD = 0

                else:
                    if log: print(
                        '- Tension/compression-only analysis converged after ' + str(iter_count_TC) + ' iteration(s)')

                # Check for divergence in the tension/compression-only analysis
                if iter_count_TC > max_iter:
                    divergence_TC = True
                    raise Exception('- Model diverged during tension/compression-only analysis')

                # Check for P-Delta convergence
                if iter_count_PD > 1:

                    # Print a status update for the user
                    if log: print('- Checking for P-Delta convergence')

                    # Temporarily disable error messages for invalid values.
                    # We'll be dealing with some 'nan' values due to division by zero at supports with zero deflection.
                    seterr(invalid='ignore')

                    # Check for convergence
                    # Note: if the shape of K11 is (0, 0) then all degrees of freedom are fully
                    # restrained, and P-Delta analysis automatically converges
                    if K11.shape == (0, 0) or abs(nanmax(divide(D1, prev_results)) - 1) <= tol:
                        convergence_PD = True
                        if log: print('- P-Delta analysis converged after ' + str(iter_count_PD) + ' iteration(s)')
                    # Check for divergence
                    elif iter_count_PD > max_iter:
                        divergence_PD = True
                        if log: print('- P-Delta analysis failed to converge after ' + str(max_iter) + ' iteration(s)')

                    # Turn invalid value warnings back on
                    seterr(invalid='warn')

                    # Save the results for the next iteration
                prev_results = D1

                # Increment the P-Delta iteration count
                iter_count_PD += 1

        # Calculate reactions
        Analysis._calc_reactions(self, log, combo_tags)

        if log:
            print('')
            print('- Analysis complete')
            print('')

        # Flag the model as solved
        self.solution = 'P-Delta'

    def analyze_modal(self, log=False, check_stability=True, num_modes=1, tol=0.01, sparse=True,
                      type_of_mass_matrix = 'consistent'):
        """Performs modal analysis.

        :param log: Prints the analysis log to the console if set to True. Default is False.
        :type log: bool, optional
        :param check_stability: When set to True, checks the stiffness matrix for any unstable degrees of freedom and reports them back to the console. This does add to the solution time. Defaults to True.
        :type check_stability: bool, optional
        :para num_modes: The number of modes required
        :type num_modes: int, optional
        :para tol: The required accuracy in the results
        :type tol: float, optional
        :param sparse: Indicates whether the sparse matrix solver should be used. A matrix can be considered sparse or dense depening on how many zero terms there are. Structural stiffness matrices often contain many zero terms. The sparse solver can offer faster solutions for such matrices. Using the sparse solver on dense matrices may lead to slower solution times. Be sure ``scipy`` is installed to use the sparse solver. Default is True.
        :type sparse: bool, optional
        :param type_of_mass_matrix: The type of element mass matrix to use in the analysis
        :type type_of_mass_matrix: str, optional
        :raises Exception: Occurs when a singular stiffness matrix is found. This indicates an unstable structure has been modeled.
        """

        if log:
            print('+-------------------+')
            print('| Analyzing: Modal  |')
            print('+-------------------+')

        # Import `scipy` features if the sparse solver is being used
        if sparse == True:
            from scipy.sparse.linalg import spsolve

        # Add a modal load combination if not present
        if 'Modal Combo' not in self.LoadCombos:
            self.LoadCombos['Modal Combo'] = LoadCombo('Modal Combo', factors={'Modal Case': 0})

        #Prepare model
        Analysis._prepare_model(self)

        # Get the auxiliary list used to determine how the matrices will be partitioned
        D1_indices, D2_indices, D2 = self._aux_list()

        # In the context of mode shapes, D2 should just be zeroes
        D2 = zeros((len(D2), 1))
        # Get the partitioned global stiffness and mass matrix
        combo_name = "Modal Combo"
        if sparse == True:
            K11, K12, K21, K22 = self._partition(self.K(combo_name, log, check_stability, sparse).tolil(), D1_indices,
                                                 D2_indices)
            # We will not check for stability of the mass matrix. check_stability will be set to False
            # This is because for the shell elements, the mass matrix has zeroes
            # on the rotation about z-axis DOFs
            # Only the stiffness matrix is modified to account for this 'drilling' effect
            # ref: Boutagouga, D., & Djeghaba, K. (2016). Nonlinear dynamic co-rotational
            # formulation for membrane elements with in-plane drilling rotational degree of freedom. Engineering Computations, 33(3).
            M11, M12, M21, M22 = self._partition(self.M(combo_name, log, False, sparse,type_of_mass_matrix).tolil(), D1_indices, D2_indices)
        else:
            K11, K12, K21, K22 = self._partition(self.K(combo_name, log, check_stability, sparse), D1_indices,
                                                 D2_indices)
            M11, M12, M21, M22 = self._partition(self.M(combo_name, log, False, sparse, type_of_mass_matrix), D1_indices, D2_indices)

        if log:
            print('')
            print('- Calculating modes ')

        eigVal = None  # Vector to store eigenvalues
        eigVec = None  # Matrix to store eigenvectors

        if K11.shape == (0, 0):
            if log: print('The model does not have any degree of freedom')
        elif num_modes < 1:
            raise Exception("The model does not have any degree of freedom")
        else:
            try:
                if sparse == True:
                    # The partitioned matrices are in `lil` format, which is great
                    # for memory, but slow for mathematical operations. The stiffness
                    # matrix will be converted to `csr` format for mathematical operations.
                    if num_modes == K11.shape[0]:
                        # If all mode shapes are required, the matrices are converted to dense
                        # and format in order to use eig(), the structure is probably small.
                        from scipy.linalg import eig
                        eigVal, eigVec = eig(a=K11.tocsr().toarray(), b=M11.tocsr().toarray())

                    else:
                        # Calculate only the first num_modes modes.
                        eigVal, eigVec = eigs(tol=tol, A=K11.tocsr(), k=num_modes, M=M11.tocsr(), sigma=-1)

                else:
                    if num_modes == K11.shape[0]:
                        # If all mode shapes are required, the matrices are converted to dense
                        # and format in order to use eig(), the structure is probably small.
                        from scipy.linalg import eig
                        eigVal, eigVec = eig(a=K11.tocsr().toarray(), b=M11.tocsr().toarray())
                    else:
                        # To calculate only some modes, convert to sparse and use eigs()
                        eigVal, eigVec = eigs(tol=tol, A=csr_matrix(K11), k=num_modes, M=csr_matrix(M11), sigma=-1)
            except:
                raise Exception(
                    'The stiffness matrix is singular, which implies rigid body motion. The structure is unstable. Aborting analysis.')

        # The functions used to calculate the eigenvalues and eigenvectors are iterative
        # Hence they have a tendence to return complex numbers even though we do not expect
        # results of that nature in simple modal analysis
        # The complex parts of the results are very small, so we will only extract the real part

        eigVal = real(eigVal)
        eigVec = real(eigVec)

        # Sort the eigenvalues to start from the lowest
        sort_indices = argsort(eigVal)
        eigVal = eigVal[sort_indices]

        # Use the same order from above to sort the corresponding eigenvectors
        eigVec = eigVec[:, sort_indices]

        # Calculate and store the natural frequencies
        self.Natural_Frequencies = array([sqrt(eig_val) / (2 * pi) for eig_val in eigVal])

        # Store the calculated modal displacements
        self._SHAPE = real(eigVec)

        # Form the global displacement vector, D, from D1 and D2
        D1 = eigVec[:, self.Active_Mode - 1].reshape((-1, 1))
        D = zeros((len(self.Nodes) * 6, 1))

        for node in self.Nodes.values():

            if D2_indices.count(node.ID * 6 + 0) == 1:
                D.itemset((node.ID * 6 + 0, 0), D2[D2_indices.index(node.ID * 6 + 0), 0])
            else:
                D.itemset((node.ID * 6 + 0, 0), D1[D1_indices.index(node.ID * 6 + 0), 0])

            if D2_indices.count(node.ID * 6 + 1) == 1:
                D.itemset((node.ID * 6 + 1, 0), D2[D2_indices.index(node.ID * 6 + 1), 0])
            else:
                D.itemset((node.ID * 6 + 1, 0), D1[D1_indices.index(node.ID * 6 + 1), 0])

            if D2_indices.count(node.ID * 6 + 2) == 1:
                D.itemset((node.ID * 6 + 2, 0), D2[D2_indices.index(node.ID * 6 + 2), 0])
            else:
                D.itemset((node.ID * 6 + 2, 0), D1[D1_indices.index(node.ID * 6 + 2), 0])

            if D2_indices.count(node.ID * 6 + 3) == 1:
                D.itemset((node.ID * 6 + 3, 0), D2[D2_indices.index(node.ID * 6 + 3), 0])
            else:
                D.itemset((node.ID * 6 + 3, 0), D1[D1_indices.index(node.ID * 6 + 3), 0])

            if D2_indices.count(node.ID * 6 + 4) == 1:
                D.itemset((node.ID * 6 + 4, 0), D2[D2_indices.index(node.ID * 6 + 4), 0])
            else:
                D.itemset((node.ID * 6 + 4, 0), D1[D1_indices.index(node.ID * 6 + 4), 0])

            if D2_indices.count(node.ID * 6 + 5) == 1:
                D.itemset((node.ID * 6 + 5, 0), D2[D2_indices.index(node.ID * 6 + 5), 0])
            else:
                D.itemset((node.ID * 6 + 5, 0), D1[D1_indices.index(node.ID * 6 + 5), 0])

        # Store the calculated global nodal modal displacements into each node
        for node in self.Nodes.values():
            node.DX[combo_name] = D[node.ID * 6 + 0, 0]
            node.DY[combo_name] = D[node.ID * 6 + 1, 0]
            node.DZ[combo_name] = D[node.ID * 6 + 2, 0]
            node.RX[combo_name] = D[node.ID * 6 + 3, 0]
            node.RY[combo_name] = D[node.ID * 6 + 4, 0]
            node.RZ[combo_name] = D[node.ID * 6 + 5, 0]

            # return eigVec[:,0].reshape((-1,1))
        if log:
            print('')
            print('- Analysis complete')
            print('')

        # Flag the model as solved
        self.solution = 'Modal'


    def analyze_harmonic(self, harmonic_combo, f1, f2, f_div, num_modes, constant_modal_damping = 0.02,
                         rayleigh_alpha_1 = None, rayleigh_alpha_2 = None, first_mode_damping_ratio = None,
                         highest_mode_damping_ratio = None, damping_ratios_in_every_mode = None,
                         static_combo=None, log=False, check_stability=True, check_statics=False, tol=0.01,
                         sparse=True, type_of_mass_matrix = 'consistent'):
        """Performs harmonic analysis for given harmonic load combination and load frequency. It begins by performing a modal analysis followed by
        a harmonic analysis. If specified, a static linear analysis will also be performed and the results will be superimposed with those from
        harmonic analysis


        :param harmonic_combo: The harmonic load combination
        :type harmonic_combo: LoadCombo
        :param f1: The lowest forcing frequency to consider
        :type f1: float
        :param f2: The highest forcing frequency to consider
        :type f2: float
        :param f_div: The number of frequencies in the range to compute for
        :type f_div: int
        :param num_modes: The number of modes to use in the analysis
        :type num_modes: int
        :param constant_modal_damping: A constant damping ratio to be used in all modes. E.g 0.02 to mean 2%
        :type constant_modal_damping: float, optional
        :param rayleigh_alpha_1: The rayleigh damping coefficient corresponding to mass proportionate damping
        :type rayleigh_alpha_1: float, optional
        :param rayleigh_alpha_2: The rayleigh damping coefficient corresponding to stiffness proportionate damping
        :type rayleigh_alpha_2: float, optional
        :param first_mode_damping_ratio: Damping ratio in the first mode. If provided, it will be used to calculate the
            rayleigh damping coefficients.
        :type first_mode_damping_ratio: float, optional
        :param highest_mode_damping_ratio: Damping ratio in the highest mode. If provided, it will be used to calculate
            the rayleigh damping coefficients
        :type highest_mode_damping_ratio: float, optional
        :param damping_ratios_in_every_mode: A list of damping ratios specified for every mode
        :type damping_ratios_in_every_mode: list, tuple, optional
        :param static_combo: The static load combination. For example self weight
        :type static_combo: LoadCombo
        :param log: Prints the analysis log to the console if set to True. Default is False.
        :type log: bool, optional
        :param check_stability: When set to True, checks the stiffness matrix for any unstable degrees of freedom and reports them back to the console. This does add to the solution time. Defaults to True.
        :type check_stability: bool, optional
        :param check_statics: When set to True, causes a statics check to be performed. Defaults to False.
        :type check_statics: bool, optional
        :para tol: The required accuracy in the results
        :type tol: float, optional
        :param sparse: Indicates whether the sparse matrix solver should be used. A matrix can be considered sparse or dense depening on how many zero terms there are. Structural stiffness matrices often contain many zero terms. The sparse solver can offer faster solutions for such matrices. Using the sparse solver on dense matrices may lead to slower solution times. Be sure ``scipy`` is installed to use the sparse solver. Default is True.
        :type sparse: bool, optional
        :param type_of_mass_matrix: The type of element mass matrix to use in the analysis
        :type type_of_mass_matrix: str, optional
        :raises Exception: Occurs when a singular stiffness matrix is found. This indicates an unstable structure has been modeled.

        """

        # Check frequency
        if f1 < 0 or f2 < 0 or f_div < 0:
            raise ValueError("f1, f2 and f_div must be positive")

        if f2 < f1:
            raise ValueError("f2 must be greater than f1")

        if f_div == 1:
            raise ValueError("f_div must be atleast 2")

        # Perform modal analysis
        self.analyze_modal(log, check_stability, num_modes, tol, sparse, type_of_mass_matrix)

        # Perform static linear analysis if requested for
        if static_combo != None:
            # We do not want to perform static analysis for all the load combinations
            # Hence we will keep the load combinations in a temporary object
            load_combos_temp = copy.deepcopy(self.LoadCombos)

            # Then remove all other load combos except the required load combo
            self.LoadCombos.clear()
            self.LoadCombos = {static_combo: load_combos_temp[static_combo]}

            # Perform the analysis
            self.analyze_linear(log, check_stability, check_statics, sparse)

            # Restore the load combos
            self.LoadCombos = copy.deepcopy(load_combos_temp)

            # Delete the temp dictionary
            del load_combos_temp

        # At this point, we have the mode shapes, natural frequencies, and static displacement results stored in
        # self._SHAPE, self.Natural_Frequencies, and self._D respectively

        # We can now begin the harmonic analysis
        if log:
            print('+--------------------+')
            print('| Analyzing: Harmonic|')
            print('+--------------------+')

        # Import `scipy` features if the sparse solver is being used
        if sparse == True:
            from scipy.sparse.linalg import spsolve

        # Prepare model
        Analysis._prepare_model(self)

        # Get the auxiliary list used to determine how the matrices will be partitioned
        D1_indices, D2_indices, D2 = self._aux_list()

        # Convert D2 from a list to a vector
        D2 = atleast_2d(D2).T

        # Get the partitioned global stiffness matrix K11, K12, K21, K22
        if sparse == True:
            K11, K12, K21, K22 = self._partition(self.K(harmonic_combo, log, check_stability, sparse).tolil(),
                                                 D1_indices, D2_indices)
            # We will not check for stability of the mass matrix. check_stability will be set to False
            # This is because for the shell elements, the mass matrix has zeroes
            # on the rotation about z-axis DOFs
            # Only the stiffness matrix is modified to account for this 'drilling' effect
            # ref: Boutagouga, D., & Djeghaba, K. (2016). Nonlinear dynamic co-rotational
            # formulation for membrane elements with in-plane drilling rotational degree of freedom. Engineering Computations, 33(3).
            M11, M12, M21, M22 = self._partition(self.M(harmonic_combo, log, False, sparse,type_of_mass_matrix).tolil(), D1_indices,
                                                 D2_indices)
        else:
            K11, K12, K21, K22 = self._partition(self.K(harmonic_combo, log, check_stability, sparse), D1_indices,
                                                 D2_indices)
            M11, M12, M21, M22 = self._partition(self.M(harmonic_combo, log, False, sparse, type_of_mass_matrix), D1_indices, D2_indices)

        # Get the mass normalised mode shape matrix
        Z = self._mass_normalised_mode_shapes(M11, self._SHAPE)

        # Get the partitioned global fixed end reaction vector
        FER1, FER2 = self._partition(self.FER(harmonic_combo), D1_indices, D2_indices)

        # Get the partitioned global nodal force vector
        P1, P2 = self._partition(self.P(harmonic_combo), D1_indices, D2_indices)

        # Calculate the normalised force vector
        FV_n = Z.T @ subtract(P1,FER1)

        # Initialise vectors to hold the modal displacements coordinates
        Q = zeros((FV_n.shape[0], 1))

        # Calculate the damping coefficients
        w = 2 * pi * self.Natural_Frequencies  # Angular natural frequencies

        # Calculate the damping matrix
        # Initialise it
        C_n = zeros(FV_n.shape[0])
        if damping_ratios_in_every_mode != None:
            # Declare new variable called ratios, easier to work with than the original
            ratios = damping_ratios_in_every_mode
            # Check if it is a list or turple
            if isinstance(ratios, (list, tuple)):
                # Calculate the modal damping coefficient for each mode
                # If too many damping ratios have been provided, only the first entries
                # corresponding to the requested modes will be used
                # If few ratio have been provided, the last ratio will be used for the rest
                # of the modes
                for k in range(len(w)):
                    C_n[k] = 2 * w[k] * ratios[min(k,len(ratios)-1)]
            else:
                # The provided input is perhaps a just a number, not a list
                # That number will be used for all the modes
                for k in range(len(w)):
                   C_n[k] = 2 * damping_ratios_in_every_mode * w[k]
        elif rayleigh_alpha_1 != None or rayleigh_alpha_2 != None:
            # Atleast one rayleigh damping coefficient has been specified
            if rayleigh_alpha_1 == None:
                rayleigh_alpha_1 = 0
            if rayleigh_alpha_2 == None:
                rayleigh_alpha_2 = 0
            for k in range(len(w)):
                C_n[k] = rayleigh_alpha_1 + rayleigh_alpha_2 * w[k] ** 2

        elif first_mode_damping_ratio != None or highest_mode_damping_ratio != None:
            # Rayleigh damping is requested and at-least one damping ratio is given
            # If only one is given, the same will be assumed to the damping ratios
            # in the lowest and heighest modes
            if first_mode_damping_ratio == None:
                first_mode_damping_ratio = highest_mode_damping_ratio
            if highest_mode_damping_ratio == None:
                highest_mode_damping_ratio = first_mode_damping_ratio

            # Calculate the rayleigh damping coefficients
            # Create new shorter variables
            ratio1 = first_mode_damping_ratio
            ratio2 = highest_mode_damping_ratio

            # Extract the first and last angular frequencies
            w1 = w[0] # Angular frequency of first mode
            w2 = w[-1] # Angular frequency of last mode

            # Calculate the rayleigh damping coefficients
            alpha1 = 2 * w1 * w2 * (w2 * ratio1 - w1 * ratio2) / (w2 ** 2 - w1 ** 2)
            alpha2 = 2 * (w2 * ratio2 - w1 * ratio1) / (w2 ** 2 - w1 ** 2)

            # Calculate the modal damping coefficients
            for k in range(len(w)):
                C_n[k] = alpha1 + alpha2 * w[k] ** 2
        else:
            # Use one damping ratio for all modes, default ratio is 0.02 (2%)
            for k in range(len(w)):
                C_n[k] = 2 * w[k] * constant_modal_damping

        # Calculate the forcing frequencies
        freq = linspace(f1,f2, f_div)
        omega_list = 2 * pi * array(freq)  # Angular frequency of load

        self.LoadFrequencies = array(freq)  # Save it

        # Initialise matrix to hold the normal displacements
        D_temp = zeros((len(self.Nodes) * 6, omega_list.shape[0]))

        # Calculate the modal coordinates for each forcing frequency

        try:
            n = 0  # Index for each displacement vector
            for omega in omega_list:
                for j in range(FV_n.shape[0]):
                    Q[j, 0] = FV_n[j, 0] * sqrt(1 / ((w[j] ** 2 - omega ** 2) ** 2 + (omega ** 2) * (C_n[j]) ** 2))

                # Calculate the Physical displacements
                D1 = Z @ Q

                # Form the global displacement vector, D, from D1 and D2
                D = zeros((len(self.Nodes) * 6, 1))

                for node in self.Nodes.values():

                    if D2_indices.count(node.ID * 6 + 0) == 1:
                        D.itemset((node.ID * 6 + 0, 0), D2[D2_indices.index(node.ID * 6 + 0), 0])
                    else:
                        D.itemset((node.ID * 6 + 0, 0), D1[D1_indices.index(node.ID * 6 + 0), 0])

                    if D2_indices.count(node.ID * 6 + 1) == 1:
                        D.itemset((node.ID * 6 + 1, 0), D2[D2_indices.index(node.ID * 6 + 1), 0])
                    else:
                        D.itemset((node.ID * 6 + 1, 0), D1[D1_indices.index(node.ID * 6 + 1), 0])

                    if D2_indices.count(node.ID * 6 + 2) == 1:
                        D.itemset((node.ID * 6 + 2, 0), D2[D2_indices.index(node.ID * 6 + 2), 0])
                    else:
                        D.itemset((node.ID * 6 + 2, 0), D1[D1_indices.index(node.ID * 6 + 2), 0])

                    if D2_indices.count(node.ID * 6 + 3) == 1:
                        D.itemset((node.ID * 6 + 3, 0), D2[D2_indices.index(node.ID * 6 + 3), 0])
                    else:
                        D.itemset((node.ID * 6 + 3, 0), D1[D1_indices.index(node.ID * 6 + 3), 0])

                    if D2_indices.count(node.ID * 6 + 4) == 1:
                        D.itemset((node.ID * 6 + 4, 0), D2[D2_indices.index(node.ID * 6 + 4), 0])
                    else:
                        D.itemset((node.ID * 6 + 4, 0), D1[D1_indices.index(node.ID * 6 + 4), 0])

                    if D2_indices.count(node.ID * 6 + 5) == 1:
                        D.itemset((node.ID * 6 + 5, 0), D2[D2_indices.index(node.ID * 6 + 5), 0])
                    else:
                        D.itemset((node.ID * 6 + 5, 0), D1[D1_indices.index(node.ID * 6 + 5), 0])

                # Save the all the maximum global displacement vectors for each load frequency
                if static_combo == None:
                    D_temp[:, n] = D[:, 0]
                else:
                    D_temp[:, n] = D[:, 0] + self._D[static_combo][:, 0]
                n += 1
            self._Max_D_Harmonic = D_temp




        except:
            raise Exception("'The stiffness matrix is singular, which implies rigid body motion."
                            "The structure is unstable. Aborting analysis.")


        if log:
            print('')
            print('- Analysis complete')
            print('')

        # Check statics if requested
        if check_statics == True:
            Analysis._check_statics(self)

        # Flag the model as solved
        self.solution = 'Harmonic'

        # Select the frequency to show results for
        self.set_load_frequency_to_query_results_for(f1,harmonic_combo)
        #return Z.T @ M11 @ Z


    def _mass_normalised_mode_shapes(self, m, modes):
        """
        Normalises the Mode shapes with respect to the mass matrix
        :param m: Mass matrix
        :type m: ndarray, lil_matrix, csr_matrix
        :param modes: Mode shapes
        :type modes: ndarray or lil_matrix
        """
        if isinstance(m, ndarray):
            Mr = modes.T @ m @ modes
        elif isinstance(m, lil_matrix):
            Mr = modes.T @ m.tocsr() @ modes
        elif isinstance(m, csr_matrix):
            Mr = modes.T @ m @ modes
        else:
            raise ValueError("Invalid input type for 'm'. Expected ndarray, lil_matrix, or csr_matrix.")

        for col in range(modes.shape[1]):
            modes[:, col] = modes[:, col] / sqrt(Mr[col, col])
        return modes

    def set_active_mode(self, active_mode):
        """
        Sets the active mode

        Parameters
        ---------
        active_mode : int
            The mode to set active

        Exceptions
        ----------
        Occurs when the function is called and the modal analysis results are not available
        """

        # Check if modal analysis results are available
        if self.solution == 'Modal' or self.solution == 'Harmonic':
            # Check that the requested mode is among the calculated modes
            calculated_modes = self._SHAPE.shape[0]
            if active_mode > calculated_modes:
                # If a higher mode is selected, set the maximum calculated mode as active
                active_mode = calculated_modes
            elif active_mode < 1:
                # Sets the active mode to 1 if a negative number is entered
                active_mode = 1

            # Set the active mode finally
            self.Active_Mode = active_mode

            # Set the combination name
            combo_name = 'Modal Combo'

            # Form the global displacement vector, D, from D1 and D2
            # Get the free and constrained indices
            D1_indices, D2_indices, D2 = self._aux_list()

            # Set zero modal displacements to the constrained DOFs
            D2 = zeros((len(D2), 1))

            # From the calculated modal displacements, select the required
            D1 = self._SHAPE[:, active_mode - 1].reshape((-1, 1))

            # Initialise the global modal displacements
            D = zeros((len(self.Nodes) * 6, 1))

            # The global modal displacement vector can now be formed
            for node in self.Nodes.values():

                if D2_indices.count(node.ID * 6 + 0) == 1:
                    D.itemset((node.ID * 6 + 0, 0), D2[D2_indices.index(node.ID * 6 + 0), 0])
                else:
                    D.itemset((node.ID * 6 + 0, 0), D1[D1_indices.index(node.ID * 6 + 0), 0])

                if D2_indices.count(node.ID * 6 + 1) == 1:
                    D.itemset((node.ID * 6 + 1, 0), D2[D2_indices.index(node.ID * 6 + 1), 0])
                else:
                    D.itemset((node.ID * 6 + 1, 0), D1[D1_indices.index(node.ID * 6 + 1), 0])

                if D2_indices.count(node.ID * 6 + 2) == 1:
                    D.itemset((node.ID * 6 + 2, 0), D2[D2_indices.index(node.ID * 6 + 2), 0])
                else:
                    D.itemset((node.ID * 6 + 2, 0), D1[D1_indices.index(node.ID * 6 + 2), 0])

                if D2_indices.count(node.ID * 6 + 3) == 1:
                    D.itemset((node.ID * 6 + 3, 0), D2[D2_indices.index(node.ID * 6 + 3), 0])
                else:
                    D.itemset((node.ID * 6 + 3, 0), D1[D1_indices.index(node.ID * 6 + 3), 0])

                if D2_indices.count(node.ID * 6 + 4) == 1:
                    D.itemset((node.ID * 6 + 4, 0), D2[D2_indices.index(node.ID * 6 + 4), 0])
                else:
                    D.itemset((node.ID * 6 + 4, 0), D1[D1_indices.index(node.ID * 6 + 4), 0])

                if D2_indices.count(node.ID * 6 + 5) == 1:
                    D.itemset((node.ID * 6 + 5, 0), D2[D2_indices.index(node.ID * 6 + 5), 0])
                else:
                    D.itemset((node.ID * 6 + 5, 0), D1[D1_indices.index(node.ID * 6 + 5), 0])

            # Store the calculated global nodal modal displacements into each node
            for node in self.Nodes.values():
                node.DX[combo_name] = D[node.ID * 6 + 0, 0]
                node.DY[combo_name] = D[node.ID * 6 + 1, 0]
                node.DZ[combo_name] = D[node.ID * 6 + 2, 0]
                node.RX[combo_name] = D[node.ID * 6 + 3, 0]
                node.RY[combo_name] = D[node.ID * 6 + 4, 0]
                node.RZ[combo_name] = D[node.ID * 6 + 5, 0]

        else:
            raise ResultsNotFoundError

    def natural_frequency(self, mode=None):
        # Check the results availability
        if self.solution == "Modal":
            if mode is None:
                mode = self.Active_Mode
            elif mode > len(self.Natural_Frequencies):
                mode = len(self.Natural_Frequencies)
            elif mode < 1:
                mode = 1
        else:
            raise Exception('Modal analysis results are not available')
        return self.Natural_Frequencies[mode - 1]

    def set_load_frequency_to_query_results_for(self, frequency, harmonic_combo, log = False):
        """
        Sets the frequency to query results for. Only works when harmonic results are available

        Parameters
        ----------
        :param frequency: The frequency for which results are desired
        :type frequency: int

        Raises
        ------
        : ResultsNotFoundError
             Occurs when the function is called and the harmonic analysis results are not available

        : InputOutOfRangeError
             Occurs when the provided frequency is out of range of frequencies analysed for

        """

        # Check if harmonic results are available and raise error if not

        if self.solution != 'Harmonic':
            raise ResultsNotFoundError

        # Get the frequency range analysed for
        f_min = min(self.LoadFrequencies)
        f_max = max(self.LoadFrequencies)

        # Check if the requested for frequency is within the range analysed for
        if frequency < f_min or frequency > f_max:
            raise InputOutOfRangeError

        dof = self._Max_D_Harmonic.shape[0]

        # Number of columns in y_data
        # num_columns = y_data.shape[1]

        # Perform cubic spline interpolation for each dof
        D = zeros((dof, 1))
        for i in range(dof):
            # Linear interpolation
            D[i, 0] = interp(frequency, self.LoadFrequencies, self._Max_D_Harmonic[i, :])

            # The Cubic spline interpolation below can also be used
            # spline_function = CubicSpline(self.LoadFrequencies, self._Max_D_Harmonic[i, :])
            # D[i,0] = spline_function(frequency)

        # Store the calculated global nodal modal displacements into each node
        for node in self.Nodes.values():
            node.DX[harmonic_combo] = D[node.ID * 6 + 0, 0]
            node.DY[harmonic_combo] = D[node.ID * 6 + 1, 0]
            node.DZ[harmonic_combo] = D[node.ID * 6 + 2, 0]
            node.RX[harmonic_combo] = D[node.ID * 6 + 3, 0]
            node.RY[harmonic_combo] = D[node.ID * 6 + 4, 0]
            node.RZ[harmonic_combo] = D[node.ID * 6 + 5, 0]

        # Re-calculate reactions
        # We do not want to calculate reactions for all the load combinations
        # Hence we will keep the load combinations in a temporary object
        load_combos_temp = copy.deepcopy(self.LoadCombos)

        # Then remove all other load combos except the required load combo
        self.LoadCombos.clear()
        self.LoadCombos = {harmonic_combo: load_combos_temp[harmonic_combo]}

        # Calculate the reactions
        Analysis._calc_reactions(self,log)

        # Restore the load combos
        self.LoadCombos = copy.deepcopy(load_combos_temp)


    def unique_name(self, dictionary, prefix):
        """Returns the next available unique name for a dictionary of objects.

        :param dictionary: The dictionary to get a unique name for.
        :type dictionary: dict
        :param prefix: The prefix to use for the unique name.
        :type prefix: str
        :return: A unique name for the dictionary.
        :rtype: str
        """

        # Select a trial value for the next available name
        name = prefix + str(len(dictionary) + 1)
        i = 2
        while name in dictionary.keys():
            name = prefix + str(len(dictionary) + i)
            i += 1

        # Return the next available name
        return name

    def rename(self):
        """
        Renames all the nodes and elements in the model.
        """

        # Rename each node in the model
        temp = self.Nodes.copy()
        id = 1
        for old_key in temp.keys():
            new_key = 'N' + str(id)
            self.Nodes[new_key] = self.Nodes.pop(old_key)
            self.Nodes[new_key].name = new_key
            id += 1

        # Rename each spring in the model
        temp = self.Springs.copy()
        id = 1
        for old_key in temp.keys():
            new_key = 'S' + str(id)
            self.Springs[new_key] = self.Springs.pop(old_key)
            self.Springs[new_key].name = new_key
            id += 1

        # Rename each member in the model
        temp = self.Members.copy()
        id = 1
        for old_key in temp.keys():
            new_key = 'M' + str(id)
            self.Members[new_key] = self.Members.pop(old_key)
            self.Members[new_key].name = new_key
            id += 1

        # Rename each plate in the model
        temp = self.Plates.copy()
        id = 1
        for old_key in temp.keys():
            new_key = 'P' + str(id)
            self.Plates[new_key] = self.Plates.pop(old_key)
            self.Plates[new_key].name = new_key
            id += 1

        # Rename each quad in the model
        temp = self.Quads.copy()
        id = 1
        for old_key in temp.keys():
            new_key = 'Q' + str(id)
            self.Quads[new_key] = self.Quads.pop(old_key)
            self.Quads[new_key].name = new_key
            id += 1

    def orphaned_nodes(self):
        """
        Returns a list of the names of nodes that are not attached to any elements.
        """

        # Initialize a list of orphaned nodes
        orphans = []

        # Step through each node in the model
        for node in self.Nodes.values():

            orphaned = False

            # Check to see if the node is attached to any elements
            quads = [quad.name for quad in self.Quads.values() if
                     quad.i_node == node or quad.j_node == node or quad.m_node == node or quad.n_node == node]
            plates = [plate.name for plate in self.Plates.values() if
                      plate.i_node == node or plate.j_node == node or plate.m_node == node or plate.n_node == node]
            members = [member.name for member in self.Members.values() if
                       member.i_node == node or member.j_node == node]
            springs = [spring.name for spring in self.Springs.values() if
                       spring.i_node == node or spring.j_node == node]

            # Determine if the node is orphaned
            if quads == [] and plates == [] and members == [] and springs == []:
                orphaned = True

            # Add the orphaned nodes to the list of orphaned nodes
            if orphaned == True:
                orphans.append(node.name)

        return orphans<|MERGE_RESOLUTION|>--- conflicted
+++ resolved
@@ -1276,103 +1276,8 @@
 
         # Flag the model as unsolved
         self.solution = None
-<<<<<<< HEAD
-               
-=======
-
-    def _aux_list(self):
-        """Builds a list with known nodal displacements and with the positions in global stiffness
-           matrix of known and unknown nodal displacements
-
-        :return: A list of the global matrix indices for the unknown nodal displacements (D1_indices). A
-                 list of the global matrix indices for the known nodal displacements (D2_indices). A list
-                 of the known nodal displacements (D2).
-        :rtype: list, list, list
-        """
-
-        D1_indices = []  # A list of the indices for the unknown nodal displacements
-        D2_indices = []  # A list of the indices for the known nodal displacements
-        D2 = []  # A list of the values of the known nodal displacements (D != None)
-
-        # Create the auxiliary table
-        for node in self.Nodes.values():
-
-            # Unknown displacement DX
-            if node.support_DX == False and node.EnforcedDX == None:
-                D1_indices.append(node.ID * 6 + 0)
-            # Known displacement DX
-            elif node.EnforcedDX != None:
-                D2_indices.append(node.ID * 6 + 0)
-                D2.append(node.EnforcedDX)
-            # Support at DX
-            else:
-                D2_indices.append(node.ID * 6 + 0)
-                D2.append(0.0)
-
-            # Unknown displacement DY
-            if node.support_DY == False and node.EnforcedDY == None:
-                D1_indices.append(node.ID * 6 + 1)
-            # Known displacement DY
-            elif node.EnforcedDY != None:
-                D2_indices.append(node.ID * 6 + 1)
-                D2.append(node.EnforcedDY)
-            # Support at DY
-            else:
-                D2_indices.append(node.ID * 6 + 1)
-                D2.append(0.0)
-
-            # Unknown displacement DZ
-            if node.support_DZ == False and node.EnforcedDZ == None:
-                D1_indices.append(node.ID * 6 + 2)
-            # Known displacement DZ
-            elif node.EnforcedDZ != None:
-                D2_indices.append(node.ID * 6 + 2)
-                D2.append(node.EnforcedDZ)
-            # Support at DZ
-            else:
-                D2_indices.append(node.ID * 6 + 2)
-                D2.append(0.0)
-
-            # Unknown displacement RX
-            if node.support_RX == False and node.EnforcedRX == None:
-                D1_indices.append(node.ID * 6 + 3)
-            # Known displacement RX
-            elif node.EnforcedRX != None:
-                D2_indices.append(node.ID * 6 + 3)
-                D2.append(node.EnforcedRX)
-            # Support at RX
-            else:
-                D2_indices.append(node.ID * 6 + 3)
-                D2.append(0.0)
-
-            # Unknown displacement RY
-            if node.support_RY == False and node.EnforcedRY == None:
-                D1_indices.append(node.ID * 6 + 4)
-            # Known displacement RY
-            elif node.EnforcedRY != None:
-                D2_indices.append(node.ID * 6 + 4)
-                D2.append(node.EnforcedRY)
-            # Support at RY
-            else:
-                D2_indices.append(node.ID * 6 + 4)
-                D2.append(0.0)
-
-            # Unknown displacement RZ
-            if node.support_RZ == False and node.EnforcedRZ == None:
-                D1_indices.append(node.ID * 6 + 5)
-            # Known displacement RZ
-            elif node.EnforcedRZ != None:
-                D2_indices.append(node.ID * 6 + 5)
-                D2.append(node.EnforcedRZ)
-            # Support at RZ
-            else:
-                D2_indices.append(node.ID * 6 + 5)
-                D2.append(0.0)
-
-        # Return the indices and the known displacements
-        return D1_indices, D2_indices, D2
-
->>>>>>> 867fb6bf
+
+        
     def K(self, combo_name='Combo 1', log=False, check_stability=True, sparse=True):
         """Returns the model's global stiffness matrix. The stiffness matrix will be returned in
            scipy's sparse lil format, which reduces memory usage and can be easily converted to
@@ -2333,58 +2238,10 @@
                         raise Exception(
                             'The stiffness matrix is singular, which implies rigid body motion. The structure is unstable. Aborting analysis.')
 
-<<<<<<< HEAD
+
                 # Store the calculated displacements to the model and the nodes in the model
                 Analysis._store_displacements(self, D1, D2, D1_indices, D2_indices, combo)
-=======
-                # Form the global displacement vector, D, from D1 and D2
-                D = zeros((len(self.Nodes) * 6, 1))
-
-                for node in self.Nodes.values():
-
-                    if D2_indices.count(node.ID * 6 + 0) == 1:
-                        D.itemset((node.ID * 6 + 0, 0), D2[D2_indices.index(node.ID * 6 + 0), 0])
-                    else:
-                        D.itemset((node.ID * 6 + 0, 0), D1[D1_indices.index(node.ID * 6 + 0), 0])
-
-                    if D2_indices.count(node.ID * 6 + 1) == 1:
-                        D.itemset((node.ID * 6 + 1, 0), D2[D2_indices.index(node.ID * 6 + 1), 0])
-                    else:
-                        D.itemset((node.ID * 6 + 1, 0), D1[D1_indices.index(node.ID * 6 + 1), 0])
-
-                    if D2_indices.count(node.ID * 6 + 2) == 1:
-                        D.itemset((node.ID * 6 + 2, 0), D2[D2_indices.index(node.ID * 6 + 2), 0])
-                    else:
-                        D.itemset((node.ID * 6 + 2, 0), D1[D1_indices.index(node.ID * 6 + 2), 0])
-
-                    if D2_indices.count(node.ID * 6 + 3) == 1:
-                        D.itemset((node.ID * 6 + 3, 0), D2[D2_indices.index(node.ID * 6 + 3), 0])
-                    else:
-                        D.itemset((node.ID * 6 + 3, 0), D1[D1_indices.index(node.ID * 6 + 3), 0])
-
-                    if D2_indices.count(node.ID * 6 + 4) == 1:
-                        D.itemset((node.ID * 6 + 4, 0), D2[D2_indices.index(node.ID * 6 + 4), 0])
-                    else:
-                        D.itemset((node.ID * 6 + 4, 0), D1[D1_indices.index(node.ID * 6 + 4), 0])
-
-                    if D2_indices.count(node.ID * 6 + 5) == 1:
-                        D.itemset((node.ID * 6 + 5, 0), D2[D2_indices.index(node.ID * 6 + 5), 0])
-                    else:
-                        D.itemset((node.ID * 6 + 5, 0), D1[D1_indices.index(node.ID * 6 + 5), 0])
-
-                        # Save the global displacement vector
-                self._D[combo.name] = D
-
-                # Store the calculated global nodal displacements into each node
-                for node in self.Nodes.values():
-
-                    node.DX[combo.name] = D[node.ID*6 + 0, 0]
-                    node.DY[combo.name] = D[node.ID*6 + 1, 0]
-                    node.DZ[combo.name] = D[node.ID*6 + 2, 0]
-                    node.RX[combo.name] = D[node.ID*6 + 3, 0]
-                    node.RY[combo.name] = D[node.ID*6 + 4, 0]
-                    node.RZ[combo.name] = D[node.ID*6 + 5, 0]
->>>>>>> 867fb6bf
+
                 
                 # Check for tension/compression-only convergence
                 convergence = Analysis._check_TC_convergence(self, combo.name, log=log)
@@ -2496,57 +2353,10 @@
                     raise Exception(
                         'The stiffness matrix is singular, which implies rigid body motion. The structure is unstable. Aborting analysis.')
 
-<<<<<<< HEAD
+
             # Store the calculated displacements to the model and the nodes in the model
             Analysis._store_displacements(self, D1, D2, D1_indices, D2_indices, combo)
-=======
-            # Form the global displacement vector, D, from D1 and D2
-            D = zeros((len(self.Nodes) * 6, 1))
-
-            for node in self.Nodes.values():
-
-                if D2_indices.count(node.ID * 6 + 0) == 1:
-                    D.itemset((node.ID * 6 + 0, 0), D2[D2_indices.index(node.ID * 6 + 0), 0])
-                else:
-                    D.itemset((node.ID * 6 + 0, 0), D1[D1_indices.index(node.ID * 6 + 0), 0])
-
-                if D2_indices.count(node.ID * 6 + 1) == 1:
-                    D.itemset((node.ID * 6 + 1, 0), D2[D2_indices.index(node.ID * 6 + 1), 0])
-                else:
-                    D.itemset((node.ID * 6 + 1, 0), D1[D1_indices.index(node.ID * 6 + 1), 0])
-
-                if D2_indices.count(node.ID * 6 + 2) == 1:
-                    D.itemset((node.ID * 6 + 2, 0), D2[D2_indices.index(node.ID * 6 + 2), 0])
-                else:
-                    D.itemset((node.ID * 6 + 2, 0), D1[D1_indices.index(node.ID * 6 + 2), 0])
-
-                if D2_indices.count(node.ID * 6 + 3) == 1:
-                    D.itemset((node.ID * 6 + 3, 0), D2[D2_indices.index(node.ID * 6 + 3), 0])
-                else:
-                    D.itemset((node.ID * 6 + 3, 0), D1[D1_indices.index(node.ID * 6 + 3), 0])
-
-                if D2_indices.count(node.ID * 6 + 4) == 1:
-                    D.itemset((node.ID * 6 + 4, 0), D2[D2_indices.index(node.ID * 6 + 4), 0])
-                else:
-                    D.itemset((node.ID * 6 + 4, 0), D1[D1_indices.index(node.ID * 6 + 4), 0])
-
-                if D2_indices.count(node.ID * 6 + 5) == 1:
-                    D.itemset((node.ID * 6 + 5, 0), D2[D2_indices.index(node.ID * 6 + 5), 0])
-                else:
-                    D.itemset((node.ID * 6 + 5, 0), D1[D1_indices.index(node.ID * 6 + 5), 0])
-
-                    # Save the global displacement vector
-            self._D[combo.name] = D
-
-            # Store the calculated global nodal displacements into each node
-            for node in self.Nodes.values():
-                node.DX[combo.name] = D[node.ID * 6 + 0, 0]
-                node.DY[combo.name] = D[node.ID * 6 + 1, 0]
-                node.DZ[combo.name] = D[node.ID * 6 + 2, 0]
-                node.RX[combo.name] = D[node.ID * 6 + 3, 0]
-                node.RY[combo.name] = D[node.ID * 6 + 4, 0]
-                node.RZ[combo.name] = D[node.ID * 6 + 5, 0]
->>>>>>> 867fb6bf
+
 
         # Calculate reactions
         Analysis._calc_reactions(self, log, combo_tags)
@@ -2620,15 +2430,12 @@
             divergence_TC = False  # Tracks tension/compression-only divergence
             divergence_PD = False  # Tracks P-Delta divergence
 
-<<<<<<< HEAD
+
             # Iterate until either convergence or divergence occurs
             while ((convergence_TC == False or convergence_PD == False) 
                   and (divergence_TC == False and divergence_PD == False)):
-=======
-            # Iterate until convergence or divergence occurs
-            while ((convergence_TC == False or convergence_PD == False)
-                   and (divergence_TC == False and divergence_PD == False)):
->>>>>>> 867fb6bf
+
+
 
                 # Inform the user which iteration we're on
                 if log:
@@ -2705,63 +2512,13 @@
 
                     except:
                         # Return out of the method if 'K' is singular and provide an error message
-<<<<<<< HEAD
+
                         raise ValueError('The stiffness matrix is singular, which implies rigid body motion. The structure is unstable. Aborting analysis.')
 
                 # Store the calculated displacements to the model and the nodes in the model
                 Analysis._store_displacements(self, D1, D2, D1_indices, D2_indices, combo)
                 
-=======
-                        raise ValueError(
-                            'The stiffness matrix is singular, which implies rigid body motion. The structure is unstable. Aborting analysis.')
-
-                D = zeros((len(self.Nodes) * 6, 1))
-
-                for node in self.Nodes.values():
-
-                    if node.ID * 6 + 0 in D2_indices:
-                        D[(node.ID * 6 + 0, 0)] = D2[D2_indices.index(node.ID * 6 + 0), 0]
-                    else:
-                        D[(node.ID * 6 + 0, 0)] = D1[D1_indices.index(node.ID * 6 + 0), 0]
-
-                    if node.ID * 6 + 1 in D2_indices:
-                        D[(node.ID * 6 + 1, 0)] = D2[D2_indices.index(node.ID * 6 + 1), 0]
-                    else:
-                        D[(node.ID * 6 + 1, 0)] = D1[D1_indices.index(node.ID * 6 + 1), 0]
-
-                    if node.ID * 6 + 2 in D2_indices:
-                        D[(node.ID * 6 + 2, 0)] = D2[D2_indices.index(node.ID * 6 + 2), 0]
-                    else:
-                        D[(node.ID * 6 + 2, 0)] = D1[D1_indices.index(node.ID * 6 + 2), 0]
-
-                    if node.ID * 6 + 3 in D2_indices:
-                        D[(node.ID * 6 + 3, 0)] = D2[D2_indices.index(node.ID * 6 + 3), 0]
-                    else:
-                        D[(node.ID * 6 + 3, 0)] = D1[D1_indices.index(node.ID * 6 + 3), 0]
-
-                    if node.ID * 6 + 4 in D2_indices:
-                        D[(node.ID * 6 + 4, 0)] = D2[D2_indices.index(node.ID * 6 + 4), 0]
-                    else:
-                        D[(node.ID * 6 + 4, 0)] = D1[D1_indices.index(node.ID * 6 + 4), 0]
-
-                    if node.ID * 6 + 5 in D2_indices:
-                        D[(node.ID * 6 + 5, 0)] = D2[D2_indices.index(node.ID * 6 + 5), 0]
-                    else:
-                        D[(node.ID * 6 + 5, 0)] = D1[D1_indices.index(node.ID * 6 + 5), 0]
-
-                # Save the global displacement vector
-                self._D[combo.name] = D
-
-                # Store the calculated global nodal displacements into each node
-                for node in self.Nodes.values():
-                    node.DX[combo.name] = D[node.ID * 6 + 0, 0]
-                    node.DY[combo.name] = D[node.ID * 6 + 1, 0]
-                    node.DZ[combo.name] = D[node.ID * 6 + 2, 0]
-                    node.RX[combo.name] = D[node.ID * 6 + 3, 0]
-                    node.RY[combo.name] = D[node.ID * 6 + 4, 0]
-                    node.RZ[combo.name] = D[node.ID * 6 + 5, 0]
-
->>>>>>> 867fb6bf
+
                 # Assume the model has converged (to be checked below)
 
                 convergence_TC = Analysis._check_TC_convergence(self, combo.name, log)
