# %%
from os import rename
import warnings
import copy
from math import isclose, ceil

<<<<<<< HEAD
from numpy import array, zeros, matmul, divide, subtract, atleast_2d
=======
from numpy import array, zeros, matmul, divide, subtract, atleast_2d, nanmax, argsort, ones, cos, sin, exp, imag, \
    vstack, diag, hstack
from numpy import seterr, real, pi, sqrt, ndarray, interp, linspace, sum, append, arctan2
>>>>>>> 08208a41
from numpy.linalg import solve
from scipy.linalg import inv
from scipy.sparse.linalg import eigs, eigsh
from scipy.sparse import csr_matrix, lil_matrix
from scipy.interpolate import CubicSpline

from PyNite.DisplacementProfile import DisplacementProfile
from PyNite.Node3D import Node3D
from PyNite.Material import Material
from PyNite.Section import Section
from PyNite.PhysMember import PhysMember
from PyNite.Spring3D import Spring3D
from PyNite.Member3D import Member3D
from PyNite.Quad3D import Quad3D
from PyNite.Plate3D import Plate3D
from PyNite.LoadCombo import LoadCombo
from PyNite.MassCase import MassCase
from PyNite.Mesh import Mesh, RectangleMesh, AnnulusMesh, FrustrumMesh, CylinderMesh
from PyNite import Analysis
from PyNite.LoadProfile import LoadProfile

from PyNite.PyNiteExceptions import ResultsNotFoundError, InputOutOfRangeError, ParameterIncompatibilityError, \
    DefinitionNotFoundError, DampingOptionsKeyWordError, DynamicLoadNotDefinedError


# %%
class FEModel3D():
    """A 3D finite element model object. This object has methods and dictionaries to create, store,
       and retrieve results from a finite element model.
    """

    def __init__(self):
        """Creates a new 3D finite element model.
        """

        # Initialize the model's various dictionaries. The dictionaries will be prepopulated with
        # the data types they store, and then those types will be removed. This will give us the
        # ability to get type-based hints when using the dictionaries.

        self.Nodes = {str: Node3D}  # A dictionary of the model's nodes
        self.Nodes.pop(str)
        self.AuxNodes = {str: Node3D}  # A dictionary of the model's auxiliary nodes
        self.AuxNodes.pop(str)
        self.Materials = {str: Material}  # A dictionary of the model's materials
        self.Materials.pop(str)
<<<<<<< HEAD
        self.Sections = {str:Section}      # A dictonary of the model's cross-sections
        self.Sections.pop(str)
        self.Springs = {str:Spring3D}      # A dictionary of the model's springs
=======
        self.Springs = {str: Spring3D}  # A dictionary of the model's springs
>>>>>>> 08208a41
        self.Springs.pop(str)
        self.Members = {str: PhysMember}  # A dictionary of the model's physical members
        self.Members.pop(str)
        self.Quads = {str: Quad3D}  # A dictionary of the model's quadiralterals
        self.Quads.pop(str)
        self.Plates = {str: Plate3D}  # A dictionary of the model's rectangular plates
        self.Plates.pop(str)
        self.Meshes = {str: Mesh}  # A dictionary of the model's meshes
        self.Meshes.pop(str)
        self.LoadCombos = {str: LoadCombo}  # A dictionary of the model's load combinations
        self.LoadCombos.pop(str)
        self._D = {str: []}  # A dictionary of the model's nodal displacements by load combination
        self._D.pop(str)
        self._MODE_SHAPES = None  # A matrix of the model's mode shapes
        self._eigen_vectors = None # Eigen vectors of the model
        self._mass_participation = None # A dictionary to hold the percentages of mass participation in the x, y and z directions
        self.Active_Mode = 1  # A variable to keep track of the active mode
        self._NATURAL_FREQUENCIES = None  # A list to store the calculated natural frequencies
        self._DISPLACEMENT_REAL = None  # A matrix of the model's real part of the displacement for each load frequency
        self._VELOCITY_REAL = None # A matrix of the model's real part of the velocity for each load frequency
        self._ACCELERATION_REAL = None  # A matrix of the model's real part of the acceleration for each load frequency
        self._DISPLACEMENT_IMAGINARY = None  # A matrix of the model's imaginary part of the displacement for each load frequency
        self._VELOCITY_IMAGINARY = None  # A matrix of the model's imaginary part of the velocity for each load frequency
        self._ACCELERATION_IMAGINARY = None  # A matrix of the model's imaginary part of the acceleration for each load frequency
        self._REACTIONS_REAL = None # A matrix real part of reactions for the model solved using harmonic analysis for all load frequencies
        self._REACTIONS_IMAGINARY = None # A matrix of the imaginary part of reactions for the model solved using harmonic analysis for all load frequencies
        self.MassCases = {str: []}  # A dictionary of load cases to be considered as mass cases
        self.MassCases.pop(str)
        self.LoadProfiles = {str: LoadProfile}  # A dictionary of the model's dynamic load profiles
        self.LoadProfiles.pop(str)
        self.DisplacementProfiles = {str: DisplacementProfile}  # A dictionary of the model's dynamic displacement profiles
        self.DisplacementProfiles.pop(str)
        self._DISPLACEMENT_THA = None  # A matrix to store the global time history displacements
        self._VELOCITY_THA = None  # A matrix to store the global time history velocities
        self._ACCELERATION_THA = None  # A matrix to store the global time history accelerations
        self._TIME_THA = None  # A vector to store the time over which the time history analysis has been conducted
        self.F_TOTAL = None # A matrix to store the global dynamic total force used for calculating reactions
        self._REACTIONS_THA = None  # A matrix to store the reactions of the model for the entire time history
        self.LoadFrequencies = []  # A list to store the calculated load frequencies
        self.solution = None  # Indicates the solution type for the latest run of the model
        self.DynamicSolution = {
            "Harmonic": False,
            "Modal": False,
            "Time History": False
        }

    @property
    def LoadCases(self):
        """Returns a list of all the load cases in the model (in alphabetical order).
        """

        # Create an empty list of load cases
        cases = []

        # Step through each node
        for node in self.Nodes.values():
            # Step through each nodal load
            for load in node.NodeLoads:
                # Get the load case for each nodal laod
                cases.append(load[2])

        # Step through each member
        for member in self.Members.values():
            # Step through each member point load
            for load in member.PtLoads:
                # Get the load case for each member point load
                cases.append(load[3])
            # Step through each member distributed load
            for load in member.DistLoads:
                # Get the load case for each member distributed load
                cases.append(load[5])

        # Step through each plate/quad
        for plate in list(self.Plates.values()) + list(self.Quads.values()):
            # Step through each surface load
            for load in plate.pressures:
                # Get the load case for each plate/quad pressure
                cases.append(load[1])

        # Remove duplicates and return the list (sorted ascending)
        return sorted(list(dict.fromkeys(cases)))

    def add_node(self, name, X, Y, Z):
        """Adds a new node to the model.

        :param name: A unique user-defined name for the node. If set to None or "" a name will be
                     automatically assigned.
        :type name: str
        :param X: The node's global X-coordinate.
        :type X: number
        :param Y: The node's global Y-coordinate.
        :type Y: number
        :param Z: The node's global Z-coordinate.
        :type Z: number
        :raises NameError: Occurs when the specified name already exists in the model.
        :return: The name of the node added to the model.
        :rtype: str
        """

        # Name the node or check it doesn't already exist
        if name:
            if name in self.Nodes:
                raise NameError(f"Node name '{name}' already exists")
        else:
            # As a guess, start with the length of the dictionary
            name = "N" + str(len(self.Nodes))
            count = 1
            while name in self.Nodes:
                name = "N" + str(len(self.Nodes) + count)
                count += 1

        # Create a new node
        new_node = Node3D(name, X, Y, Z)

        # Add the new node to the list
        self.Nodes[name] = new_node

        # Flag the model as unsolved
        self.solution = None
        for key in self.DynamicSolution.keys():
            self.DynamicSolution[key] = False

        # Return the node name
        return name

    def add_auxnode(self, name, X, Y, Z):
        """Adds a new auxiliary node to the model. Together with a member's `i` and `j` nodes, an
        auxiliary node defines the plane in which the member's local z-axis lies, and the side of
        the member the z-axis points toward. If no auxiliary node is specified for a member, PyNite
        uses its own default configuration.

        :param name: A unique user-defined name for the node. If None or "", a name will be
                     automatically assigned.
        :type name: str
        :param X: The global X-coordinate of the node.
        :type X: number
        :param Y: The global Y-coordinate of the node.
        :type Y: number
        :param Z: The global Z-coordinate of the node.
        :type Z: number
        :raises NameError: Occurs when the specified name already exists in the model.
        :return: The name of the auxiliary node that was added to the model.
        :rtype: str
        """

        # Name the node or check it doesn't already exist
        if name:
            if name in self.AuxNodes:
                raise NameError(f"Auxnode name '{name}' already exists")
        else:
            # As a guess, start with the length of the dictionary
            name = "AN" + str(len(self.AuxNodes))
            count = 1
            while name in self.AuxNodes:
                name = "AN" + str(len(self.AuxNodes) + count)
                count += 1

        # Create a new node
        new_node = Node3D(name, X, Y, Z)

        # Add the new node to the list
        self.AuxNodes[name] = new_node

        # Flag the model as unsolved
        self.solution = None
        for key in self.DynamicSolution.keys():
            self.DynamicSolution[key] = False

        # Return the node name
        return name

    def add_material(self, name, E, G, nu, rho, fy=None):
        """Adds a new material to the model.

        :param name: A unique user-defined name for the material.
        :type name: str
        :param E: The modulus of elasticity of the material.
        :type E: number
        :param G: The shear modulus of elasticity of the material.
        :type G: number
        :param nu: Poisson's ratio of the material.
        :type nu: number
        :param rho: The density of the material
        :type rho: number
        :raises NameError: Occurs when the specified name already exists in the model.
        """

        # Name the material or check it doesn't already exist
        if name:
            if name in self.Materials:
                raise NameError(f"Material name '{name}' already exists")
        else:
            # As a guess, start with the length of the dictionary
            name = "M" + str(len(self.Materials))
            count = 1
            while name in self.Materials:
                name = "M" + str(len(self.Materials) + count)
                count += 1

        # Create a new material
<<<<<<< HEAD
        new_material = Material(name, E, G, nu, rho, fy)
        
=======
        new_material = Material(name, E, G, nu, rho)

>>>>>>> 08208a41
        # Add the new material to the list
        self.Materials[name] = new_material

        # Flag the model as unsolved
        self.solution = None
        for key in self.DynamicSolution.keys():
            self.DynamicSolution[key] = False

    def add_section(self, name, section):
        """Adds a cross-section to the model.

        :param name: A unique name for the cross-section.
        :type name: string
        :param section: A 'PyNite' `Section` object.
        :type section: Section
        """

        # Check if the section name has already been used
        if name not in self.Sections.keys():
            # Store the section in the `Sections` dictionary
            self.Sections[name] = section
        else:
            # Stop execution and notify the user that the section name is already being used
            raise Exception('Cross-section name ' + name + ' already exists in the model.')

    def add_spring(self, name, i_node, j_node, ks, tension_only=False, comp_only=False):
        """Adds a new spring to the model.

        :param name: A unique user-defined name for the member. If None or "", a name will be
                    automatically assigned
        :type name: str
        :param i_node: The name of the i-node (start node).
        :type i_node: str
        :param j_node: The name of the j-node (end node).
        :type j_node: str
        :param ks: The spring constant (force/displacement).
        :type ks: number
        :param tension_only: Indicates if the member is tension-only, defaults to False
        :type tension_only: bool, optional
        :param comp_only: Indicates if the member is compression-only, defaults to False
        :type comp_only: bool, optional
        :raises NameError: Occurs when the specified name already exists in the model.
        :return: The name of the spring that was added to the model.
        :rtype: str
        """

        # Name the spring or check it doesn't already exist
        if name:
            if name in self.Springs:
                raise NameError(f"Spring name '{name}' already exists")
        else:
            # As a guess, start with the length of the dictionary
            name = "S" + str(len(self.Springs))
            count = 1
            while name in self.Springs:
                name = "S" + str(len(self.Springs) + count)
                count += 1

        # Create a new spring
        new_spring = Spring3D(name, self.Nodes[i_node], self.Nodes[j_node],
                              ks, self.LoadCombos, tension_only=tension_only,
                              comp_only=comp_only)

        # Add the new spring to the list
        self.Springs[name] = new_spring

        # Flag the model as unsolved
        self.solution = None
        for key in self.DynamicSolution.keys():
            self.DynamicSolution[key] = False

        # Return the spring name
        return name

    def add_member(self, name, i_node, j_node, material, Iy=None, Iz=None, J=None, A=None, aux_node=None, tension_only=False, comp_only=False, section_name=None):
        """Adds a new physical member to the model.

        :param name: A unique user-defined name for the member. If ``None`` or ``""``, a name will be automatically assigned
        :type name: str
        :param i_node: The name of the i-node (start node).
        :type i_node: str
        :param j_node: The name of the j-node (end node).
        :type j_node: str
        :param material: The name of the material of the member.
        :type material: str
        :param Iy: The moment of inertia of the member about its local y-axis.
        :type Iy: number
        :param Iz: The moment of inertia of the member about its local z-axis.
        :type Iz: number
        :param J: The polar moment of inertia of the member.
        :type J: number
        :param A: The cross-sectional area of the member.
        :type A: number
        :param auxNode: The name of the auxiliary node used to define the local z-axis. The default is ``None``, in which case the program defines the axis instead of using an auxiliary node.
        :type aux_node: str, optional
        :param tension_only: Indicates if the member is tension-only, defaults to False
        :type tension_only: bool, optional
        :param comp_only: Indicates if the member is compression-only, defaults to False
        :type comp_only: bool, optional
        :raises NameError: Occurs if the specified name already exists.
        :param section_name: The name of the cross section to use for section properties. If section is `None` the user must provide `Iy`, `Iz`, `A`, and `J`. If section is not `None` any values of `Iy`, `Iz`, `A`, and `J` will be ignored and the cross-section's values will be used instead.
        :type section: string
        :return: The name of the member added to the model.
        :rtype: str
        """

        # Name the member or check it doesn't already exist
        if name:
            if name in self.Members: raise NameError(f"Member name '{name}' already exists")
        else:
            # As a guess, start with the length of the dictionary
            name = "M" + str(len(self.Members))
            count = 1
            while name in self.Members:
                name = "M" + str(len(self.Members) + count)
                count += 1

        # Create a new member
<<<<<<< HEAD
        if aux_node == None:
            new_member = PhysMember(name, self.Nodes[i_node], self.Nodes[j_node], material, self, Iy, Iz, J, A, tension_only=tension_only, comp_only=comp_only, section_name=section_name)
        else:
            new_member = PhysMember(name, self.Nodes[i_node], self.Nodes[j_node], material, self, Iy, Iz, J, A, aux_node=self.AuxNodes[aux_node], tension_only=tension_only, comp_only=comp_only, section_name=section_name)
        
=======
        if auxNode == None:
            new_member = PhysMember(name, self.Nodes[i_node], self.Nodes[j_node], material, Iy, Iz, J, A, model=self,
                                    tension_only=tension_only, comp_only=comp_only)
        else:
            new_member = PhysMember(name, self.Nodes[i_node], self.Nodes[j_node], material, Iy, Iz, J, A, model=self,
                                    aux_node=self.AuxNodes[auxNode], tension_only=tension_only, comp_only=comp_only)

>>>>>>> 08208a41
        # Add the new member to the list
        self.Members[name] = new_member

        # Flag the model as unsolved
        self.solution = None
        for key in self.DynamicSolution.keys():
            self.DynamicSolution[key] = False

        # Return the member name
        return name

    def add_plate(self, name, i_node, j_node, m_node, n_node, t, material, kx_mod=1.0, ky_mod=1.0):
        """Adds a new rectangular plate to the model. The plate formulation for in-plane (membrane)
        stiffness is based on an isoparametric formulation. For bending, it is based on a 12-term
        polynomial formulation. This element must be rectangular, and must not be used where a
        thick plate formulation is needed. For a more versatile plate element that can handle
        distortion and thick plate conditions, consider using the `add_quad` method instead.

        :param name: A unique user-defined name for the plate. If None or "", a name will be
                     automatically assigned.
        :type name: str
        :param i_node: The name of the i-node.
        :type i_node: str
        :param j_node: The name of the j-node.
        :type j_node: str
        :param m_node: The name of the m-node.
        :type m_node: str
        :param n_node: The name of the n-node.
        :type n_node: str
        :param t: The thickness of the element.
        :type t: number
        :param material: The name of the material for the element.
        :type material: str
        :param kx_mod: Stiffness modification factor for in-plane stiffness in the element's local
                       x-direction, defaults to 1 (no modification).
        :type kx_mod: number, optional
        :param ky_mod: Stiffness modification factor for in-plane stiffness in the element's local
                       y-direction, defaults to 1 (no modification).
        :type ky_mod: number, optional
        :raises NameError: Occurs when the specified name already exists in the model.
        :return: The name of the element added to the model.
        :rtype: str
        """

        # Name the plate or check it doesn't already exist
        if name:
            if name in self.Plates: raise NameError(f"Plate name '{name}' already exists")
        else:
            # As a guess, start with the length of the dictionary
            name = "P" + str(len(self.Plates))
            count = 1
            while name in self.Plates:
                name = "P" + str(len(self.Plates) + count)
                count += 1

        # Create a new plate
        new_plate = Plate3D(name, self.Nodes[i_node], self.Nodes[j_node], self.Nodes[m_node],
                            self.Nodes[n_node], t, material, self, kx_mod, ky_mod)

        # Add the new plate to the list
        self.Plates[name] = new_plate

        # Flag the model as unsolved
        self.solution = None
        for key in self.DynamicSolution.keys():
            self.DynamicSolution[key] = False

        # Return the plate name
        return name

    def add_quad(self, name, i_node, j_node, m_node, n_node, t, material, kx_mod=1.0, ky_mod=1.0):
        """Adds a new quadrilateral to the model. The quad formulation for in-plane (membrane)
        stiffness is based on an isoparametric formulation. For bending, it is based on an MITC4
        formulation. This element handles distortion relatively well, and is appropriate for thick
        and thin plates. One limitation with this element is that it does a poor job of reporting
        corner stresses. Corner forces, however are very accurate. Center stresses are very
        accurate as well. For cases where corner stress results are important, consider using the
        `add_plate` method instead.

        :param name: A unique user-defined name for the quadrilateral. If None or "", a name will
                     be automatically assigned.
        :type name: str
        :param i_node: The name of the i-node.
        :type i_node: str
        :param j_node: The name of the j-node.
        :type j_node: str
        :param m_node: The name of the m-node.
        :type m_node: str
        :param n_node: The name of the n-node.
        :type n_node: str
        :param t: The thickness of the element.
        :type t: number
        :param material: The name of the material for the element.
        :type material: str
        :param kx_mod: Stiffness modification factor for in-plane stiffness in the element's local
            x-direction, defaults to 1 (no modification).
        :type kx_mod: number, optional
        :param ky_mod: Stiffness modification factor for in-plane stiffness in the element's local
            y-direction, defaults to 1 (no modification).
        :type ky_mod: number, optional
        :raises NameError: Occurs when the specified name already exists in the model.
        :return: The name of the element added to the model.
        :rtype: str
        """

        # Name the quad or check it doesn't already exist
        if name:
            if name in self.Quads: raise NameError(f"Quad name '{name}' already exists")
        else:
            # As a guess, start with the length of the dictionary
            name = "Q" + str(len(self.Quads))
            count = 1
            while name in self.Quads:
                name = "Q" + str(len(self.Quads) + count)
                count += 1

        # Create a new member
        new_quad = Quad3D(name, self.Nodes[i_node], self.Nodes[j_node], self.Nodes[m_node],
                          self.Nodes[n_node], t, material, self, kx_mod, ky_mod)

        # Add the new member to the list
        self.Quads[name] = new_quad

        # Flag the model as unsolved
        self.solution = None
        for key in self.DynamicSolution.keys():
            self.DynamicSolution[key] = False

        # Return the quad name
        return name

    def add_rectangle_mesh(self, name, mesh_size, width, height, thickness, material, kx_mod=1.0, ky_mod=1.0,
                           origin=[0, 0, 0], plane='XY', x_control=None, y_control=None, start_node=None,
                           start_element=None, element_type='Quad'):
        """Adds a rectangular mesh of elements to the model.

        :param name: A unique name for the mesh.
        :type name: str
        :param mesh_size: The desired mesh size.
        :type mesh_size: number
        :param width: The overall width of the rectangular mesh measured along its local x-axis.
        :type width: number
        :param height: The overall height of the rectangular mesh measured along its local y-axis.
        :type height: number
        :param thickness: The thickness of each element in the mesh.
        :type thickness: number
        :param material: The name of the material for elements in the mesh.
        :type material: str
        :param kx_mod: Stiffness modification factor for in-plane stiffness in the element's local x-direction. Defaults to 1.0 (no modification).
        :type kx_mod: float, optional
        :param ky_mod: Stiffness modification factor for in-plane stiffness in the element's local y-direction. Defaults to 1.0 (no modification).
        :type ky_mod: float, optional
        :param origin: The origin of the regtangular mesh's local coordinate system. Defaults to [0, 0, 0]
        :type origin: list, optional
        :param plane: The plane the mesh will be parallel to. Options are 'XY', 'YZ', and 'XZ'. Defaults to 'XY'.
        :type plane: str, optional
        :param x_control: A list of control points along the mesh's local x-axis to work into the mesh. Defaults to `None`.
        :type x_control: list, optional
        :param y_control: A list of control points along the mesh's local y-axis to work into the mesh. Defaults to None.
        :type y_control: list, optional
        :param start_node: The name of the first node in the mesh. If set to `None` the program will use the next available node name. Default is `None`.
        :type start_node: str, optional
        :param start_element: The name of the first element in the mesh. If set to `None` the program will use the next available element name. Default is `None`.
        :type start_element: str, optional
        :param element_type: They type of element to make the mesh out of. Either 'Quad' or 'Rect'. Defaults to 'Quad'.
        :type element_type: str, optional
        :raises NameError: Occurs when the specified name already exists in the model.
        :return: The name of the mesh added to the model.
        :rtype: str
        """

        # Check if a mesh name has been provided
        if name:
            # Check that the mesh name isn't already being used
            if name in self.Meshes: raise NameError(f"Mesh name '{name}' already exists")
        # Rename the mesh if necessary
        else:
            name = self.unique_name(self.Meshes, 'MSH')

        # Identify the starting node and element
        if start_node is None:
            start_node = self.unique_name(self.Nodes, 'N')
        if element_type == 'Rect' and start_element is None:
            start_element = self.unique_name(self.Plates, 'R')
        elif element_type == 'Quad' and start_element is None:
            start_element = self.unique_name(self.Quads, 'Q')

        # Create the mesh
        new_mesh = RectangleMesh(mesh_size, width, height, thickness, material, self, kx_mod,
                                 ky_mod, origin, plane, x_control, y_control, start_node,
                                 start_element, element_type=element_type)

        # Add the new mesh to the `Meshes` dictionary
        self.Meshes[name] = new_mesh

        # Flag the model as unsolved
        self.solution = None
        for key in self.DynamicSolution.keys():
            self.DynamicSolution[key] = False

        # Return the mesh's name
        return name

    def add_annulus_mesh(self, name, mesh_size, outer_radius, inner_radius, thickness, material, kx_mod=1.0,
                         ky_mod=1.0, origin=[0, 0, 0], axis='Y', start_node=None, start_element=None):
        """Adds a mesh of quadrilaterals forming an annulus (a donut).

        :param name: A unique name for the mesh.
        :type name: str
        :param mesh_size: The target mesh size.
        :type mesh_size: float
        :param outer_radius: The radius to the outside of the annulus.
        :type outer_radius: float
        :param inner_radius: The radius to the inside of the annulus.
        :type inner_radius: float
        :param thickness: Element thickness.
        :type thickness: float
        :param material: The name of the element material.
        :type material: str
        :param kx_mod: Stiffness modification factor for radial stiffness in the element's local
                       x-direction. Default is 1.0 (no modification).
        :type kx_mod: float, optional
        :param ky_mod: Stiffness modification factor for meridional stiffness in the element's
                       local y-direction. Default is 1.0 (no modification).
        :type ky_mod: float, optional
        :param origin: The origin of the mesh. The default is [0, 0, 0].
        :type origin: list, optional
        :param axis: The global axis about which the mesh will be generated. The default is 'Y'.
        :type axis: str, optional
        :param start_node: The name of the first node in the mesh. If set to `None` the program
                           will use the next available node name. Default is `None`.
        :type start_node: str, optional
        :param start_element: The name of the first element in the mesh. If set to `None` the
                              program will use the next available element name. Default is `None`.
        :type start_element: str, optional
        :raises NameError: Occurs if the specified name already exists in the model.
        :return: The name of the mesh added to the model.
        :rtype: str
        """

        # Check if a mesh name has been provided
        if name:
            # Check that the mesh name doesn't already exist
            if name in self.Meshes: raise NameError(f"Mesh name '{name}' already exists")
        # Give the mesh a new name if necessary
        else:
            name = self.unique_name(self.Meshes, 'MSH')

        # Identify the starting node and element
        if start_node is None:
            start_node = self.unique_name(self.Nodes, 'N')
        if start_element is None:
            start_element = self.unique_name(self.Quads, 'Q')

        # Create a new mesh
        new_mesh = AnnulusMesh(mesh_size, outer_radius, inner_radius, thickness, material, self,
                               kx_mod, ky_mod, origin, axis, start_node, start_element)

        # Add the new mesh to the `Meshes` dictionary
        self.Meshes[name] = new_mesh

        # Flag the model as unsolved
        self.solution = None
        for key in self.DynamicSolution.keys():
            self.DynamicSolution[key] = False

        # Return the mesh's name
        return name

    def add_frustrum_mesh(self, name, mesh_size, large_radius, small_radius, height, thickness, material, kx_mod=1.0,
                          ky_mod=1.0, origin=[0, 0, 0], axis='Y', start_node=None, start_element=None):
        """Adds a mesh of quadrilaterals forming a frustrum (a cone intersected by a horizontal plane).

        :param name: A unique name for the mesh.
        :type name: str
        :param mesh_size: The target mesh size
        :type mesh_size: number
        :param large_radius: The larger of the two end radii.
        :type large_radius: number
        :param small_radius: The smaller of the two end radii.
        :type small_radius: number
        :param height: The height of the frustrum.
        :type height: number
        :param thickness: The thickness of the elements.
        :type thickness: number
        :param material: The name of the element material.
        :type material: str
        :param kx_mod: Stiffness modification factor for radial stiffness in each element's local x-direction, defaults to 1 (no modification).
        :type kx_mod: number, optional
        :param ky_mod: Stiffness modification factor for meridional stiffness in each element's local y-direction, defaults to 1 (no modification).
        :type ky_mod: number, optional
        :param origin: The origin of the mesh, defaults to [0, 0, 0].
        :type origin: list, optional
        :param axis: The global axis about which the mesh will be generated, defaults to 'Y'.
        :type axis: str, optional
        :param start_node: The name of the first node in the mesh. If set to None the program will use the next available node name, defaults to None.
        :type start_node: str, optional
        :param start_element: The name of the first element in the mesh. If set to `None` the
                              program will use the next available element name, defaults to None
        :type start_element: str, optional
        :raises NameError: Occurs if the specified name already exists.
        :return: The name of the mesh added to the model.
        :rtype: str
        """

        # Check if a name has been provided
        if name:
            # Check that the mesh name doesn't already exist
            if name in self.Meshes: raise NameError(f"Mesh name '{name}' already exists")
        # Give the mesh a new name if necessary
        else:
            name = self.unique_name(self.Meshes, 'MSH')

        # Identify the starting node and element
        if start_node is None:
            start_node = self.unique_name(self.Nodes, 'N')
        if start_element is None:
            start_element = self.unique_name(self.Quads, 'Q')

        # Create a new mesh
        new_mesh = FrustrumMesh(mesh_size, large_radius, small_radius, height, thickness, material,
                                self, kx_mod, ky_mod, origin, axis, start_node, start_element)

        # Add the new mesh to the `Meshes` dictionary
        self.Meshes[name] = new_mesh

        # Flag the model as unsolved
        self.solution = None
        for key in self.DynamicSolution.keys():
            self.DynamicSolution[key] = False

        # Return the mesh's name
        return name

    def add_cylinder_mesh(self, name, mesh_size, radius, height, thickness, material, kx_mod=1,
                          ky_mod=1, origin=[0, 0, 0], axis='Y', num_elements=None, start_node=None,
                          start_element=None, element_type='Quad'):
        """Adds a mesh of elements forming a cylinder.

        :param name: A unique name for the mesh.
        :type name: str
        :param mesh_size: The target mesh size.
        :type mesh_size: float
        :param radius: The radius of the cylinder.
        :type radius: float
        :param height: The height of the cylinder.
        :type height: float
        :param thickness: Element thickness.
        :type thickness: float
        :param material: The name of the element material.
        :type material: str
        :param kx_mod: Stiffness modification factor for hoop stiffness in each element's local
                       x-direction. Defaults to 1.0 (no modification).
        :type kx_mod: int, optional
        :param ky_mod: Stiffness modification factor for meridional stiffness in each element's
                       local y-direction. Defaults to 1.0 (no modification).
        :type ky_mod: int, optional
        :param origin: The origin [X, Y, Z] of the mesh. Defaults to [0, 0, 0].
        :type origin: list, optional
        :param axis: The global axis about which the mesh will be generated. Defaults to 'Y'.
        :type axis: str, optional
        :param num_elements: The number of elements to use to form each course of elements. This
                             is typically only used if you are trying to match the nodes to another
                             mesh's nodes. If set to `None` the program will automatically
                             calculate the number of elements to use based on the mesh size.
                             Defaults to None.
        :type num_elements: int, optional
        :param start_node: The name of the first node in the mesh. If set to `None` the program
                           will use the next available node name. Defaults to `None`.
        :type start_node: str, optional
        :param start_element: The name of the first element in the mesh. If set to `None` the
                              program will use the next available element name. Defaults to `None`.
        :type start_element: str, optional
        :param element_type: The type of element to make the mesh out of. Either 'Quad' or 'Rect'.
                             Defaults to 'Quad'.
        :type element_type: str, optional
        :raises NameError: Occurs when the specified mesh name is already being used in the model.
        :return: The name of the mesh added to the model
        :rtype: str
        """

        # Check if a name has been provided
        if name:
            # Check that the mesh name doesn't already exist
            if name in self.Meshes: raise NameError(f"Mesh name '{name}' already exists")
        # Give the mesh a new name if necessary
        else:
            name = self.unique_name(self.Meshes, 'MSH')

        # Identify the starting node and element
        if start_node is None:
            start_node = self.unique_name(self.Nodes, 'N')
        if element_type == 'Rect' and start_element is None:
            start_element = self.unique_name(self.Plates, 'R')
        elif element_type == 'Quad' and start_element is None:
            start_element = self.unique_name(self.Quads, 'Q')

        # Create a new mesh
        new_mesh = CylinderMesh(mesh_size, radius, height, thickness, material, self,
                                kx_mod, ky_mod, origin, axis, start_node, start_element,
                                num_elements, element_type)

        # Add the new mesh to the `Meshes` dictionary
        self.Meshes[name] = new_mesh

        # Flag the model as unsolved
        self.solution = None
        for key in self.DynamicSolution.keys():
            self.DynamicSolution[key] = False

        # Return the mesh's name
        return name

    def merge_duplicate_nodes(self, tolerance=0.001):
        """Removes duplicate nodes from the model and returns a list of the removed node names.

        :param tolerance: The maximum distance between two nodes in order to consider them
                          duplicates. Defaults to 0.001.
        :type tolerance: float, optional
        """

        # Initialize a dictionary marking where each node is used
        node_lookup = {node_name: [] for node_name in self.Nodes.keys()}
        element_dicts = ('Springs', 'Members', 'Plates', 'Quads')
        node_types = ('i_node', 'j_node', 'm_node', 'n_node')

        # Step through each dictionary of elements in the model (springs, members, plates, quads)
        for element_dict in element_dicts:

            # Step through each element in the dictionary
            for element in getattr(self, element_dict).values():

                # Step through each possible node type in the element (i-node, j-node, m-node, n-node)
                for node_type in node_types:

                    # Get the current element's node having the current type
                    # Return `None` if the element doesn't have this node type
                    node = getattr(element, node_type, None)

                    # Determine if the node exists on the element
                    if node is not None:
                        # Add the element to the list of elements attached to the node
                        node_lookup[node.name].append((element, node_type))

        # Make a list of the names of each node in the model
        node_names = list(self.Nodes.keys())

        # Make a list of nodes to be removed from the model
        remove_list = []

        # Step through each node in the copy of the `Nodes` dictionary
        for i, node_1_name in enumerate(node_names):

            # Skip iteration if `node_1` has already been removed
            if node_lookup[node_1_name] is None:
                continue

            # There is no need to check `node_1` against itself
            for node_2_name in node_names[i + 1:]:

                # Skip iteration if node_2 has already been removed
                if node_lookup[node_2_name] is None:
                    continue

                # Calculate the distance between nodes
                if self.Nodes[node_1_name].distance(self.Nodes[node_2_name]) > tolerance:
                    continue

                # Replace references to `node_2` in each element with references to `node_1`
                for element, node_type in node_lookup[node_2_name]:
                    setattr(element, node_type, self.Nodes[node_1_name])

                # Flag `node_2` as no longer used
                node_lookup[node_2_name] = None

                # Merge any boundary conditions
                support_cond = ('support_DX', 'support_DY', 'support_DZ', 'support_RX', 'support_RY', 'support_RZ')
                for dof in support_cond:
                    if getattr(self.Nodes[node_2_name], dof) == True:
                        setattr(self.Nodes[node_1_name], dof, True)

                # Merge any spring supports
                spring_cond = ('spring_DX', 'spring_DY', 'spring_DZ', 'spring_RX', 'spring_RY', 'spring_RZ')
                for dof in spring_cond:
                    value = getattr(self.Nodes[node_2_name], dof)
                    if value != [None, None, None]:
                        setattr(self.Nodes[node_1_name], dof, value)

                # Fix the mesh labels
                for mesh in self.Meshes.values():

                    # Fix the nodes in the mesh
                    if node_2_name in mesh.nodes.keys():
                        # Attach the correct node to the mesh
                        mesh.nodes[node_2_name] = self.Nodes[node_1_name]

                        # Fix the dictionary key
                        mesh.nodes[node_1_name] = mesh.nodes.pop(node_2_name)

                    # Fix the elements in the mesh
                    for element in mesh.elements.values():
                        if node_2_name == element.i_node.name: element.i_node = self.Nodes[node_1_name]
                        if node_2_name == element.j_node.name: element.j_node = self.Nodes[node_1_name]
                        if node_2_name == element.m_node.name: element.m_node = self.Nodes[node_1_name]
                        if node_2_name == element.n_node.name: element.n_node = self.Nodes[node_1_name]

                # Add the node to the `remove` list
                remove_list.append(node_2_name)

        # Remove `node_2` from the model's `Nodes` dictionary
        for node_name in remove_list:
            self.Nodes.pop(node_name)

        # Flag the model as unsolved
        self.solution = None
        for key in self.DynamicSolution.keys():
            self.DynamicSolution[key] = False

    def delete_node(self, node_name):
        """Removes a node from the model. All nodal loads associated with the node and elements attached to the node will also be removed.

        :param node_name: The name of the node to be removed.
        :type node_name: str
        """

        # Remove the node. Nodal loads are stored within the node, so they
        # will be deleted automatically when the node is deleted.
        self.Nodes.pop(node_name)

        # Find any elements attached to the node and remove them
        self.Members = {name: member for name, member in self.Members.items() if
                        member.i_node.name != node_name and member.j_node.name != node_name}
        self.Plates = {name: plate for name, plate in self.Plates.items() if
                       plate.i_node.name != node_name and plate.j_node.name != node_name and plate.m_node.name != node_name and plate.n_node.name != node_name}
        self.Quads = {name: quad for name, quad in self.Quads.items() if
                      quad.i_node.name != node_name and quad.j_node.name != node_name and quad.m_node.name != node_name and quad.n_node.name != node_name}

        # Flag the model as unsolved
        self.solution = None
        for key in self.DynamicSolution.keys():
            self.DynamicSolution[key] = False

    def delete_auxnode(self, auxnode_name):
        """Removes an auxiliary node from the model.

        :param auxnode_name: The name of the auxiliary node to be removed.
        :type auxnode_name: str
        """

        # Remove the auxiliary node
        self.AuxNodes.pop(auxnode_name)

        # Remove the auxiliary node from any members that were using it
        for member in self.Members.values():
            if member.auxNode == auxnode_name:
                member.auxNode = None

        # Flag the model as unsolved
        self.solution = None
        for key in self.DynamicSolution.keys():
            self.DynamicSolution[key] = False

    def delete_spring(self, spring_name):
        """Removes a spring from the model.

        :param spring_name: The name of the spring to be removed.
        :type spring_name: str
        """

        # Remove the spring
        self.Springs.pop(spring_name)

        # Flag the model as unsolved
        self.solution = None
        for key in self.DynamicSolution.keys():
            self.DynamicSolution[key] = False

    def delete_member(self, member_name):
        """Removes a member from the model. All member loads associated with the member will also
           be removed.

        :param member_name: The name of the member to be removed.
        :type member_name: str
        """

        # Remove the member. Member loads are stored within the member, so they
        # will be deleted automatically when the member is deleted.
        self.Members.pop(member_name)

        # Flag the model as unsolved
        self.solution = None
        for key in self.DynamicSolution.keys():
            self.DynamicSolution[key] = False

    def def_support(self, node_name, support_DX=False, support_DY=False, support_DZ=False, support_RX=False,
                    support_RY=False, support_RZ=False):
        """Defines the support conditions at a node. Nodes will default to fully unsupported
           unless specified otherwise.

        :param node_name: The name of the node where the support is being defined.
        :type node_name: str
        :param support_DX: Indicates whether the node is supported against translation in the
                           global X-direction. Defaults to False.
        :type support_DX: bool, optional
        :param support_DY: Indicates whether the node is supported against translation in the
                           global Y-direction. Defaults to False.
        :type support_DY: bool, optional
        :param support_DZ: Indicates whether the node is supported against translation in the
                           global Z-direction. Defaults to False.
        :type support_DZ: bool, optional
        :param support_RX: Indicates whether the node is supported against rotation about the
                           global X-axis. Defaults to False.
        :type support_RX: bool, optional
        :param support_RY: Indicates whether the node is supported against rotation about the
                           global Y-axis. Defaults to False.
        :type support_RY: bool, optional
        :param support_RZ: Indicates whether the node is supported against rotation about the
                           global Z-axis. Defaults to False.
        :type support_RZ: bool, optional
        """

        # Get the node to be supported
        node = self.Nodes[node_name]

        # Set the node's support conditions
        node.support_DX = support_DX
        node.support_DY = support_DY
        node.support_DZ = support_DZ
        node.support_RX = support_RX
        node.support_RY = support_RY
        node.support_RZ = support_RZ

        # Flag the model as unsolved
        self.solution = None
        for key in self.DynamicSolution.keys():
            self.DynamicSolution[key] = False

    def def_support_spring(self, node_name, dof, stiffness, direction=None):
        """Defines a spring support at a node.

        :param node_name: The name of the node to apply the spring support to.
        :type node_name: str
        :param dof: The degree of freedom to apply the spring support to.
        :type dof: str ('DX', 'DY', 'DZ', 'RX', 'RY', or 'RZ')
        :param stiffness: The translational or rotational stiffness of the spring support.
        :type stiffness: float
        :param direction: The direction in which the spring can act. '+' allows the spring to resist positive displacements. '-' allows the spring to resist negative displacements. None allows the spring to act in both directions. Default is None.
        :type direction: str or None ('+', '-', None), optional
        :raises ValueError: Occurs when an invalid support spring direction has been specified.
        :raises ValueError: Occurs when an invalid support spring degree of freedom has been specified.
        """

        if dof in ('DX', 'DY', 'DZ', 'RX', 'RY', 'RZ'):
            if direction in ('+', '-', None):
                if dof == 'DX':
                    self.Nodes[node_name].spring_DX = [stiffness, direction, True]
                elif dof == 'DY':
                    self.Nodes[node_name].spring_DY = [stiffness, direction, True]
                elif dof == 'DZ':
                    self.Nodes[node_name].spring_DZ = [stiffness, direction, True]
                elif dof == 'RX':
                    self.Nodes[node_name].spring_RX = [stiffness, direction, True]
                elif dof == 'RY':
                    self.Nodes[node_name].spring_RY = [stiffness, direction, True]
                elif dof == 'RZ':
                    self.Nodes[node_name].spring_RZ = [stiffness, direction, True]
            else:
                raise ValueError('Invalid support spring direction. Specify \'+\', \'-\', or None.')
        else:
            raise ValueError(
                'Invalid support spring degree of freedom. Specify \'DX\', \'DY\', \'DZ\', \'RX\', \'RY\', or \'RZ\'')

        # Flag the model as unsolved
        self.solution = None
        for key in self.DynamicSolution.keys():
            self.DynamicSolution[key] = False

    def def_node_disp(self, node_name, direction, magnitude):
        """Defines a nodal displacement at a node.

        :param node_name: The name of the node where the nodal displacement is being applied.
        :type node_name: str
        :param direction: The global direction the nodal displacement is being applied in. Displacements are 'DX', 'DY', and 'DZ'. Rotations are 'RX', 'RY', and 'RZ'.
        :type direction: str
        :param magnitude: The magnitude of the displacement.
        :type magnitude: float
        :raises ValueError: _description_
        """

        # Validate the value of Direction
        if direction not in ('DX', 'DY', 'DZ', 'RX', 'RY', 'RZ'):
            raise ValueError(f"Direction must be 'DX', 'DY', 'DZ', 'RX', 'RY', or 'RZ'. {direction} was given.")
        # Get the node
        node = self.Nodes[node_name]

        if direction == 'DX':
            node.EnforcedDX = magnitude
        if direction == 'DY':
            node.EnforcedDY = magnitude
        if direction == 'DZ':
            node.EnforcedDZ = magnitude
        if direction == 'RX':
            node.EnforcedRX = magnitude
        if direction == 'RY':
            node.EnforcedRY = magnitude
        if direction == 'RZ':
            node.EnforcedRZ = magnitude

        # Flag the model as unsolved
        self.solution = None
        for key in self.DynamicSolution.keys():
            self.DynamicSolution[key] = False

    def def_releases(self, Member, Dxi=False, Dyi=False, Dzi=False, Rxi=False, Ryi=False, Rzi=False, Dxj=False,
                     Dyj=False, Dzj=False, Rxj=False, Ryj=False, Rzj=False):
        """Defines member end realeses for a member. All member end releases will default to unreleased unless specified otherwise.

        :param Member: The name of the member to have its releases modified.
        :type Member: str
        :param Dxi: Indicates whether the member is released axially at its start. Defaults to False.
        :type Dxi: bool, optional
        :param Dyi: Indicates whether the member is released for shear in the local y-axis at its start. Defaults to False.
        :type Dyi: bool, optional
        :param Dzi: Indicates whether the member is released for shear in the local z-axis at its start. Defaults to False.
        :type Dzi: bool, optional
        :param Rxi: Indicates whether the member is released for torsion at its start. Defaults to False.
        :type Rxi: bool, optional
        :param Ryi: Indicates whether the member is released for moment about the local y-axis at its start. Defaults to False.
        :type Ryi: bool, optional
        :param Rzi: Indicates whether the member is released for moment about the local z-axis at its start. Defaults to False.
        :type Rzi: bool, optional
        :param Dxj: Indicates whether the member is released axially at its end. Defaults to False.
        :type Dxj: bool, optional
        :param Dyj: Indicates whether the member is released for shear in the local y-axis at its end. Defaults to False.
        :type Dyj: bool, optional
        :param Dzj: Indicates whether the member is released for shear in the local z-axis. Defaults to False.
        :type Dzj: bool, optional
        :param Rxj: Indicates whether the member is released for torsion at its end. Defaults to False.
        :type Rxj: bool, optional
        :param Ryj: Indicates whether the member is released for moment about the local y-axis at its end. Defaults to False.
        :type Ryj: bool, optional
        :param Rzj: Indicates whether the member is released for moment about the local z-axis at its end. Defaults to False.
        :type Rzj: bool, optional
        """

        # Apply the end releases to the member
        self.Members[Member].Releases = [Dxi, Dyi, Dzi, Rxi, Ryi, Rzi, Dxj, Dyj, Dzj, Rxj, Ryj, Rzj]

        # Flag the model as unsolved
        self.solution = None
        for key in self.DynamicSolution.keys():
            self.DynamicSolution[key] = False

    def add_load_combo(self, name, factors, combo_tags=None):
        """Adds a load combination to the model.

        :param name: A unique name for the load combination (e.g. '1.2D+1.6L+0.5S' or 'Gravity Combo').
        :type name: str
        :param factors: A dictionary containing load cases and their corresponding factors (e.g. {'D':1.2, 'L':1.6, 'S':0.5}).
        :type factors: dict
        :param combo_tags: A list of tags used to categorize load combinations. Default is `None`. This can be useful for filtering results later on, or for limiting analysis to only those combinations with certain tags. This feature is provided for convenience. It is not necessary to use tags.
        :type combo_tags: list, optional
                    
        """


        # Create a new load combination object
        new_combo = LoadCombo(name, combo_tags, factors)

        # Add the load combination to the dictionary of load combinations
        self.LoadCombos[name] = new_combo

        # Flag the model as solved
        self.solution = None
        for key in self.DynamicSolution.keys():
            self.DynamicSolution[key] = False

    def set_as_mass_case(self, name, gravity=9.81, factor=1):
        """
        Set a load case as a mass case for analysis.

        This function designates a specific load case to be treated as a mass case during analysis.

        Parameters:
        -----------
        :param name: str
            The name of the load case to be used as a mass case.

        :param gravity: float, optional
            The gravitational acceleration at the location where the structure is analyzed. Default value is 9.81 m/s² for Earth.

        :param factor: float, optional
            A percentage of the load to be used as a mass case. This factor should be specified as a decimal (e.g., 0.5 for 50%).
            Some loads, such as live loads, may only contribute a small percentage to the total mass as specified in the design code.
            Default value is 1, representing the full load.

        """
        self.MassCases[name] = MassCase(name, gravity, factor)

        # Flag the model as unsolved
        self.solution = None
        for key in self.DynamicSolution.keys():
            self.DynamicSolution[key] = False

    def add_node_load(self, Node, Direction, P, case='Case 1'):
        """Adds a nodal load to the model.

        :param Node: The name of the node where the load is being applied.
        :type Node: str
        :param Direction: The global direction the load is being applied in. Forces are `'FX'`,
                          `'FY'`, and `'FZ'`. Moments are `'MX'`, `'MY'`, and `'MZ'`.
        :type Direction: str
        :param P: The numeric value (magnitude) of the load.
        :type P: float
        :param case: The name of the load case the load belongs to. Defaults to 'Case 1'.
        :type case: str, optional
        :raises ValueError: Occurs when an invalid load direction was specified.
        """

        # Validate the value of Direction
        if Direction not in ('FX', 'FY', 'FZ', 'MX', 'MY', 'MZ'):
            raise ValueError(f"Direction must be 'FX', 'FY', 'FZ', 'MX', 'MY', or 'MZ'. {Direction} was given.")
        # Add the node load to the model
        self.Nodes[Node].NodeLoads.append((Direction, P, case))

        # Flag the model as unsolved
        self.solution = None
        for key in self.DynamicSolution.keys():
            self.DynamicSolution[key] = False

    def add_member_pt_load(self, Member, Direction, P, x, case='Case 1'):
        """Adds a member point load to the model.

        :param Member: The name of the member the load is being applied to.
        :type Member: str
        :param Direction: The direction in which the load is to be applied. Valid values are `'Fx'`,
                          `'Fy'`, `'Fz'`, `'Mx'`, `'My'`, `'Mz'`, `'FX'`, `'FY'`, `'FZ'`, `'MX'`, `'MY'`, or `'MZ'`.
                          Note that lower-case notation indicates use of the beam's local
                          coordinate system, while upper-case indicates use of the model's globl
                          coordinate system.
        :type Direction: str
        :param P: The numeric value (magnitude) of the load.
        :type P: float
        :param x: The load's location along the member's local x-axis.
        :type x: float
        :param case: The load case to categorize the load under. Defaults to 'Case 1'.
        :type case: str, optional
        :raises ValueError: Occurs when an invalid load direction has been specified.
        """

        # Validate the value of Direction
        if Direction not in ('Fx', 'Fy', 'Fz', 'FX', 'FY', 'FZ', 'Mx', 'My', 'Mz', 'MX', 'MY', 'MZ'):
            raise ValueError(
                f"Direction must be 'Fx', 'Fy', 'Fz', 'FX', 'FY', FZ', 'Mx', 'My', 'Mz', 'MX', 'MY', or 'MZ'. {Direction} was given.")

        # Add the point load to the member
        self.Members[Member].PtLoads.append((Direction, P, x, case))

        # Flag the model as unsolved
        self.solution = None
        for key in self.DynamicSolution.keys():
            self.DynamicSolution[key] = False

    def add_member_dist_load(self, Member, Direction, w1, w2, x1=None, x2=None, case='Case 1'):
        """Adds a member distributed load to the model.

        :param Member: The name of the member the load is being appied to.
        :type Member: str
        :param Direction: The direction in which the load is to be applied. Valid values are `'Fx'`,
                          `'Fy'`, `'Fz'`, `'FX'`, `'FY'`, or `'FZ'`.
                          Note that lower-case notation indicates use of the beam's local
                          coordinate system, while upper-case indicates use of the model's globl
                          coordinate system.
        :type Direction: str
        :param w1: The starting value (magnitude) of the load.
        :type w1: float
        :param w2: The ending value (magnitude) of the load.
        :type w2: float
        :param x1: The load's start location along the member's local x-axis. If this argument is
                   not specified, the start of the member will be used. Defaults to `None`
        :type x1: float, optional
        :param x2: The load's end location along the member's local x-axis. If this argument is not
                   specified, the end of the member will be used. Defaults to `None`.
        :type x2: float, optional
        :param case: _description_, defaults to 'Case 1'
        :type case: str, optional
        :raises ValueError: Occurs when an invalid load direction has been specified.
        """

        # Validate the value of Direction
        if Direction not in ('Fx', 'Fy', 'Fz', 'FX', 'FY', 'FZ'):
            raise ValueError(f"Direction must be 'Fx', 'Fy', 'Fz', 'FX', 'FY', or 'FZ'. {Direction} was given.")
        # Determine if a starting and ending points for the load have been specified.
        # If not, use the member start and end as defaults
        if x1 == None:
            start = 0
        else:
            start = x1

        if x2 == None:
            end = self.Members[Member].L()
        else:
            end = x2

        # Add the distributed load to the member
        self.Members[Member].DistLoads.append((Direction, w1, w2, start, end, case))

        # Flag the model as unsolved
        self.solution = None
        for key in self.DynamicSolution.keys():
            self.DynamicSolution[key] = False

    def add_plate_surface_pressure(self, plate_name, pressure, case='Case 1'):
        """Adds a surface pressure to the rectangular plate element.
        

        :param plate_name: The name for the rectangular plate to add the surface pressure to.
        :type plate_name: str
        :param pressure: The value (magnitude) for the surface pressure.
        :type pressure: float
        :param case: The load case to add the surface pressure to. Defaults to 'Case 1'.
        :type case: str, optional
        :raises Exception: Occurs when an invalid plate name has been specified.
        """

        # Add the surface pressure to the rectangle
        if plate_name in self.Plates.keys():
            self.Plates[plate_name].pressures.append([pressure, case])
        else:
            raise Exception('Invalid plate name specified for plate surface pressure.')

        # Flag the model as unsolved
        self.solution = None
        for key in self.DynamicSolution.keys():
            self.DynamicSolution[key] = False

    def add_quad_surface_pressure(self, quad_name, pressure, case='Case 1'):
        """Adds a surface pressure to the quadrilateral element.

        :param quad_name: The name for the quad to add the surface pressure to.
        :type quad_name: str
        :param pressure: The value (magnitude) for the surface pressure.
        :type pressure: float
        :param case: The load case to add the surface pressure to. Defaults to 'Case 1'.
        :type case: str, optional
        :raises Exception: Occurs when an invalid quad name has been specified.
        """

        # Add the surface pressure to the quadrilateral
        if quad_name in self.Quads.keys():
            self.Quads[quad_name].pressures.append([pressure, case])
        else:
            raise Exception('Invalid quad name specified for quad surface pressure.')

        # Flag the model as unsolved
        self.solution = None
        for key in self.DynamicSolution.keys():
            self.DynamicSolution[key] = False

    def delete_loads(self):
        """Deletes all loads from the model along with any results based on the loads.
        """

        # Delete the member loads and the calculated internal forces
        for member in self.Members.values():
            member.DistLoads = []
            member.PtLoads = []
            member.SegmentsZ = []
            member.SegmentsY = []
            member.SegmentsX = []

        # Delete the plate loads
        for plate in self.Plates.values():
            plate.pressures = []

        # Delete the quadrilateral loads
        for quad in self.Quads.values():
            quad.pressures = []

        # Delete the nodal loads, calculated displacements, and calculated reactions
        for node in self.Nodes.values():
            node.NodeLoads = []

            node.DX = {}
            node.DY = {}
            node.DZ = {}
            node.RX = {}
            node.RY = {}
            node.RZ = {}

            node.RxnFX = {}
            node.RxnFY = {}
            node.RxnFZ = {}
            node.RxnMX = {}
            node.RxnMY = {}
            node.RxnMZ = {}

        # Flag the model as unsolved
        self.solution = None
        for key in self.DynamicSolution.keys():
            self.DynamicSolution[key] = False

    def def_load_profile(self, case, time, profile):
        """
            Define a load profile for a specific load case.

            :param case: The name or identifier of the load case.
            :type case: str
            :param time: A list of time values associated with the load profile.
            :type time: list[float]
            :param profile: A list of load values corresponding to the time values.
            :type profile: list[float]

            :raises ParameterIncompatibilityError: If the lengths of 'time' and 'profile' lists are not the same.

            This method creates a LoadProfile object for the specified load case and associates it with the given time and profile data.
            """
        if len(time) != len(profile):
            raise ParameterIncompatibilityError('Time and Profile lists should have the same length')
        self.LoadProfiles[case] = LoadProfile(load_case_name=case, time=time, profile=profile)

    def def_disp_profile(self, node, direction, time, profile):
        """
            Define a displacement profile for a specific node and direction.

            :param node: The node or point at which the displacement is measured.
            :type node: str
            :param direction: The direction of the displacement ('DX', 'DY', 'DZ', 'RX', 'RY', 'RZ').
            :type direction: str
            :param time: A list of time values associated with the displacement profile.
            :type time: list[float]
            :param profile: A list of displacement values corresponding to the time values.
            :type profile: list[float]

            :raises ParameterIncompatibilityError: If the lengths of 'time' and 'profile' lists are not the same.
            :raises ValueError: If 'direction' is not one of ('DX', 'DY', 'DZ', 'RX', 'RY', 'RZ').

            This method creates a DisplacementProfile object for the specified node and direction and associates it with the given time and profile data.
            """
        if len(time) != len(profile):
            raise ParameterIncompatibilityError('Time and Profile lists should have the same length')
        if direction not in ('DX', 'DY', 'DZ', 'RX', 'RY', 'RZ'):
            raise ValueError(f"Direction must be 'DX', 'DY', 'DZ', 'RX', 'RY', or 'RZ'. {direction} was given.")
        self.DisplacementProfiles[node] = DisplacementProfile(node=node, direction= direction,time=time, profile=profile)
        
    def K(self, combo_name='Combo 1', log=False, check_stability=True, sparse=True):
        """Returns the model's global stiffness matrix. The stiffness matrix will be returned in
           scipy's sparse lil format, which reduces memory usage and can be easily converted to
           other formats.

        :param combo_name: The load combination to get the stiffness matrix for. Defaults to 'Combo 1'.
        :type combo_name: str, optional
        :param log: Prints updates to the console if set to True. Defaults to False.
        :type log: bool, optional
        :param check_stability: Causes Pynite to check for instabilities if set to True. Defaults
                                to True. Set to False if you want the model to run faster.
        :type check_stability: bool, optional
        :param sparse: Returns a sparse matrix if set to True, and a dense matrix otherwise.
                       Defaults to True.
        :type sparse: bool, optional
        :return: The global stiffness matrix for the structure.
        :rtype: ndarray or coo_matrix
        """

        # Determine if a sparse matrix has been requested
        if sparse == True:
            # The stiffness matrix will be stored as a scipy `coo_matrix`. Scipy's
            # documentation states that this type of matrix is ideal for efficient
            # construction of finite element matrices. When converted to another
            # format, the `coo_matrix` sums values at the same (i, j) index. We'll
            # build the matrix from three lists.
            row = []
            col = []
            data = []
        else:
            # Initialize a dense matrix of zeros
            K = zeros((len(self.Nodes) * 6, len(self.Nodes) * 6))

        # Add stiffness terms for each nodal spring in the model
        if log: print('- Adding nodal spring support stiffness terms to global stiffness matrix')
        for node in self.Nodes.values():

            # Determine if the node has any spring supports
            if node.spring_DX[0] != None:

                # Check for an active spring support
                if node.spring_DX[2] == True:
                    m, n = node.ID * 6, node.ID * 6
                    if sparse == True:
                        data.append(float(node.spring_DX[0]))
                        row.append(m)
                        col.append(n)
                    else:
                        K[m, n] += float(node.spring_DX[0])

            if node.spring_DY[0] != None:

                # Check for an active spring support
                if node.spring_DY[2] == True:
                    m, n = node.ID * 6 + 1, node.ID * 6 + 1
                    if sparse == True:
                        data.append(float(node.spring_DY[0]))
                        row.append(m)
                        col.append(n)
                    else:
                        K[m, n] += float(node.spring_DY[0])

            if node.spring_DZ[0] != None:

                # Check for an active spring support
                if node.spring_DZ[2] == True:
                    m, n = node.ID * 6 + 2, node.ID * 6 + 2
                    if sparse == True:
                        data.append(float(node.spring_DZ[0]))
                        row.append(m)
                        col.append(n)
                    else:
                        K[m, n] += float(node.spring_DZ[0])

            if node.spring_RX[0] != None:

                # Check for an active spring support
                if node.spring_RX[2] == True:
                    m, n = node.ID * 6 + 3, node.ID * 6 + 3
                    if sparse == True:
                        data.append(float(node.spring_RX[0]))
                        row.append(m)
                        col.append(n)
                    else:
                        K[m, n] += float(node.spring_RX[0])

            if node.spring_RY[0] != None:

                # Check for an active spring support
                if node.spring_RY[2] == True:
                    m, n = node.ID * 6 + 4, node.ID * 6 + 4
                    if sparse == True:
                        data.append(float(node.spring_RY[0]))
                        row.append(m)
                        col.append(n)
                    else:
                        K[m, n] += float(node.spring_RY[0])

            if node.spring_RZ[0] != None:

                # Check for an active spring support
                if node.spring_RZ[2] == True:
                    m, n = node.ID * 6 + 5, node.ID * 6 + 5
                    if sparse == True:
                        data.append(float(node.spring_RZ[0]))
                        row.append(m)
                        col.append(n)
                    else:
                        K[m, n] += float(node.spring_RZ[0])

        # Add stiffness terms for each spring in the model
        if log: print('- Adding spring stiffness terms to global stiffness matrix')
        for spring in self.Springs.values():

            if spring.active[combo_name] == True:

                # Get the spring's global stiffness matrix
                # Storing it as a local variable eliminates the need to rebuild it every time a term is needed
                spring_K = spring.K()

                # Step through each term in the spring's stiffness matrix
                # 'a' & 'b' below are row/column indices in the spring's stiffness matrix
                # 'm' & 'n' are corresponding row/column indices in the global stiffness matrix
                for a in range(12):

                    # Determine if index 'a' is related to the i-node or j-node
                    if a < 6:
                        # Find the corresponding index 'm' in the global stiffness matrix
                        m = spring.i_node.ID * 6 + a
                    else:
                        # Find the corresponding index 'm' in the global stiffness matrix
                        m = spring.j_node.ID * 6 + (a - 6)

                    for b in range(12):

                        # Determine if index 'b' is related to the i-node or j-node
                        if b < 6:
                            # Find the corresponding index 'n' in the global stiffness matrix
                            n = spring.i_node.ID * 6 + b
                        else:
                            # Find the corresponding index 'n' in the global stiffness matrix
                            n = spring.j_node.ID * 6 + (b - 6)

                        # Now that 'm' and 'n' are known, place the term in the global stiffness matrix
                        if sparse == True:
                            row.append(m)
                            col.append(n)
                            data.append(spring_K[a, b])
                        else:
                            K[m, n] += spring_K[a, b]

        # Add stiffness terms for each physical member in the model
        if log: print('- Adding member stiffness terms to global stiffness matrix')
        for phys_member in self.Members.values():

            # Check to see if the physical member is active for the given load combination
            if phys_member.active[combo_name] == True:

                # Step through each sub-member in the physical member and add terms
                for member in phys_member.sub_members.values():

                    # Get the member's global stiffness matrix
                    # Storing it as a local variable eliminates the need to rebuild it every time a term is needed
                    member_K = member.K()

                    # Step through each term in the member's stiffness matrix
                    # 'a' & 'b' below are row/column indices in the member's stiffness matrix
                    # 'm' & 'n' are corresponding row/column indices in the global stiffness matrix
                    for a in range(12):

                        # Determine if index 'a' is related to the i-node or j-node
                        if a < 6:
                            # Find the corresponding index 'm' in the global stiffness matrix
                            m = member.i_node.ID * 6 + a
                        else:
                            # Find the corresponding index 'm' in the global stiffness matrix
                            m = member.j_node.ID * 6 + (a - 6)

                        for b in range(12):

                            # Determine if index 'b' is related to the i-node or j-node
                            if b < 6:
                                # Find the corresponding index 'n' in the global stiffness matrix
                                n = member.i_node.ID * 6 + b
                            else:
                                # Find the corresponding index 'n' in the global stiffness matrix
                                n = member.j_node.ID * 6 + (b - 6)

                            # Now that 'm' and 'n' are known, place the term in the global stiffness matrix
                            if sparse == True:
                                row.append(m)
                                col.append(n)
                                data.append(member_K[a, b])
                            else:
                                K[m, n] += member_K[a, b]

        # Add stiffness terms for each quadrilateral in the model
        if log: print('- Adding quadrilateral stiffness terms to global stiffness matrix')
        for quad in self.Quads.values():

            # Get the quadrilateral's global stiffness matrix
            # Storing it as a local variable eliminates the need to rebuild it every time a term is needed
            quad_K = quad.K()

            # Step through each term in the quadrilateral's stiffness matrix
            # 'a' & 'b' below are row/column indices in the quadrilateral's stiffness matrix
            # 'm' & 'n' are corresponding row/column indices in the global stiffness matrix
            for a in range(24):

                # Determine which node the index 'a' is related to
                if a < 6:
                    # Find the corresponding index 'm' in the global stiffness matrix
                    m = quad.m_node.ID * 6 + a
                elif a < 12:
                    # Find the corresponding index 'm' in the global stiffness matrix
                    m = quad.n_node.ID * 6 + (a - 6)
                elif a < 18:
                    # Find the corresponding index 'm' in the global stiffness matrix
                    m = quad.i_node.ID * 6 + (a - 12)
                else:
                    # Find the corresponding index 'm' in the global stiffness matrix
                    m = quad.j_node.ID * 6 + (a - 18)

                for b in range(24):

                    # Determine which node the index 'b' is related to
                    if b < 6:
                        # Find the corresponding index 'n' in the global stiffness matrix
                        n = quad.m_node.ID * 6 + b
                    elif b < 12:
                        # Find the corresponding index 'n' in the global stiffness matrix
                        n = quad.n_node.ID * 6 + (b - 6)
                    elif b < 18:
                        # Find the corresponding index 'n' in the global stiffness matrix
                        n = quad.i_node.ID * 6 + (b - 12)
                    else:
                        # Find the corresponding index 'n' in the global stiffness matrix
                        n = quad.j_node.ID * 6 + (b - 18)

                    # Now that 'm' and 'n' are known, place the term in the global stiffness matrix
                    if sparse == True:
                        row.append(m)
                        col.append(n)
                        data.append(quad_K[a, b])
                    else:
                        K[m, n] += quad_K[a, b]

        # Add stiffness terms for each plate in the model
        if log: print('- Adding plate stiffness terms to global stiffness matrix')
        for plate in self.Plates.values():

            # Get the plate's global stiffness matrix
            # Storing it as a local variable eliminates the need to rebuild it every time a term is needed
            plate_K = plate.K()

            # Step through each term in the plate's stiffness matrix
            # 'a' & 'b' below are row/column indices in the plate's stiffness matrix
            # 'm' & 'n' are corresponding row/column indices in the global stiffness matrix
            for a in range(24):

                # Determine which node the index 'a' is related to
                if a < 6:
                    # Find the corresponding index 'm' in the global stiffness matrix
                    m = plate.i_node.ID * 6 + a
                elif a < 12:
                    # Find the corresponding index 'm' in the global stiffness matrix
                    m = plate.j_node.ID * 6 + (a - 6)
                elif a < 18:
                    # Find the corresponding index 'm' in the global stiffness matrix
                    m = plate.m_node.ID * 6 + (a - 12)
                else:
                    # Find the corresponding index 'm' in the global stiffness matrix
                    m = plate.n_node.ID * 6 + (a - 18)

                for b in range(24):

                    # Determine which node the index 'b' is related to
                    if b < 6:
                        # Find the corresponding index 'n' in the global stiffness matrix
                        n = plate.i_node.ID * 6 + b
                    elif b < 12:
                        # Find the corresponding index 'n' in the global stiffness matrix
                        n = plate.j_node.ID * 6 + (b - 6)
                    elif b < 18:
                        # Find the corresponding index 'n' in the global stiffness matrix
                        n = plate.m_node.ID * 6 + (b - 12)
                    else:
                        # Find the corresponding index 'n' in the global stiffness matrix
                        n = plate.n_node.ID * 6 + (b - 18)

                    # Now that 'm' and 'n' are known, place the term in the global stiffness matrix
                    if sparse == True:
                        row.append(m)
                        col.append(n)
                        data.append(plate_K[a, b])
                    else:
                        K[m, n] += plate_K[a, b]

        if sparse:
            # The stiffness matrix will be stored as a scipy `coo_matrix`. Scipy's
            # documentation states that this type of matrix is ideal for efficient
            # construction of finite element matrices. When converted to another
            # format, the `coo_matrix` sums values at the same (i, j) index.
            from scipy.sparse import coo_matrix
            row = array(row)
            col = array(col)
            data = array(data)
            K = coo_matrix((data, (row, col)), shape=(len(self.Nodes) * 6, len(self.Nodes) * 6))

        # Check that there are no nodal instabilities
        if check_stability:
            if log: print('- Checking nodal stability')

            if sparse: Analysis._check_stability(self, K.tocsr())
            else: Analysis._check_stability(self, K)

        # Return the global stiffness matrix
<<<<<<< HEAD
        return K    
   
    def Kg(self, combo_name='Combo 1', log=False, sparse=True, first_step=True):
        """Returns the model's global geometric stiffness matrix. Geometric stiffness of plates is not considered.

        :param combo_name: The name of the load combination to derive the matrix for. Defaults to 'Combo 1'.
=======
        return K

    def M(self, combo_name='Combo 1', log=False, check_stability=True, sparse=True,type_mass_matrix = 'consistent'):
        """Returns the model's global mass matrix. The mass matrix will be returned in
           scipy's sparse lil format, which reduces memory usage and can be easily converted to
           other formats.

        :param combo_name: The load combination to get the mass matrix for. Defaults to 'Combo 1'.
>>>>>>> 08208a41
        :type combo_name: str, optional
        :param log: Prints updates to the console if set to True. Defaults to False.
        :type log: bool, optional
<<<<<<< HEAD
        :param sparse: Returns a sparse matrix if set to `True`, and a dense matrix otherwise. Defaults to `True`.
        :type sparse: bool, optional
        :param first_step: Used to indicate if the analysis is occuring at the first load step. Used in nonlinear analysis where the load is broken into multiple steps. Default is `True`.
        :type first_step: book, optional
        :return: The global geometric stiffness matrix for the structure.
=======
        :param check_stability: Causes Pynite to check for instabilities if set to True. Defaults
                                to True. Set to False if you want the model to run faster.
        :type check_stability: bool, optional
        :param sparse: Returns a sparse matrix if set to True, and a dense matrix otherwise.
                       Defaults to True.
        :type sparse: bool, optional
        :param type_mass_matrix: The type of element mass matrix to use in the analysis
                                 Possible values: consistent, lumped
        :type type_mass_matrix: str, optional

        :return: The global mass matrix for the structure.
>>>>>>> 08208a41
        :rtype: ndarray or coo_matrix
        """
        # Convert the type of mass matrix paramater to lowercase, for easy checking
        type_mass_matrix = type_mass_matrix.lower()

        # Determine if a sparse matrix has been requested
        if sparse == True:
<<<<<<< HEAD
            # Initialize a zero matrix to hold all the stiffness terms. The matrix will be stored as a scipy sparse `lil_matrix`. This matrix format has several advantages. It uses less memory if the matrix is sparse, supports slicing, and can be converted to other formats (sparse or dense) later on for mathematical operations.
            from scipy.sparse import lil_matrix
            Kg = lil_matrix((len(self.Nodes)*6, len(self.Nodes)*6))
=======
            # The mass matrix will be stored as a scipy `coo_matrix`. Scipy's
            # documentation states that this type of matrix is ideal for efficient
            # construction of finite element matrices. When converted to another
            # format, the `coo_matrix` sums values at the same (i, j) index. We'll
            # build the matrix from three lists.
            row = []
            col = []
            data = []
>>>>>>> 08208a41
        else:
            # Initialize a dense matrix of zeros
            M = zeros((len(self.Nodes) * 6, len(self.Nodes) * 6))

        # Add mass terms for each physical member in the model
        if log: print('- Adding member mass terms to global mass matrix')
        for phys_member in self.Members.values():

            # Check to see if the physical member is active for the given load combination
            if phys_member.active[combo_name] == True:

                # Step through each sub-member in the physical member and add terms
                for member in phys_member.sub_members.values():

                    # Get the member's global mass matrix
                    # Storing it as a local variable eliminates the need to rebuild it every time a term is needed
                    if type_mass_matrix == 'consistent':
                        member_M = member.M()
                    elif type_mass_matrix == 'lumped':
                        member_M = member.M_HRZ()
                    else:
                        raise ValueError('Provided input '+ str(type_mass_matrix)+ ' is incorrect. Possible values are "consistent" and "lumped"')


                    # Step through each term in the member's mass matrix
                    # 'a' & 'b' below are row/column indices in the member's mass matrix
                    # 'm' & 'n' are corresponding row/column indices in the global mass matrix
                    for a in range(12):

                        # Determine if index 'a' is related to the i-node or j-node
                        if a < 6:
                            # Find the corresponding index 'm' in the global mass matrix
                            m = member.i_node.ID * 6 + a
                        else:
                            # Find the corresponding index 'm' in the global mass matrix
                            m = member.j_node.ID * 6 + (a - 6)

                        for b in range(12):

                            # Determine if index 'b' is related to the i-node or j-node
                            if b < 6:
                                # Find the corresponding index 'n' in the global mass matrix
                                n = member.i_node.ID * 6 + b
                            else:
                                # Find the corresponding index 'n' in the global mass matrix
                                n = member.j_node.ID * 6 + (b - 6)

                            # Now that 'm' and 'n' are known, place the term in the global mass matrix
                            if sparse == True:
                                row.append(m)
                                col.append(n)
                                data.append(member_M[a, b])
                            else:
                                M[m, n] += member_M[a, b]

        # Add mass terms for each quadrilateral in the model
        if log: print('- Adding quadrilateral mass terms to global mass matrix')
        for quad in self.Quads.values():

            # Get the quadrilateral's global mass matrix
            # Storing it as a local variable eliminates the need to rebuild it every time a term is needed
            if type_mass_matrix == 'consistent':
                quad_M = quad.M()
            elif type_mass_matrix == 'lumped':
                quad_M = quad.M_HRZ()
            else:
                raise ValueError('Provided input '+ str(type_mass_matrix)+
                                 ' is incorrect. Possible values are "consistent" and "lumped"')

            # Step through each term in the quadrilateral's mass matrix
            # 'a' & 'b' below are row/column indices in the quadrilateral's mass matrix
            # 'm' & 'n' are corresponding row/column indices in the global mass matrix
            for a in range(24):

                # Determine which node the index 'a' is related to
                if a < 6:
                    # Find the corresponding index 'm' in the global mass matrix
                    m = quad.m_node.ID * 6 + a
                elif a < 12:
                    # Find the corresponding index 'm' in the global mass matrix
                    m = quad.n_node.ID * 6 + (a - 6)
                elif a < 18:
                    # Find the corresponding index 'm' in the global mass matrix
                    m = quad.i_node.ID * 6 + (a - 12)
                else:
                    # Find the corresponding index 'm' in the global mass matrix
                    m = quad.j_node.ID * 6 + (a - 18)

                for b in range(24):

                    # Determine which node the index 'b' is related to
                    if b < 6:
                        # Find the corresponding index 'n' in the global mass matrix
                        n = quad.m_node.ID * 6 + b
                    elif b < 12:
                        # Find the corresponding index 'n' in the global mass matrix
                        n = quad.n_node.ID * 6 + (b - 6)
                    elif b < 18:
                        # Find the corresponding index 'n' in the global mass matrix
                        n = quad.i_node.ID * 6 + (b - 12)
                    else:
                        # Find the corresponding index 'n' in the global mass matrix
                        n = quad.j_node.ID * 6 + (b - 18)

                    # Now that 'm' and 'n' are known, place the term in the global mass matrix
                    if sparse == True:
                        row.append(m)
                        col.append(n)
                        data.append(quad_M[a, b])
                    else:
                        M[m, n] += quad_M[a, b]

        # Add mass terms for each plate in the model
        if log: print('- Adding plate mass terms to global stiffness matrix')
        for plate in self.Plates.values():

            # Get the plate's global mass matrix
            # Storing it as a local variable eliminates the need to rebuild it every time a term is needed
            if type_mass_matrix == 'consistent':
                plate_M = plate.M()
            elif type_mass_matrix == 'lumped':
                plate_M = plate.M_HRZ()
            else:
                raise ValueError('Provided input ' + str(type_mass_matrix)
                                 + ' is incorrect. Possible values are "consistent" and "lumped"')

            # Step through each term in the plate's mass matrix
            # 'a' & 'b' below are row/column indices in the plate's mass matrix
            # 'm' & 'n' are corresponding row/column indices in the global mass matrix
            for a in range(24):

                # Determine which node the index 'a' is related to
                if a < 6:
                    # Find the corresponding index 'm' in the global mass matrix
                    m = plate.i_node.ID * 6 + a
                elif a < 12:
                    # Find the corresponding index 'm' in the global mass matrix
                    m = plate.j_node.ID * 6 + (a - 6)
                elif a < 18:
                    # Find the corresponding index 'm' in the global mass matrix
                    m = plate.m_node.ID * 6 + (a - 12)
                else:
                    # Find the corresponding index 'm' in the global mass matrix
                    m = plate.n_node.ID * 6 + (a - 18)

                for b in range(24):

                    # Determine which node the index 'b' is related to
                    if b < 6:
                        # Find the corresponding index 'n' in the global mass matrix
                        n = plate.i_node.ID * 6 + b
                    elif b < 12:
                        # Find the corresponding index 'n' in the global mass matrix
                        n = plate.j_node.ID * 6 + (b - 6)
                    elif b < 18:
                        # Find the corresponding index 'n' in the global mass matrix
                        n = plate.m_node.ID * 6 + (b - 12)
                    else:
                        # Find the corresponding index 'n' in the global mass matrix
                        n = plate.n_node.ID * 6 + (b - 18)

                    # Now that 'm' and 'n' are known, place the term in the global mass matrix
                    if sparse == True:
                        row.append(m)
                        col.append(n)
                        data.append(plate_M[a, b])
                    else:
                        M[m, n] += plate_M[a, b]

        # Add concentrated masses for point load cases taken as mass cases
        # We will distribute the point mass to the translation degrees of freedom

        for node in self.Nodes.values():

            # Get the node's ID
            ID = node.ID

            # Step through the Mass Cases
            for case in self.MassCases.keys():
                gravity = self.MassCases[case].gravity
                factor = self.MassCases[case].factor

                # Step through the nodal loads
                for load in node.NodeLoads:

                    if load[2] == case:

                        if load[0] == 'FZ' and load[1] <= 0:
                            # Calculate mass
                            mass = factor * abs(load[1])/gravity

                            # Calculate mass per translational dof
                            # mass_per_dof = mass/3    This was the initial idea but abandoned upon further research
                            mass_per_dof = mass

                            # Get the corresponding index of the node in the global matrix
                            m = ID * 6

                            if sparse == True:
                                # Translation in the FX direction
                                row.append(m+0)
                                col.append(m+0)
                                data.append(mass_per_dof)

                                # Translation in the FY direction
                                row.append(m+1)
                                col.append(m+1)
                                data.append(mass_per_dof)

                                # Translation in the FZ direction
                                row.append(m+2)
                                col.append(m+2)
                                data.append(mass_per_dof)
                            else:
                                # Translation in the FX direction
                                M[m+0, m+0] += mass_per_dof

                                # Translation in the FY direction
                                M[m+1, m+1] += mass_per_dof

                                # Translation in the FZ direction
                                M[m+2, m+2] += mass_per_dof

                        else:
                            raise Exception('Direction error: Mass cases should have a direction of "FZ"')

        if sparse:
            # The mass matrix will be stored as a scipy `coo_matrix`. Scipy's
            # documentation states that this type of matrix is ideal for efficient
            # construction of finite element matrices. When converted to another
            # format, the `coo_matrix` sums values at the same (i, j) index.
            from scipy.sparse import coo_matrix
            row = array(row)
            col = array(col)
            data = array(data)
            M = coo_matrix((data, (row, col)), shape=(len(self.Nodes) * 6, len(self.Nodes) * 6))

        # Check that there are no nodal instabilities
        if check_stability:
            if log: print('- Checking nodal stability')
            if sparse:
                Analysis._check_stability(self, M.tocsr())
            else:
                Analysis._check_stability(self, M)

        # Return the global mass matrix
        return M

    def Kg(self, combo_name='Combo 1', log=False, sparse=True):
        """Returns the model's global geometric stiffness matrix. The model must have a static
           solution prior to obtaining the geometric stiffness matrix. Stiffness of plates is not
           included.

        :param combo_name: The name of the load combination to derive the matrix for. Defaults to
                           'Combo 1'.
        :type combo_name: str, optional
        :param log: Prints updates to the console if set to `True`. Defaults to `False`.
        :type log: bool, optional
        :param sparse: Returns a sparse matrix if set to `True`, and a dense matrix otherwise.
                       Defaults to `True`.
        :type sparse: bool, optional
        :return: The global geometric stiffness matrix for the structure.
        :rtype: ndarray or coo_matrix
        """

        if sparse == True:
            # Initialize a zero matrix to hold all the stiffness terms. The matrix will be stored as a
            # scipy sparse `lil_matrix`. This matrix format has several advantages. It uses less memory
            # if the matrix is sparse, supports slicing, and can be converted to other formats (sparse
            # or dense) later on for mathematical operations.
            from scipy.sparse import lil_matrix
            Kg = lil_matrix((len(self.Nodes) * 6, len(self.Nodes) * 6))
        else:
            Kg = zeros(len(self.Nodes) * 6, len(self.Nodes) * 6)

        # Add stiffness terms for each physical member in the model
        if log: print('- Adding member geometric stiffness terms to global geometric stiffness matrix')
        for phys_member in self.Members.values():

            # Check to see if the physical member is active for the given load combination
            if phys_member.active[combo_name] == True:

                # Step through each sub-member in the physical member and add terms
                for member in phys_member.sub_members.values():

                    # Calculate the axial force in the member
                    E = member.E
                    A = member.A
                    L = member.L()
<<<<<<< HEAD

                    # Calculate the axial force acting on the member
                    if first_step:
                        # For the first load step take P = 0
                        P = 0
                    else:
                        # Calculate the member axial force due to axial strain
                        d = member.d(combo_name)
                        P = E*A/L*(d[6, 0] - d[0, 0])
=======
                    d = member.d(combo_name)
                    P = E * A / L * (d[6, 0] - d[0, 0])
>>>>>>> 08208a41

                    # Get the member's global stiffness matrix
                    # Storing it as a local variable eliminates the need to rebuild it every time a term is needed
                    member_Kg = member.Kg(P)

                    # Step through each term in the member's stiffness matrix
                    # 'a' & 'b' below are row/column indices in the member's stiffness matrix
                    # 'm' & 'n' are corresponding row/column indices in the global stiffness matrix
                    for a in range(12):

                        # Determine if index 'a' is related to the i-node or j-node
                        if a < 6:
                            # Find the corresponding index 'm' in the global stiffness matrix
                            m = member.i_node.ID * 6 + a
                        else:
                            # Find the corresponding index 'm' in the global stiffness matrix
                            m = member.j_node.ID * 6 + (a - 6)

                        for b in range(12):

                            # Determine if index 'b' is related to the i-node or j-node
                            if b < 6:
                                # Find the corresponding index 'n' in the global stiffness matrix
                                n = member.i_node.ID * 6 + b
                            else:
                                # Find the corresponding index 'n' in the global stiffness matrix
                                n = member.j_node.ID * 6 + (b - 6)

                            # Now that 'm' and 'n' are known, place the term in the global stiffness matrix
                            Kg[m, n] += member_Kg[(a, b)]

        # Return the global geometric stiffness matrix
        return Kg
<<<<<<< HEAD
      
    def Km(self, combo_name='Combo 1', push_combo='Pushover', step_num=1, log=False, sparse=True):
        """Calculates the structure's global plastic reduction matrix, which is used for nonlinear inelastic analysis.

        :param combo_name: The name of the load combination to get the plastic reduction matrix for. Defaults to 'Combo 1'.
        :type combo_name: str, optional
        :param push_combo: The name of the load combination that contains the pushover load definition. Defaults to 'Pushover'.
        :type push_combo: str, optional
        :param step_num: The load step used to generate the plastic reduction matrix. Defaults to 1.
        :type step_num: int, optional
        :param log: Determines whether this method writes output to the console as it runs. Defaults to False.
        :type log: bool, optional
        :param sparse: Indicates whether the sparse solver should be used. Defaults to True.
        :type sparse: bool, optional
        :return: The gloabl plastic reduction matrix.
        :rtype: array
        """
       
        # Determine if a sparse matrix has been requested
        if sparse == True:
            # The plastic reduction matrix will be stored as a scipy `coo_matrix`. Scipy's documentation states that this type of matrix is ideal for efficient construction of finite element matrices. When converted to another format, the `coo_matrix` sums values at the same (i, j) index. We'll build the matrix from three lists.
            row = []
            col = []
            data = []
        else:
            # Initialize a dense matrix of zeros
            Km = zeros((len(self.Nodes)*6, len(self.Nodes)*6))

        # Add stiffness terms for each physical member in the model
        if log: print('- Calculating the plastic reduction matrix')
        for phys_member in self.Members.values():
            
            # Check to see if the physical member is active for the given load combination
            if phys_member.active[combo_name] == True:

                # Step through each sub-member in the physical member and add terms
                for member in phys_member.sub_members.values():
                    
                    # Get the member's global plastic reduction matrix
                    # Storing it as a local variable eliminates the need to rebuild it every time a term is needed
                    member_Km = member.Km(combo_name, push_combo, step_num)

                    # Step through each term in the member's plastic reduction matrix
                    # 'a' & 'b' below are row/column indices in the member's matrix
                    # 'm' & 'n' are corresponding row/column indices in the structure's global matrix
                    for a in range(12):
                    
                        # Determine if index 'a' is related to the i-node or j-node
                        if a < 6:
                            # Find the corresponding index 'm' in the global plastic reduction matrix
                            m = member.i_node.ID*6 + a
                        else:
                            # Find the corresponding index 'm' in the global plastic reduction matrix
                            m = member.j_node.ID*6 + (a-6)
                        
                        for b in range(12):
                        
                            # Determine if index 'b' is related to the i-node or j-node
                            if b < 6:
                                # Find the corresponding index 'n' in the global plastic reduction matrix
                                n = member.i_node.ID*6 + b
                            else:
                                # Find the corresponding index 'n' in the global plastic reduction matrix
                                n = member.j_node.ID*6 + (b-6)
                        
                            # Now that 'm' and 'n' are known, place the term in the global plastic reduction matrix
                            if sparse == True:
                                row.append(m)
                                col.append(n)
                                data.append(member_Km[a, b])
                            else:
                                Km[m, n] += member_Km[a, b]

        if sparse:
            # The plastic reduction matrix will be stored as a scipy `coo_matrix`. Scipy's documentation states that this type of matrix is ideal for efficient construction of finite element matrices. When converted to another format, the `coo_matrix` sums values at the same (i, j) index.
            from scipy.sparse import coo_matrix
            row = array(row)
            col = array(col)
            data = array(data)
            Km = coo_matrix((data, (row, col)), shape=(len(self.Nodes)*6, len(self.Nodes)*6))

        # Check that there are no nodal instabilities
        # if check_stability:
        #     if log: print('- Checking nodal stability')
        #     if sparse: Analysis._check_stability(self, Km.tocsr())
        #     else: Analysis._check_stability(self, Km)

        # Return the global plastic reduction matrix
        return Km 
=======
>>>>>>> 08208a41

    def FER(self, combo_name='Combo 1'):
        """Assembles and returns the global fixed end reaction vector for any given load combo.

        :param combo_name: The name of the load combination to get the fixed end reaction vector
                           for. Defaults to 'Combo 1'.
        :type combo_name: str, optional
        :return: The fixed end reaction vector
        :rtype: array
        """

        # Initialize a zero vector to hold all the terms
        FER = zeros((len(self.Nodes) * 6, 1))

        # Step through each physical member in the model
        for phys_member in self.Members.values():

            # Step through each sub-member and add terms
            for member in phys_member.sub_members.values():

                # Get the member's global fixed end reaction vector
                # Storing it as a local variable eliminates the need to rebuild it every time a term is needed
                member_FER = member.FER(combo_name)

                # Step through each term in the member's fixed end reaction vector
                # 'a' below is the row index in the member's fixed end reaction vector
                # 'm' below is the corresponding row index in the global fixed end reaction vector
                for a in range(12):

                    # Determine if index 'a' is related to the i-node or j-node
                    if a < 6:
                        # Find the corresponding index 'm' in the global fixed end reaction vector
                        m = member.i_node.ID * 6 + a
                    else:
                        # Find the corresponding index 'm' in the global fixed end reaction vector
                        m = member.j_node.ID * 6 + (a - 6)

                    # Now that 'm' is known, place the term in the global fixed end reaction vector
                    FER[m, 0] += member_FER[a, 0]

        # Add terms for each rectangle in the model
        for plate in self.Plates.values():

            # Get the quadrilateral's global fixed end reaction vector
            # Storing it as a local variable eliminates the need to rebuild it every time a term is needed
            plate_FER = plate.FER(combo_name)

            # Step through each term in the quadrilateral's fixed end reaction vector
            # 'a' below is the row index in the quadrilateral's fixed end reaction vector
            # 'm' below is the corresponding row index in the global fixed end reaction vector
            for a in range(24):

                # Determine if index 'a' is related to the i-node, j-node, m-node, or n-node
                if a < 6:
                    # Find the corresponding index 'm' in the global fixed end reaction vector
                    m = plate.i_node.ID * 6 + a
                elif a < 12:
                    # Find the corresponding index 'm' in the global fixed end reaction vector
                    m = plate.j_node.ID * 6 + (a - 6)
                elif a < 18:
                    # Find the corresponding index 'm' in the global fixed end reaction vector
                    m = plate.m_node.ID * 6 + (a - 12)
                else:
                    # Find the corresponding index 'm' in the global fixed end reaction vector
                    m = plate.n_node.ID * 6 + (a - 18)

                # Now that 'm' is known, place the term in the global fixed end reaction vector
                FER[m, 0] += plate_FER[a, 0]

        # Add terms for each quadrilateral in the model
        for quad in self.Quads.values():

            # Get the quadrilateral's global fixed end reaction vector
            # Storing it as a local variable eliminates the need to rebuild it every time a term is needed
            quad_FER = quad.FER(combo_name)

            # Step through each term in the quadrilateral's fixed end reaction vector
            # 'a' below is the row index in the quadrilateral's fixed end reaction vector
            # 'm' below is the corresponding row index in the global fixed end reaction vector
            for a in range(24):

                # Determine if index 'a' is related to the i-node, j-node, m-node, or n-node
                if a < 6:
                    # Find the corresponding index 'm' in the global fixed end reaction vector
                    m = quad.m_node.ID * 6 + a
                elif a < 12:
                    # Find the corresponding index 'm' in the global fixed end reaction vector
                    m = quad.n_node.ID * 6 + (a - 6)
                elif a < 18:
                    # Find the corresponding index 'm' in the global fixed end reaction vector
                    m = quad.i_node.ID * 6 + (a - 12)
                else:
                    # Find the corresponding index 'm' in the global fixed end reaction vector
                    m = quad.j_node.ID * 6 + (a - 18)

                # Now that 'm' is known, place the term in the global fixed end reaction vector
                FER[m, 0] += quad_FER[a, 0]

        # Return the global fixed end reaction vector
        return FER

    def P(self, combo_name='Combo 1'):
        """Assembles and returns the global nodal force vector.

        :param combo_name: The name of the load combination to get the force vector for. Defaults
                           to 'Combo 1'.
        :type combo_name: str, optional
        :return: The global nodal force vector.
        :rtype: array
        """

        # Initialize a zero vector to hold all the terms
        P = zeros((len(self.Nodes) * 6, 1))

        # Get the load combination for the given 'combo_name'
        combo = self.LoadCombos[combo_name]

        # Add terms for each node in the model
        for node in self.Nodes.values():

            # Get the node's ID
            ID = node.ID

            # Step through each load factor in the load combination
            for case, factor in combo.factors.items():

                # Add the node's loads to the global nodal load vector
                for load in node.NodeLoads:

                    if load[2] == case:

                        if load[0] == 'FX':
                            P[ID * 6 + 0, 0] += factor * load[1]
                        elif load[0] == 'FY':
                            P[ID * 6 + 1, 0] += factor * load[1]
                        elif load[0] == 'FZ':
                            P[ID * 6 + 2, 0] += factor * load[1]
                        elif load[0] == 'MX':
                            P[ID * 6 + 3, 0] += factor * load[1]
                        elif load[0] == 'MY':
                            P[ID * 6 + 4, 0] += factor * load[1]
                        elif load[0] == 'MZ':
                            P[ID * 6 + 5, 0] += factor * load[1]

        # Return the global nodal force vector
        return P

    def D(self, combo_name='Combo 1'):
        """Returns the global displacement vector for the model.

        :param combo_name: The name of the load combination to get the results for. Defaults to
                           'Combo 1'.
        :type combo_name: str, optional
        :return: The global displacement vector for the model
        :rtype: array
        """

        # Return the global displacement vector
        return self._D[combo_name]

    def analyze(self, log=False, check_stability=True, check_statics=False, max_iter=30, sparse=True, combo_tags=None):
        """Performs first-order static analysis. Iterations are performed if tension-only members or compression-only members are present.

        :param log: Prints the analysis log to the console if set to True. Default is False.
        :type log: bool, optional
        :param check_stability: When set to `True`, checks for nodal instabilities. This slows down analysis a little. Default is `True`.
        :type check_stability: bool, optional
        :param check_statics: When set to `True`, causes a statics check to be performed
        :type check_statics: bool, optional
        :param max_iter: The maximum number of iterations to try to get convergence for tension/compression-only analysis. Defaults to 30.
        :type max_iter: int, optional
        :param sparse: Indicates whether the sparse matrix solver should be used. A matrix can be considered sparse or dense depening on how many zero terms there are. Structural stiffness matrices often contain many zero terms. The sparse solver can offer faster solutions for such matrices. Using the sparse solver on dense matrices may lead to slower solution times.
        :type sparse: bool, optional
        :raises Exception: _description_
        :raises Exception: _description_
        """

        if log:
            print('+-----------+')
            print('| Analyzing |')
            print('+-----------+')

        # Import `scipy` features if the sparse solver is being used
        if sparse == True:
            from scipy.sparse.linalg import spsolve


        # Prepare the model for analysis
        Analysis._prepare_model(self)

        # Get the auxiliary list used to determine how the matrices will be partitioned
        D1_indices, D2_indices, D2 = Analysis._partition_D(self)

        # Identify which load combinations have the tags the user has given
        combo_list = Analysis._identify_combos(self, combo_tags)

        # Step through each load combination
        for combo in combo_list:

            if log:
                print('')
                print('- Analyzing load combination ' + combo.name)

            # Keep track of the number of iterations
            iter_count = 1
            convergence = False
            divergence = False

            # Iterate until convergence or divergence occurs
            while convergence == False and divergence == False:
                
                # Check for tension/compression-only divergence
                if iter_count > max_iter:
                    divergence = True
                    raise Exception('Model diverged during tension/compression-only analysis')
                
                # Get the partitioned global stiffness matrix K11, K12, K21, K22
                if sparse == True:
<<<<<<< HEAD
                    K11, K12, K21, K22 = Analysis._partition(self, self.K(combo.name, log, check_stability, sparse).tolil(), D1_indices, D2_indices)
                else:
                    K11, K12, K21, K22 = Analysis._partition(self, self.K(combo.name, log, check_stability, sparse), D1_indices, D2_indices)
=======
                    K11, K12, K21, K22 = self._partition(self.K(combo.name, log, check_stability, sparse).tolil(),
                                                         D1_indices, D2_indices)
                else:
                    K11, K12, K21, K22 = self._partition(self.K(combo.name, log, check_stability, sparse), D1_indices,
                                                         D2_indices)
>>>>>>> 08208a41

                # Get the partitioned global fixed end reaction vector
                FER1, FER2 = Analysis._partition(self, self.FER(combo.name), D1_indices, D2_indices)

                # Get the partitioned global nodal force vector       
<<<<<<< HEAD
                P1, P2 = Analysis._partition(self, self.P(combo.name), D1_indices, D2_indices)          
=======
                P1, P2 = self._partition(self.P(combo.name), D1_indices, D2_indices)
>>>>>>> 08208a41

                # Calculate the global displacement vector
                if log: print('- Calculating global displacement vector')
                if K11.shape == (0, 0):
                    # All displacements are known, so D1 is an empty vector
                    D1 = []
                else:
                    try:
                        # Calculate the unknown displacements D1
                        if sparse == True:
                            # The partitioned stiffness matrix is in `lil` format, which is great
                            # for memory, but slow for mathematical operations. The stiffness
                            # matrix will be converted to `csr` format for mathematical operations.
                            # The `@` operator performs matrix multiplication on sparse matrices.
                            D1 = spsolve(K11.tocsr(), subtract(subtract(P1, FER1), K12.tocsr() @ D2))
                            D1 = D1.reshape(len(D1), 1)
                        else:
                            D1 = solve(K11, subtract(subtract(P1, FER1), matmul(K12, D2)))
                    except:
                        # Return out of the method if 'K' is singular and provide an error message
                        raise Exception(
                            'The stiffness matrix is singular, which implies rigid body motion. The structure is unstable. Aborting analysis.')


                # Store the calculated displacements to the model and the nodes in the model
                Analysis._store_displacements(self, D1, D2, D1_indices, D2_indices, combo)

                
                # Check for tension/compression-only convergence
                convergence = Analysis._check_TC_convergence(self, combo.name, log=log)


                if convergence == False:
                    if log: print(
                        '- Tension/compression-only analysis did not converge. Adjusting stiffness matrix and reanalyzing.')
                else:
                    if log: print(
                        '- Tension/compression-only analysis converged after ' + str(iter_count) + ' iteration(s)')

                # Keep track of the number of tension/compression only iterations
                iter_count += 1

        # Calculate reactions
        Analysis._calc_reactions(self, log, combo_tags)

        if log:
            print('')
            print('- Analysis complete')
            print('')

        # Check statics if requested
        if check_statics == True:

            Analysis._check_statics(self, combo_tags)
        

        # Flag the model as solved
        self.solution = 'Linear TC'

    def analyze_linear(self, log=False, check_stability=True, check_statics=False, sparse=True, combo_tags=None):
        """Performs first-order static analysis. This analysis procedure is much faster since it only assembles the global stiffness matrix once, rather than once for each load combination. It is not appropriate when non-linear behavior such as tension/compression only analysis or P-Delta analysis are required.

        :param log: Prints the analysis log to the console if set to True. Default is False.
        :type log: bool, optional
        :param check_stability: When set to True, checks the stiffness matrix for any unstable degrees of freedom and reports them back to the console. This does add to the solution time. Defaults to True.
        :type check_stability: bool, optional
        :param check_statics: When set to True, causes a statics check to be performed. Defaults to False.
        :type check_statics: bool, optional
        :param sparse: Indicates whether the sparse matrix solver should be used. A matrix can be considered sparse or dense depening on how many zero terms there are. Structural stiffness matrices often contain many zero terms. The sparse solver can offer faster solutions for such matrices. Using the sparse solver on dense matrices may lead to slower solution times. Be sure ``scipy`` is installed to use the sparse solver. Default is True.
        :type sparse: bool, optional
        :raises Exception: Occurs when a singular stiffness matrix is found. This indicates an unstable structure has been modeled.
        """

        if log:
            print('+-------------------+')
            print('| Analyzing: Linear |')
            print('+-------------------+')
        
        # Import `scipy` features if the sparse solver is being used
        if sparse == True:
            from scipy.sparse.linalg import spsolve


        # Prepare the model for analysis
        Analysis._prepare_model(self)


        # Get the auxiliary list used to determine how the matrices will be partitioned
        D1_indices, D2_indices, D2 = Analysis._partition_D(self)

        # Get the partitioned global stiffness matrix K11, K12, K21, K22
        # Note that for linear analysis the stiffness matrix can be obtained for any load combination, as it's the same for all of them
        combo_name = list(self.LoadCombos.keys())[0]
        if sparse == True:
<<<<<<< HEAD
            K11, K12, K21, K22 = Analysis._partition(self, self.K(combo_name, log, check_stability, sparse).tolil(), D1_indices, D2_indices)
        else:
            K11, K12, K21, K22 = Analysis._partition(self, self.K(combo_name, log, check_stability, sparse), D1_indices, D2_indices)
=======
            K11, K12, K21, K22 = self._partition(self.K(combo_name, log, check_stability, sparse).tolil(), D1_indices,
                                                 D2_indices)
        else:
            K11, K12, K21, K22 = self._partition(self.K(combo_name, log, check_stability, sparse), D1_indices,
                                                 D2_indices)
>>>>>>> 08208a41

        # Identify which load combinations have the tags the user has given
        combo_list = Analysis._identify_combos(self, combo_tags)

        # Step through each load combination
        for combo in combo_list:

            if log:
                print('')
                print('- Analyzing load combination ' + combo.name)

            # Get the partitioned global fixed end reaction vector
            FER1, FER2 = Analysis._partition(self, self.FER(combo.name), D1_indices, D2_indices)

            # Get the partitioned global nodal force vector       
<<<<<<< HEAD
            P1, P2 = Analysis._partition(self, self.P(combo.name), D1_indices, D2_indices)          
=======
            P1, P2 = self._partition(self.P(combo.name), D1_indices, D2_indices)
>>>>>>> 08208a41

            # Calculate the global displacement vector
            if log: print('- Calculating global displacement vector')
            if K11.shape == (0, 0):
                # All displacements are known, so D1 is an empty vector
                D1 = []
            else:
                try:
                    # Calculate the unknown displacements D1
                    if sparse == True:
                        # The partitioned stiffness matrix is in `lil` format, which is great
                        # for memory, but slow for mathematical operations. The stiffness
                        # matrix will be converted to `csr` format for mathematical operations.
                        # The `@` operator performs matrix multiplication on sparse matrices.
                        D1 = spsolve(K11.tocsr(), subtract(subtract(P1, FER1), K12.tocsr() @ D2))
                        D1 = D1.reshape(len(D1), 1)
                    else:
                        D1 = solve(K11, subtract(subtract(P1, FER1), matmul(K12, D2)))
                except:
                    # Return out of the method if 'K' is singular and provide an error message
                    raise Exception(
                        'The stiffness matrix is singular, which implies rigid body motion. The structure is unstable. Aborting analysis.')


            # Store the calculated displacements to the model and the nodes in the model
            Analysis._store_displacements(self, D1, D2, D1_indices, D2_indices, combo)


        # Calculate reactions
        Analysis._calc_reactions(self, log, combo_tags)

        if log:
            print('')
            print('- Analysis complete')
            print('')

        # Check statics if requested
        if check_statics == True:

            Analysis._check_statics(self, combo_tags)


        # Flag the model as solved
        self.solution = 'Linear'

    def analyze_PDelta(self, log=False, check_stability=True, max_iter=30, sparse=True, combo_tags=None):
        """Performs second order (P-Delta) analysis. This type of analysis is appropriate for most models using beams, columns and braces. Second order analysis is usually required by material specific codes. The analysis is iterative and takes longer to solve. Models with slender members and/or members with combined bending and axial loads will generally have more significant P-Delta effects. P-Delta effects in plates/quads are not considered.

        :param log: Prints updates to the console if set to True. Default is False.
        :type log: bool, optional
        :param check_stability: When set to True, checks the stiffness matrix for any unstable degrees of freedom and reports them back to the console. This does add to the solution time. Defaults to True.
        :type check_stability: bool, optional
        :param max_iter: The maximum number of iterations permitted. If this value is exceeded the program will report divergence. Defaults to 30.
        :type max_iter: int, optional
        :param sparse: Indicates whether the sparse matrix solver should be used. A matrix can be considered sparse or dense depening on how many zero terms there are. Structural stiffness matrices often contain many zero terms. The sparse solver can offer faster solutions for such matrices. Using the sparse solver on dense matrices may lead to slower solution times. Be sure ``scipy`` is installed to use the sparse solver. Default is True.
        :type sparse: bool, optional
        :raises ValueError: Occurs when there is a singularity in the stiffness matrix, which indicates an unstable structure.
        :raises Exception: Occurs when a model fails to converge.
        """

        if log:
            print('+--------------------+')
            print('| Analyzing: P-Delta |')
            print('+--------------------+')

        # Import `scipy` features if the sparse solver is being used
        if sparse == True:
            from scipy.sparse.linalg import spsolve


        # Prepare the model for analysis
        Analysis._prepare_model(self)


        # Get the auxiliary list used to determine how the matrices will be partitioned
        D1_indices, D2_indices, D2 = Analysis._partition_D(self)

        # Identify which load combinations have the tags the user has given
        combo_list = Analysis._identify_combos(self, combo_tags)

        # Step through each load combination

        for combo in combo_list:
<<<<<<< HEAD

            # Get the partitioned global fixed end reaction vector
            FER1, FER2 = Analysis._partition(self, self.FER(combo.name), D1_indices, D2_indices)
=======

            if log:
                print('')
                print('- Analyzing load combination ' + combo.name)

            iter_count_TC = 1  # Tracks tension/compression-only iterations
            iter_count_PD = 1  # Tracks P-Delta iterations
            prev_results = None  # Used to store results from the previous iteration
>>>>>>> 08208a41

            # Get the partitioned global nodal force vector       
            P1, P2 = Analysis._partition(self, self.P(combo.name), D1_indices, D2_indices)

            # Run the P-Delta analysis for this load combination
            Analysis._PDelta_step(self, combo.name, P1, FER1, D1_indices, D2_indices, D2, log, sparse, check_stability, max_iter, True)
        
        # Calculate reactions
        Analysis._calc_reactions(self, log, combo_tags)

<<<<<<< HEAD
        if log:
            print('')
            print('- Analysis complete')
            print('')
        
        # Flag the model as solved
        self.solution = 'P-Delta'
    
    def _not_ready_yet_analyze_pushover(self, log=False, check_stability=True, push_combo='Combo 1', max_iter=30, tol=0.01, sparse=True, combo_tags=None):

        if log:
            print('+---------------------+')
            print('| Analyzing: Pushover |')
            print('+---------------------+')
        
        # Import `scipy` features if the sparse solver is being used
        if sparse == True:
            from scipy.sparse.linalg import spsolve
=======

            # Iterate until either convergence or divergence occurs
            while ((convergence_TC == False or convergence_PD == False) 
                  and (divergence_TC == False and divergence_PD == False)):



                # Inform the user which iteration we're on
                if log:
                    print('- Beginning tension/compression-only iteration #' + str(iter_count_TC))
                    print('- Beginning P-Delta iteration #' + str(iter_count_PD))
>>>>>>> 08208a41

        # Prepare the model for analysis
        Analysis._prepare_model(self)
        
        # Get the auxiliary list used to determine how the matrices will be partitioned
        D1_indices, D2_indices, D2 = Analysis._partition_D(self)

<<<<<<< HEAD
        # Identify and tag the primary load combinations the pushover load will be added to
        for combo in self.LoadCombos.values():

            # No need to tag the pushover combo
            if combo.name != push_combo:
=======
                    if sparse == True:
                        K11, K12, K21, K22 = self._partition(self.K(combo.name, log, check_stability, sparse).tolil(),
                                                             D1_indices, D2_indices)  # Initial stiffness matrix
                    else:
                        K11, K12, K21, K22 = self._partition(self.K(combo.name, log, check_stability, sparse),
                                                             D1_indices, D2_indices)  # Initial stiffness matrix

                    # Check that the structure is stable
                    if log: print('- Checking stability')
                    Analysis._check_stability(self, K11)

                    # Assemble the force matrices
                    FER1, FER2 = self._partition(self.FER(combo.name), D1_indices, D2_indices)  # Fixed end reactions
                    P1, P2 = self._partition(self.P(combo.name), D1_indices, D2_indices)  # Nodal forces
>>>>>>> 08208a41

                # Add 'primary' to the combo's tags if it's not already there
                if combo.combo_tags is None:
                    combo.combo_tags = ['primary']
                elif 'primary' not in combo.combo_tags:
                    combo.combo_tags.append('primary')

        # Identify which load combinations have the tags the user has given
        # TODO: Remove the pushover combo istelf from `combo_list`
        combo_list = Analysis._identify_combos(self, combo_tags)
        combo_list = [combo for combo in combo_list if combo.name != push_combo]

<<<<<<< HEAD
        # Step through each load combination
        for combo in combo_list:
=======
                        K11, K12, K21, K22 = self._partition(self.K(combo.name, log, check_stability, sparse).tolil(),
                                                             D1_indices, D2_indices)  # Initial stiffness matrix
                        Kg11, Kg12, Kg21, Kg22 = self._partition(self.Kg(combo.name, log, sparse), D1_indices,
                                                                 D2_indices)  # Geometric stiffness matrix

                        # The stiffness matrices are currently `lil` format which is great for
                        # memory, but slow for mathematical operations. They will be converted to
                        # `csr` format. The `+` operator performs matrix addition on `csr`
                        # matrices.
                        K11 = K11.tocsr() + Kg11.tocsr()
                        K12 = K12.tocsr() + Kg12.tocsr()
                        K21 = K21.tocsr() + Kg21.tocsr()
                        K22 = K22.tocsr() + Kg22.tocsr()
>>>>>>> 08208a41

            # Skip the pushover combo
            if combo.name == push_combo:
                continue

<<<<<<< HEAD
            if log:
                print('')
                print('- Analyzing load combination ' + combo.name)
            
            # Get the pushover load step and initialize the load factor
            load_step = list(self.LoadCombos[push_combo].factors.values())[0]
            load_factor = load_step
            step_num = 1
            
            # Get the partitioned global fixed end reaction vector
            FER1, FER2 = Analysis._partition(self, self.FER(combo.name), D1_indices, D2_indices)
=======
                        K11, K12, K21, K22 = self._partition(self.K(combo.name, log, check_stability, sparse),
                                                             D1_indices, D2_indices)  # Initial stiffness matrix
                        Kg11, Kg12, Kg21, Kg22 = self._partition(self.Kg(combo.name, log, sparse), D1_indices,
                                                                 D2_indices)  # Geometric stiffness matrix

                        K11 = K11 + Kg11
                        K12 = K12 + Kg12
                        K21 = K21 + Kg21
                        K22 = K22 + Kg22
>>>>>>> 08208a41

            # Get the partitioned global nodal force vector       
            P1, P2 = Analysis._partition(self, self.P(combo.name), D1_indices, D2_indices)

<<<<<<< HEAD
            # Get the partitioned global fixed end reaction vector for a pushover load increment
            FER1_push, FER2_push = Analysis._partition(self, self.FER(push_combo), D1_indices, D2_indices)

            # Get the partitioned global nodal force vector for a pushover load increment
            P1_push, P2_push = Analysis._partition(self, self.P(push_combo), D1_indices, D2_indices)
=======
                    except:
                        # Return out of the method if 'K' is singular and provide an error message

                        raise ValueError('The stiffness matrix is singular, which implies rigid body motion. The structure is unstable. Aborting analysis.')

                # Store the calculated displacements to the model and the nodes in the model
                Analysis._store_displacements(self, D1, D2, D1_indices, D2_indices, combo)
                

                # Assume the model has converged (to be checked below)

                convergence_TC = Analysis._check_TC_convergence(self, combo.name, log)
                

                # Report on convergence of tension/compression only analysis
                if convergence_TC == False:

                    if log:
                        print('- Tension/compression-only analysis did not converge on this iteration')
                        print('- Stiffness matrix will be adjusted')
                        print('- P-Delta analysis will be restarted')

                    # Increment the tension/compression-only iteration count
                    iter_count_TC += 1
>>>>>>> 08208a41

            # Solve the current load combination without the pushover load applied
            Analysis._PDelta_step(self, combo.name, P1, FER1, D1_indices, D2_indices, D2, log, sparse, check_stability, max_iter, tol, first_step=True)

<<<<<<< HEAD
            # Delete this next line used for debugging
            fx, my, mz = self.Members['M1'].f(combo.name)[0, 0], self.Members['M1'].f(combo.name)[4, 0], self.Members['M1'].f(combo.name)[5, 0]
            dummy = 1

            # Apply the pushover load in steps, summing deformations as we go, until the full pushover load has been analyzed
            while load_factor <= 1:
                
                # Inform the user which pushover load step we're on
                if log:
                    print('- Beginning pushover load step #' + str(step_num))
=======
                else:
                    if log: print(
                        '- Tension/compression-only analysis converged after ' + str(iter_count_TC) + ' iteration(s)')

                # Check for divergence in the tension/compression-only analysis
                if iter_count_TC > max_iter:
                    divergence_TC = True
                    raise Exception('- Model diverged during tension/compression-only analysis')

                # Check for P-Delta convergence
                if iter_count_PD > 1:

                    # Print a status update for the user
                    if log: print('- Checking for P-Delta convergence')
>>>>>>> 08208a41

                # Run the next pushover load step
                Analysis._pushover_step(self, combo.name, push_combo, step_num, P1_push, FER1_push, D1_indices, D2_indices, D2, log, sparse, check_stability)

                # Delete this next line used for debugging
                fx, my, mz = self.Members['M1'].f(combo.name)[0, 0], self.Members['M1'].f(combo.name)[4, 0], self.Members['M1'].f(combo.name)[5, 0]

<<<<<<< HEAD
                # Move on to the next load step
                load_factor += load_step
                step_num += 1

        # Calculate reactions for every primary load combination
        Analysis._calc_reactions(self, log, combo_tags=['primary'])
=======
                    # Turn invalid value warnings back on
                    seterr(invalid='warn')

                    # Save the results for the next iteration
                prev_results = D1

                # Increment the P-Delta iteration count
                iter_count_PD += 1

        # Calculate reactions
        Analysis._calc_reactions(self, log, combo_tags)
>>>>>>> 08208a41

        if log:
            print('')
            print('- Analysis complete')
            print('')

        # Flag the model as solved
<<<<<<< HEAD
        self.solution = 'Pushover'
    
    def unique_name(self, dictionary, prefix):
        """Returns the next available unique name for a dictionary of objects.
=======
        self.solution = 'P-Delta'
>>>>>>> 08208a41

    def analyze_modal(self, log=False, check_stability=True, num_modes=1, tol=0.01, sparse=True,
                      type_of_mass_matrix = 'consistent'):
        """Performs modal analysis. Also calculates the mass participation percentages in each direction

        :param log: Prints the analysis log to the console if set to True. Default is False.
        :type log: bool, optional
        :param check_stability: When set to True, checks the stiffness matrix for any unstable degrees of freedom and reports them back to the console. This does add to the solution time. Defaults to True.
        :type check_stability: bool, optional
        :para num_modes: The number of modes required
        :type num_modes: int, optional
        :para tol: The required accuracy in the results
        :type tol: float, optional
        :param sparse: Indicates whether the sparse matrix solver should be used. A matrix can be considered sparse or dense depening on how many zero terms there are. Structural stiffness matrices often contain many zero terms. The sparse solver can offer faster solutions for such matrices. Using the sparse solver on dense matrices may lead to slower solution times. Be sure ``scipy`` is installed to use the sparse solver. Default is True.
        :type sparse: bool, optional
        :param type_of_mass_matrix: The type of element mass matrix to use in the analysis
        :type type_of_mass_matrix: str, optional
        :return: Mass participation percentages
        :rtype: dict
        :raises Exception: Occurs when a singular stiffness matrix is found. This indicates an unstable structure has been modeled.
        """

        if log:
            print('+-------------------+')
            print('| Analyzing: Modal  |')
            print('+-------------------+')

        # Import `scipy` features if the sparse solver is being used
        if sparse == True:
            from scipy.sparse.linalg import spsolve

        # Add a modal load combination if not present
        if 'Modal Combo' not in self.LoadCombos:
            self.LoadCombos['Modal Combo'] = LoadCombo('Modal Combo', factors={'Modal Case': 0})

        #Prepare model
        Analysis._prepare_model(self)

        # Get the auxiliary list used to determine how the matrices will be partitioned
        D1_indices, D2_indices, D2 = Analysis._partition_D(self)

        # In the context of mode shapes, D2 should just be zeroes
        D2 = zeros((len(D2), 1))
        # Get the partitioned global stiffness and mass matrix
        combo_name = "Modal Combo"
        if sparse == True:
            K11, K12, K21, K22 = self._partition(self.K(combo_name, log, check_stability, sparse).tolil(), D1_indices,
                                                 D2_indices)
            # We will not check for stability of the mass matrix. check_stability will be set to False
            # This is because for the shell elements, the mass matrix has zeroes
            # on the rotation about z-axis DOFs
            # Only the stiffness matrix is modified to account for this 'drilling' effect
            # ref: Boutagouga, D., & Djeghaba, K. (2016). Nonlinear dynamic co-rotational
            # formulation for membrane elements with in-plane drilling rotational degree of freedom. Engineering Computations, 33(3).
            M11, M12, M21, M22 = self._partition(self.M(combo_name, log, False, sparse,type_of_mass_matrix).tolil(), D1_indices, D2_indices)
        else:
            K11, K12, K21, K22 = self._partition(self.K(combo_name, log, check_stability, sparse), D1_indices,
                                                 D2_indices)
            M11, M12, M21, M22 = self._partition(self.M(combo_name, log, False, sparse, type_of_mass_matrix), D1_indices, D2_indices)

        if log:
            print('')
            print('- Calculating modes ')

        eigVal = None  # Vector to store eigenvalues
        eigVec = None  # Matrix to store eigenvectors

        # Make sure the required number of modes is less or equal to the total number of modes
        num_modes = min(K11.shape[0],num_modes)

        if K11.shape == (0, 0):
            if log: print('The model does not have any degree of freedom')
        elif num_modes < 1:
            raise Exception("The model does not have any degree of freedom")
        else:
            try:
                if sparse == True:
                    # The partitioned matrices are in `lil` format, which is great
                    # for memory, but slow for mathematical operations. The stiffness
                    # matrix will be converted to `csr` format for mathematical operations.
                    if num_modes == K11.shape[0]:
                        # If all mode shapes are required, the matrices are converted to dense
                        # and format in order to use eig(), the structure is probably small.
                        from scipy.linalg import eig
                        eigVal, eigVec = eig(a=K11.tocsr().toarray(), b=M11.tocsr().toarray())

                    else:
                        # Calculate only the first num_modes modes.
                        eigVal, eigVec = eigs(tol=tol, A=K11.tocsr(), k=num_modes, M=M11.tocsr(), sigma=-1)

                else:
                    if num_modes == K11.shape[0]:
                        # If all mode shapes are required, the matrices are converted to dense
                        # and format in order to use eig(), the structure is probably small.
                        from scipy.linalg import eig
                        eigVal, eigVec = eig(a=K11.tocsr().toarray(), b=M11.tocsr().toarray())
                    else:
                        # To calculate only some modes, convert to sparse and use eigs()
                        eigVal, eigVec = eigs(tol=tol, A=csr_matrix(K11), k=num_modes, M=csr_matrix(M11), sigma=-1)
            except:
                raise Exception(
                    'The stiffness matrix is singular, which implies rigid body motion. The structure is unstable. Aborting analysis.')

        # The functions used to calculate the eigenvalues and eigenvectors are iterative
        # Hence they have a tendence to return complex numbers even though we do not expect
        # results of that nature in simple modal analysis
        # The complex parts of the results are very small, so we will only extract the real part

        eigVal = real(eigVal)
        eigVec = real(eigVec)

        # Sort the eigenvalues to start from the lowest
        sort_indices = argsort(eigVal)
        eigVal = eigVal[sort_indices]

        # Use the same order from above to sort the corresponding eigenvectors
        eigVec = eigVec[:, sort_indices]

        # Calculate and store the natural frequencies
        self._NATURAL_FREQUENCIES = sqrt(eigVal)/ (2 * pi)

        # Store the calculated modal displacements
        self._eigen_vectors = real(eigVec)

        # Form the mode shapes
        D = zeros((len(self.Nodes) * 6, 1))
        MODE_SHAPE_TEMP = zeros((len(self.Nodes)*6, len(eigVal)))

        for i in range(len(eigVal)):

            D1 = eigVec[:, i]
            D1 = D1.reshape(len(D1),1)

            for node in self.Nodes.values():

                if D2_indices.count(node.ID * 6 + 0) == 1:
                    D.itemset((node.ID * 6 + 0, 0), D2[D2_indices.index(node.ID * 6 + 0), 0])
                else:
                    D.itemset((node.ID * 6 + 0, 0), D1[D1_indices.index(node.ID * 6 + 0), 0])

                if D2_indices.count(node.ID * 6 + 1) == 1:
                    D.itemset((node.ID * 6 + 1, 0), D2[D2_indices.index(node.ID * 6 + 1), 0])
                else:
                    D.itemset((node.ID * 6 + 1, 0), D1[D1_indices.index(node.ID * 6 + 1), 0])

                if D2_indices.count(node.ID * 6 + 2) == 1:
                    D.itemset((node.ID * 6 + 2, 0), D2[D2_indices.index(node.ID * 6 + 2), 0])
                else:
                    D.itemset((node.ID * 6 + 2, 0), D1[D1_indices.index(node.ID * 6 + 2), 0])

                if D2_indices.count(node.ID * 6 + 3) == 1:
                    D.itemset((node.ID * 6 + 3, 0), D2[D2_indices.index(node.ID * 6 + 3), 0])
                else:
                    D.itemset((node.ID * 6 + 3, 0), D1[D1_indices.index(node.ID * 6 + 3), 0])

                if D2_indices.count(node.ID * 6 + 4) == 1:
                    D.itemset((node.ID * 6 + 4, 0), D2[D2_indices.index(node.ID * 6 + 4), 0])
                else:
                    D.itemset((node.ID * 6 + 4, 0), D1[D1_indices.index(node.ID * 6 + 4), 0])

                if D2_indices.count(node.ID * 6 + 5) == 1:
                    D.itemset((node.ID * 6 + 5, 0), D2[D2_indices.index(node.ID * 6 + 5), 0])
                else:
                    D.itemset((node.ID * 6 + 5, 0), D1[D1_indices.index(node.ID * 6 + 5), 0])

                MODE_SHAPE_TEMP[:, i] = D[:,0]

        # Store the calculated mode shapes
        self._MODE_SHAPES = MODE_SHAPE_TEMP

        # Store the calculated global nodal modal displacements into each node
        D = self._MODE_SHAPES
        for node in self.Nodes.values():
            node.DX[combo_name] = D[node.ID * 6 + 0, 0]
            node.DY[combo_name] = D[node.ID * 6 + 1, 0]
            node.DZ[combo_name] = D[node.ID * 6 + 2, 0]
            node.RX[combo_name] = D[node.ID * 6 + 3, 0]
            node.RY[combo_name] = D[node.ID * 6 + 4, 0]
            node.RZ[combo_name] = D[node.ID * 6 + 5, 0]

        # Calculate the effective modal mass percentage
        # Begin by calculating the total mass of the structure in each direction
        total_dof = len(D1_indices)+len(D2_indices)
        i = 0
        influence_X = zeros((total_dof,1))
        influence_Y = zeros((total_dof,1))
        influence_Z = zeros((total_dof,1))

        while i < total_dof:
            influence_X[i+0,0] = 1
            influence_Y[i+1,0] = 1
            influence_Z[i+2,0] = 1
            i += 6


        # Partition the influence vectors
        influence_X = self._partition(influence_X, D1_indices, D2_indices)[0]
        influence_Y = self._partition(influence_Y, D1_indices, D2_indices)[0]
        influence_Z = self._partition(influence_Z, D1_indices, D2_indices)[0]

        # Calculate total masses in each direction
        if sparse:
            Mass_X = sum(M11.tocsr() @ influence_X)
            Mass_Y = sum(M11.tocsr() @ influence_Y)
            Mass_Z = sum(M11.tocsr() @ influence_Z)

        else:
            Mass_X = sum(M11 @ influence_X)
            Mass_Y = sum(M11 @ influence_Y)
            Mass_Z = sum(M11 @ influence_Z)

        # Calculate the mass normalised mode shapes
        Z = self._mass_normalised_mode_shapes(M11,self._eigen_vectors)

        # Calculate the modal participation factors
        MPF_X = Z.T @ M11 @ influence_X
        MPF_Y = Z.T @ M11 @ influence_Y
        MPF_Z = Z.T @ M11 @ influence_Z

        # Calculate the effective modal masses
        EMM_X = sum(MPF_X**2)
        EMM_Y = sum(MPF_Y**2)
        EMM_Z = sum(MPF_Z**2)

        # Calculate and save the participating mass
        self._mass_participation = {'X':100*EMM_X/Mass_X,
                                    'Y':100*EMM_Y/Mass_Y,
                                    'Z':100*EMM_Z/Mass_Z}

        if log:
            print('')
            print('- Analysis complete')
            print('')

        # Flag the model as solved
        self.DynamicSolution['Modal'] = True

        return self._mass_participation



    def analyze_harmonic(self, f1, f2, f_div,harmonic_combo = None,
                        log=False, sparse=True, type_of_mass_matrix = 'consistent',
                         damping_options = dict()):
        """
          Conducts harmonic analysis for a specified harmonic load combination within a defined load frequency range. This analysis presupposes that a modal analysis has been conducted beforehand.

          In this analysis, prescribed displacements are treated as amplitudes that share the same frequency as the applied forces. Consequently, the analysis can also be executed exclusively for prescribed displacements, effectively using them as the sole source of excitation.
          :param f1: The lowest forcing frequency to consider.
          :type f1: float
          :param f2: The highest forcing frequency to consider.
          :type f2: float
          :param f_div: The number of frequencies in the range to compute for.
          :type f_div: int
          :param harmonic_combo: The harmonic load combination. (Optional)
          :type harmonic_combo: str
          :param log: If True, print analysis log to the console. Default is False.
          :type log: bool, optional
          :param sparse: Indicates whether the sparse matrix solver should be used. Default is True.
                         Sparse solvers can offer faster solutions for matrices with many zero terms.
          :type sparse: bool, optional
          :param type_of_mass_matrix: The type of element mass matrix to use in the analysis. Default is 'consistent'.
          :type type_of_mass_matrix: str, optional
          :param damping_options: Dictionary containing damping options (optional).
          :type damping_options: dict, optional

          :raises Exception: Occurs when a singular stiffness matrix is found, indicating an unstable structure has been modeled.
          :raises ResultsNotFoundError: Raised if modal results are not available, as harmonic analysis requires modal results.
          :raises ValueError: Raised for invalid input values, such as negative frequencies or invalid direction values.
          :raises DynamicLoadNotDefinedError: Raised if no load combination or prescribed displacement is provided.
          """

        # Check if modal results are available
        if self.DynamicSolution['Modal'] == False:
            raise ResultsNotFoundError(message=" Modal results are not available. Harmonic analysis requires modal results")


        # Check frequency
        if f1 < 0 or f2 < 0 or f_div < 0:
            raise ValueError("f1, f2 and f_div must be positive")

        if f2 < f1:
            raise ValueError("f2 must be greater than f1")

        # Get the auxiliary list used to determine how the matrices will be partitioned
        D1_indices, D2_indices, D2 = Analysis._partition_D(self)

        # Convert D2 from a list to a vector
        D2 = atleast_2d(D2)

        # Check if the load combo name is among the defined load combos
        if harmonic_combo != None and harmonic_combo not in self.LoadCombos.keys():
            raise ValueError("'" + harmonic_combo + "' is not among the defined load combinations")

        # Atleast a load combination should be provided or a harmonic displacement should be prescribed
        if harmonic_combo == None:
            if any(D2) == False:
                raise DynamicLoadNotDefinedError('Provide the name of the dynamic load combination or at least prescribe a displacement at one node')

        # If only prescribed displacement has been provided, add default the load combination 'Combo 1'
        if harmonic_combo==None:
            harmonic_combo = 'Combo 1'
            self.LoadCombos['Combo 1'] = LoadCombo(name='Combo 1', factors={'Case 1':0}, combo_tags='FRA')


        # We can now begin the harmonic analysis
        if log:
            print('+--------------------+')
            print('| Analyzing: Harmonic|')
            print('+--------------------+')


        # Import `scipy` features if the sparse solver is being used
        if sparse == True:
            from scipy.sparse.linalg import spsolve

        # Prepare model
        Analysis._prepare_model(self)


        # Get the partitioned global stiffness matrix K11, K12, K21, K22
        if sparse == True:
            K11, K12, K21, K22 = self._partition(self.K(harmonic_combo, log, False, sparse).tolil(), D1_indices, D2_indices)
            M11, M12, M21, M22 = self._partition(self.M(harmonic_combo, log, False, sparse,type_of_mass_matrix).tolil(), D1_indices,
                                                 D2_indices)
            K_total = self.K(harmonic_combo, log, False, sparse).tolil()
            M_total = self.M(harmonic_combo, log, False, sparse,type_of_mass_matrix).tolil()
        else:
            K11, K12, K21, K22 = self._partition(self.K(harmonic_combo, log, False, sparse).tolil(), D1_indices, D2_indices)
            M11, M12, M21, M22 = self._partition(self.M(harmonic_combo, log, False, sparse, type_of_mass_matrix), D1_indices, D2_indices)
            K_total = self.K(harmonic_combo, log, False, sparse).tolil()
            M_total = self.M(harmonic_combo, log, False, sparse, type_of_mass_matrix)

        # Get the mass normalised mode shape matrix
        Z = self._mass_normalised_mode_shapes(M11, self._eigen_vectors)

        # Get the partitioned global fixed end reaction vector
        FER1, FER2 = self._partition(self.FER(harmonic_combo), D1_indices, D2_indices)

        # Get the partitioned global nodal force vector
        P1, P2 = self._partition(self.P(harmonic_combo), D1_indices, D2_indices)

        # Get the total force vector to be used for calculation of reactions
        F_total = self.P(harmonic_combo) - self.FER(harmonic_combo)

        # Calculate the normalised force vector
        FV_n = Z.T @ (P1-FER1 - K12 @ D2)

        # Calculate the damping coefficients
        w = 2 * pi * self._NATURAL_FREQUENCIES  # Angular natural frequencies

        # Calculate the damping matrix
        # Initialise the damping options
        constant_modal_damping = 0.00
        rayleigh_alpha = None
        rayleigh_beta = None
        first_mode_damping_ratio = None
        highest_mode_damping_ratio = None
        damping_ratios_in_every_mode = None

        # Get the damping options from the dictionary
        if 'constant_modal_damping' in damping_options:
            constant_modal_damping = damping_options['constant_modal_damping']
        if 'r_alpha' in damping_options:
            rayleigh_alpha = damping_options['r_alpha']

        if 'r_beta' in damping_options:
            rayleigh_beta = damping_options['r_beta']

        if 'first_mode_damping' in damping_options:
            first_mode_damping_ratio = damping_options['first_mode_damping']

        if 'highest_mode_damping' in damping_options:
            highest_mode_damping_ratio = ['highest_mode_damping']

        if 'damping_in_every_mode' in damping_options:
            damping_ratios_in_every_mode = damping_options['damping_in_every_mode']

        # Build the modal damping matrix
        # Initialise a one dimensional array
        C_n = zeros(FV_n.shape[0])
        if damping_ratios_in_every_mode != None:
            # Declare new variable called ratios, easier to work with than the original
            ratios = damping_ratios_in_every_mode
            # Check if it is a list or turple
            if isinstance(ratios, (list, tuple)):
                # Calculate the modal damping coefficient for each mode
                # If too many damping ratios have been provided, only the first entries
                # corresponding to the requested modes will be used
                # If fewer ratios have been provided, the last ratio will be used for the rest
                # of the modes
                for k in range(len(w)):
                    C_n[k] = 2 * w[k] * ratios[min(k, len(ratios) - 1)]
            else:
                # The provided input is perhaps a just a number, not a list
                # That number will be used for all the modes
                for k in range(len(w)):
                    C_n[k] = 2 * damping_ratios_in_every_mode * w[k]
        elif rayleigh_alpha != None or rayleigh_beta != None:
            # At-least one rayleigh damping coefficient has been specified
            if rayleigh_alpha == None:
                rayleigh_alpha = 0
            if rayleigh_beta == None:
                rayleigh_beta = 0
            for k in range(len(w)):
                C_n[k] = rayleigh_alpha + rayleigh_beta * w[k] ** 2

        elif first_mode_damping_ratio != None or highest_mode_damping_ratio != None:
            # Rayleigh damping is requested and at-least one damping ratio is given
            # If only one ratio is given, it will be assumed to be the damping
            # in the lowest and highest modes
            if first_mode_damping_ratio == None:
                first_mode_damping_ratio = highest_mode_damping_ratio
            if highest_mode_damping_ratio == None:
                highest_mode_damping_ratio = first_mode_damping_ratio

            # Calculate the rayleigh damping coefficients
            # Create new shorter variables
            ratio1 = first_mode_damping_ratio
            ratio2 = highest_mode_damping_ratio

            # Extract the first and last angular frequencies
            w1 = w[0]  # Angular frequency of first mode
            w2 = w[-1]  # Angular frequency of last mode

            # Calculate the rayleigh damping coefficients
            alpha_r = 2 * w1 * w2 * (w2 * ratio1 - w1 * ratio2) / (w2 ** 2 - w1 ** 2)
            beta_r = 2 * (w2 * ratio2 - w1 * ratio1) / (w2 ** 2 - w1 ** 2)

            # Calculate the modal damping coefficients
            for k in range(len(w)):
                C_n[k] = alpha_r + beta_r * w[k] ** 2
        else:
            # Use one damping ratio for all modes, default ratio is 0.02 (2%)
            for k in range(len(w)):
                C_n[k] = 2 * w[k] * constant_modal_damping

        # Calculate the list of forcing frequencies
        # Distribute the load frequencies around the natural frequencies
        natural_frequencies = self._NATURAL_FREQUENCIES
        freq = list(linspace(f1, f2, f_div))
        for natural_freq in natural_frequencies:
            if(natural_freq>=f1 and natural_freq<=f2):
                freq.extend(
                    [0.9 * natural_freq,
                     0.95 * natural_freq,
                     natural_freq,
                     1.05 * natural_freq,
                     1.1 * natural_freq])

        freq = list(set(freq))
        freq.sort()

        omega_list = 2 * pi * array(freq)  # Angular frequency of load

        self.LoadFrequencies = array(freq)  # Save it

        # Initialise matrices to hold the three responses
        D_temp = zeros((len(self.Nodes) * 6, omega_list.shape[0]),dtype=complex)
        V_temp = zeros((len(self.Nodes) * 6, omega_list.shape[0]),dtype=complex)
        A_temp = zeros((len(self.Nodes) * 6, omega_list.shape[0]),dtype=complex)

        # Calculate the modal coordinates for each forcing frequency
        try:
            k = 0  # Index for each displacement vector
            # Initialise vectors to hold the modal response in complex notation
            Q = zeros(len(FV_n), dtype=complex) # Displacement
            Q_dot = zeros(len(FV_n), dtype=complex)  # Velocity
            Q_dot_dot = zeros(len(FV_n), dtype=complex)  # Acceleration

            # Loop through the load frequencies
            for omega in omega_list:
                # Add the effect of the prescribed acceleration [- omega**2 * Z.T @ M12 @ D2]
                # We should subtract the above from the force vector, hence the addition below
                # Not that the effect of prescribed velocity is not considered since C12 is not known
                FV_temp =  FV_n[:,0].reshape(len(FV_n),1) + omega**2 * Z.T @ M12 @ D2
                for n in range(FV_n.shape[0]):
                    # Calculate the amplitude
                    q = FV_temp[n, 0] * 1 / sqrt((w[n] ** 2 - omega ** 2) ** 2 + (omega ** 2) * (C_n[n]) ** 2)

                    # Calculate the phase
                    phase = arctan2(C_n[n]*omega, w[n]**2-omega**2)

                    # Calculate the response in complex notation
                    Q[n] = q*(cos(phase)+1j*sin(phase))
                    Q_dot[n] = omega * q * (cos(phase-pi/2)+1j*sin(phase-pi/2))
                    Q_dot_dot[n] = -(omega**2) * Q[n]

                # Calculate the physical responses
                D1 =  Z @ Q
                V1 = Z @ Q_dot
                A1 = Z @ Q_dot_dot

                # Make sure the dimensions are correct
                D1 = D1.reshape(len(D1),1)
                V1 = V1.reshape(len(V1), 1)
                A1 = A1.reshape(len(A1), 1)

                V2 = omega * D2 * 1j * sin(-pi/2)
                A2 = -(omega**2) * D2

                # Form the global displacement, velocity and acceleration vectors
                D = zeros((len(self.Nodes) * 6, 1), dtype=complex)
                V = zeros((len(self.Nodes) * 6, 1), dtype=complex)
                A = zeros((len(self.Nodes) * 6, 1), dtype=complex)

                for node in self.Nodes.values():

                    if D2_indices.count(node.ID * 6 + 0) == 1:
                        D.itemset((node.ID * 6 + 0, 0), D2[D2_indices.index(node.ID * 6 + 0), 0])
                        V.itemset((node.ID * 6 + 0, 0), V2[D2_indices.index(node.ID * 6 + 0), 0])
                        A.itemset((node.ID * 6 + 0, 0), A2[D2_indices.index(node.ID * 6 + 0), 0])
                    else:
                        D.itemset((node.ID * 6 + 0, 0), D1[D1_indices.index(node.ID * 6 + 0), 0])
                        V.itemset((node.ID * 6 + 0, 0), V1[D1_indices.index(node.ID * 6 + 0), 0])
                        A.itemset((node.ID * 6 + 0, 0), A1[D1_indices.index(node.ID * 6 + 0), 0])

                    if D2_indices.count(node.ID * 6 + 1) == 1:
                        D.itemset((node.ID * 6 + 1, 0), D2[D2_indices.index(node.ID * 6 + 1), 0])
                        V.itemset((node.ID * 6 + 1, 0), V2[D2_indices.index(node.ID * 6 + 1), 0])
                        A.itemset((node.ID * 6 + 1, 0), A2[D2_indices.index(node.ID * 6 + 1), 0])
                    else:
                        D.itemset((node.ID * 6 + 1, 0), D1[D1_indices.index(node.ID * 6 + 1), 0])
                        V.itemset((node.ID * 6 + 1, 0), V1[D1_indices.index(node.ID * 6 + 1), 0])
                        A.itemset((node.ID * 6 + 1, 0), A1[D1_indices.index(node.ID * 6 + 1), 0])
                    if D2_indices.count(node.ID * 6 + 2) == 1:
                        D.itemset((node.ID * 6 + 2, 0), D2[D2_indices.index(node.ID * 6 + 2), 0])
                        V.itemset((node.ID * 6 + 2, 0), V2[D2_indices.index(node.ID * 6 + 2), 0])
                        A.itemset((node.ID * 6 + 2, 0), A2[D2_indices.index(node.ID * 6 + 2), 0])
                    else:
                        D.itemset((node.ID * 6 + 2, 0), D1[D1_indices.index(node.ID * 6 + 2), 0])
                        V.itemset((node.ID * 6 + 2, 0), V1[D1_indices.index(node.ID * 6 + 2), 0])
                        A.itemset((node.ID * 6 + 2, 0), A1[D1_indices.index(node.ID * 6 + 2), 0])

                    if D2_indices.count(node.ID * 6 + 3) == 1:
                        D.itemset((node.ID * 6 + 3, 0), D2[D2_indices.index(node.ID * 6 + 3), 0])
                        V.itemset((node.ID * 6 + 3, 0), V2[D2_indices.index(node.ID * 6 + 3), 0])
                        A.itemset((node.ID * 6 + 3, 0), A2[D2_indices.index(node.ID * 6 + 3), 0])
                    else:
                        D.itemset((node.ID * 6 + 3, 0), D1[D1_indices.index(node.ID * 6 + 3), 0])
                        V.itemset((node.ID * 6 + 3, 0), V1[D1_indices.index(node.ID * 6 + 3), 0])
                        A.itemset((node.ID * 6 + 3, 0), A1[D1_indices.index(node.ID * 6 + 3), 0])

                    if D2_indices.count(node.ID * 6 + 4) == 1:
                        D.itemset((node.ID * 6 + 4, 0), D2[D2_indices.index(node.ID * 6 + 4), 0])
                        V.itemset((node.ID * 6 + 4, 0), V2[D2_indices.index(node.ID * 6 + 4), 0])
                        A.itemset((node.ID * 6 + 4, 0), A2[D2_indices.index(node.ID * 6 + 4), 0])
                    else:
                        D.itemset((node.ID * 6 + 4, 0), D1[D1_indices.index(node.ID * 6 + 4), 0])
                        V.itemset((node.ID * 6 + 4, 0), V1[D1_indices.index(node.ID * 6 + 4), 0])
                        A.itemset((node.ID * 6 + 4, 0), A1[D1_indices.index(node.ID * 6 + 4), 0])

                    if D2_indices.count(node.ID * 6 + 5) == 1:
                        D.itemset((node.ID * 6 + 5, 0), D2[D2_indices.index(node.ID * 6 + 5), 0])
                        V.itemset((node.ID * 6 + 5, 0), V2[D2_indices.index(node.ID * 6 + 5), 0])
                        A.itemset((node.ID * 6 + 5, 0), A2[D2_indices.index(node.ID * 6 + 5), 0])
                    else:
                        D.itemset((node.ID * 6 + 5, 0), D1[D1_indices.index(node.ID * 6 + 5), 0])
                        V.itemset((node.ID * 6 + 5, 0), V1[D1_indices.index(node.ID * 6 + 5), 0])
                        A.itemset((node.ID * 6 + 5, 0), A1[D1_indices.index(node.ID * 6 + 5), 0])

                # Save the all the maximum global displacement vectors for each load frequency

                D_temp[:, k] = D[:, 0]
                V_temp[:, k] = V[:, 0]
                A_temp[:, k] = A[:, 0]
                k += 1
            self._DISPLACEMENT_REAL = real(D_temp)
            self._DISPLACEMENT_IMAGINARY = imag(D_temp)
            self._VELOCITY_REAL = real(V_temp)
            self._VELOCITY_IMAGINARY = imag(V_temp)
            self._ACCELERATION_REAL = real(A_temp)
            self._ACCELERATION_IMAGINARY = imag(A_temp)

        except:
            raise Exception("'The stiffness matrix is singular, which implies rigid body motion."
                            "The structure is unstable. Aborting analysis.")

        # Put the displacements for the first load frequency into each node
        for node in self.Nodes.values():
            node.DX[harmonic_combo] = real(D_temp[node.ID * 6 + 0, 0])
            node.DY[harmonic_combo] = real(D_temp[node.ID * 6 + 1, 0])
            node.DZ[harmonic_combo] = real(D_temp[node.ID * 6 + 2, 0])
            node.RX[harmonic_combo] = real(D_temp[node.ID * 6 + 3, 0])
            node.RY[harmonic_combo] = real(D_temp[node.ID * 6 + 4, 0])
            node.RZ[harmonic_combo] = real(D_temp[node.ID * 6 + 5, 0])

        # Calculate reactions
        # The damping models "rayleigh" and "modal" do not offer methods for specifying the complete
        # damping matrix. As a result, the reaction forces are solely computed based on elastic and
        # inertial forces. I am still researching on this matter to determine the appropriate
        # approach for addressing this.

        if sparse:
            R =  M_total.tocsr() @ (self._ACCELERATION_REAL + 1j * self._ACCELERATION_IMAGINARY) \
                 + K_total.tocsr() @ (self._DISPLACEMENT_REAL + 1j * self._DISPLACEMENT_IMAGINARY) \
                 - F_total

        else:
            R = M_total @ (self._ACCELERATION_REAL + 1j * self._ACCELERATION_IMAGINARY) \
                + K_total @ (self._DISPLACEMENT_REAL + 1j * self._DISPLACEMENT_IMAGINARY) \
                - F_total

        # Save the reactions
        self._REACTIONS_REAL = real(R)
        self._REACTIONS_IMAGINARY = imag(R)

        # Put the reactions at the last time step into the constrained nodes
        for node in self.Nodes.values():
            if node.support_DX == True:
                node.RxnFX[harmonic_combo] = R[node.ID * 6 + 0, -1]
            else:
                node.RxnFX[harmonic_combo] = 0.0
            if node.support_DY == True:
                node.RxnFY[harmonic_combo] = R[node.ID * 6 + 1, -1]
            else:
                node.RxnFY[harmonic_combo] = 0.0
            if node.support_DZ == True:
                node.RxnFZ[harmonic_combo] = R[node.ID * 6 + 2, -1]
            else:
                node.RxnFZ[harmonic_combo] = 0.0
            if node.support_RX == True:
                node.RxnMX[harmonic_combo] = R[node.ID * 6 + 3, -1]
            else:
                node.RxnMX[harmonic_combo] = 0.0
            if node.support_RY == True:
                node.RxnMY[harmonic_combo] = R[node.ID * 6 + 4, -1]
            else:
                node.RxnMY[harmonic_combo] = 0.0
            if node.support_RZ == True:
                node.RxnMZ[harmonic_combo] = R[node.ID * 6 + 5, -1]
            else:
                node.RxnMZ[harmonic_combo] = 0.0

        if log:
            print('')
            print('- Analysis complete')
            print('')

        # Save the load combination under which the results can be viewed
        self.FRA_combo_name = harmonic_combo

        # Flag the model as solved
        self.DynamicSolution['Harmonic'] = True

    def analyze_linear_time_history_newmark_beta(self, analysis_method = 'direct', combo_name=None, AgX=None,
                                                 AgY=None, AgZ=None, step_size = 0.01, response_duration = 1,
                                                 newmark_gamma = 1/2, newmark_beta = 1/4, sparse=True,
                                                 log = False, d0 = None, v0 = None,
                                                 damping_options = dict(), type_of_mass_matrix='consistent'):

        """
            Perform linear time history analysis using the Newmark-Beta method by either direct or modal decomposition
            methods.
            If modal superposition, the analysis should be preceded by a modal analysis step.

            :param analysis_method: The analysis method to use ('direct' or 'modal'). Default is 'direct'.
            :type analysis_method: str, optional

            :param combo_name: Name of the load combination. Default is None.
            :type combo_name: str, optional

            :param AgX: Seismic ground acceleration data for X-axis as a 2D numpy array with time and acceleration values. Default is None.
            :type AgX: ndarray, optional

            :param AgY: Seismic ground acceleration data for Y-axis as a 2D numpy array with time and acceleration values. Default is None.
            :type AgY: ndarray, optional

            :param AgZ: Seismic ground acceleration data for Z-axis as a 2D numpy array with time and acceleration values. Default is None.
            :type AgZ: ndarray, optional

            :param step_size: Time step size for the analysis. Default is 0.01 seconds.
            :type step_size: float, optional

            :param response_duration: Duration of the analysis in seconds. Default is 1 second.
            :type response_duration: float, optional

            :param newmark_gamma: Newmark-Beta gamma parameter. Default is 1/2.
            :type newmark_gamma: float, optional

            :param newmark_beta: Newmark-Beta beta parameter. Default is 1/4.
            :type newmark_beta: float, optional

            :param sparse: Use sparse matrix representations. Default is True.
            :type sparse: bool, optional

            :param log: Enable verbose logging. Default is False.
            :type log: bool, optional

            :param d0: Initial displacements. Default is None.
            :type d0: ndarray, optional

            :param v0: Initial velocities. Default is None.
            :type v0: ndarray, optional

            :param damping_options: Dictionary of damping options for the analysis. Default is zero damping.
            :type damping_options: dict, optional
                \nAllowed keywords in damping_options:
                - 'constant_modal_damping' (float): Constant modal damping ratio (default: 0.00).
                - 'r_alpha' (float): Rayleigh mass proportional damping coefficient.
                - 'r_beta' (float): Rayleigh stiffness proportional damping coefficient.
                - 'first_mode_damping' (float): Damping ratio for the first mode.
                - 'highest_mode_damping' (float): Damping ratio for the highest mode.
                - 'damping_in_every_mode' (list or tuple): Damping ratio(s) for each mode.

            :param type_of_mass_matrix: Type of mass matrix ('consistent' or 'lumped'). Default is 'consistent'.
            :type type_of_mass_matrix: str, optional

            :raises DampingOptionsKeyWordError: If an incorrect damping keyword is used.
            :raises DynamicLoadNotDefinedError: If no dynamic load combination or ground acceleration data is provided.
            :raises ResultsNotFoundError: If modal results are not available.
            :raises ValueError: If input data is not in the expected format.

            :return: None
         """

        if log:
            print('Checking parameters for time history analysis')

        # Check if enter load combination name exists
        if combo_name!=None and combo_name not in self.LoadCombos.keys():
            raise ValueError("'"+combo_name+"' is not among the defined load combinations")

        # Check if the analysis method name is correct
        if analysis_method!='direct' and analysis_method!='modal':
            raise ValueError("Allowed analysis methods are 'modal' and 'direct'")

        # Check if modal results are available if modal superposition approach is selected
        if self.DynamicSolution['Modal'] == False and analysis_method == 'modal':
            raise ResultsNotFoundError('Modal results are not available. Modal superposition method should be preceded by a modal analysis step')

        # Check if correct keyword in damping options has been used
        if analysis_method == 'direct':
            accepted_damping_key_words = ['r_alpha','r_beta']
            for damping_key_word in damping_options.keys():
                if damping_key_word not in accepted_damping_key_words:
                    raise DampingOptionsKeyWordError("For direct analysis, allowed damping keywords in damping options are 'r_alpha' and 'r_beta'")
        else:
            accepted_damping_key_words = ['constant_modal_damping',
                                          'r_alpha',
                                          'r_beta',
                                          'first_mode_damping',
                                          'highest_mode_damping',
                                          'damping_in_every_mode']
            for damping_key_word in damping_options.keys():
                if damping_key_word not in accepted_damping_key_words:
                    raise DampingOptionsKeyWordError

        # Get the auxiliary list used to determine how the matrices will be partitioned
        D1_indices, D2_indices, D2_for_check = Analysis._partition_D(self)

        # Check if the dynamic load combination or at least one seismic ground acceleration has been given
        # Or at least one nonzero displacement at a node
        if combo_name == None and AgX is None and AgY is None and AgZ is None:
            if any(D2_for_check) == False:
                raise DynamicLoadNotDefinedError

        # If only a seismic load has been provided, add default the load combination 'Combo 1'
        # Define its profile too
        if combo_name==None:
            combo_name = 'Combo 1'
            self.LoadCombos['Combo 1'] = LoadCombo(name='Combo 1', factors={'Case 1':1}, combo_tags='THS')
            self.LoadProfiles['Case 1'] = LoadProfile(load_case_name='Case 1',time = [0,response_duration],profile=[0,0])

        # Add tags to the load combinations that do not have tags. We will use this to filter results
        for combo in self.LoadCombos.values():
            if combo.combo_tags == None:
                combo.combo_tags = 'unknown_type'

        # Calculate the required number of time history steps
        total_steps = ceil(response_duration/step_size)+1

        # Check if profiles for all load cases in the load combination are defined
        load_profiles = self.LoadProfiles.keys()
        for case in self.LoadCombos[combo_name].factors.keys():
            if case not in load_profiles:
                raise DefinitionNotFoundError('Profile for load case '+str(case)+' has not been defined')

        # Extract the Rayleigh damping coefficients
        if analysis_method=='direct':
            if 'r_alpha' in damping_options:
                r_alpha = damping_options['r_alpha']
            else:
                r_alpha = 0

            if 'r_beta' in damping_options:
                r_beta = damping_options['r_beta']
            else:
                r_beta = 0

        if log:
            print('Preparing parameters for time history analysis')

        # Edit the load profiles so that they are defined for the entire duration of analysis
        for disp_profile in self.DisplacementProfiles.values():
            node = disp_profile.node
            dir = disp_profile.direction
            time : list = disp_profile.time
            profile: list = disp_profile.profile

            # Check if the profile has not been defined for the entire duration of analysis
            if time[-1] < response_duration:

                # We want to bring the displacement profile to zero immediately after the last given value
                # We don't want to define two values at the same instance of time
                # It can cause problems during interpolation
                # So we will begin our definition slightly later
                t = 1.0001 * time[-1]
                if t < response_duration:
                    time.extend([t,response_duration])
                    profile.extend([0,0])

                # Redefine the profile
                self.LoadProfiles[node] = DisplacementProfile(node,dir,time,profile)

        # Edit the displacement profiles so that they are defined for the entire duration of the response
        for load_profile in self.LoadProfiles.values():
            case = load_profile.load_case_name
            time : list = load_profile.time
            profile: list = load_profile.profile

            # Check if the profile has not been defined for the entire duration of analysis
            if time[-1] < response_duration:

                # We want to bring the load profile to zero immediately after the last given value
                # We don't want to define two values at the same instance of time
                # It can cause problems during interpolation
                # So we will begin our definition slightly later
                t = 1.0001 * time[-1]
                if t < response_duration:
                    time.extend([t,response_duration])
                    profile.extend([0,0])

                # Redefine the profile
                self.LoadProfiles[case] = LoadProfile(case,time,profile)

        # Extend the AgX seismic input definition too if it is less than the response duration
        if AgX is not None:
            if isinstance(AgX, ndarray):
                if AgX.shape[0] == 2 or AgX.shape[1] == 2:
                    if AgX.shape[1] == 2:
                        AgX = AgX.T

                    time, a_g = AgX[0,:], AgX[1,:]
                    if time[-1] < response_duration:

                        # We want to bring the load profile to zero immediately after the last given value
                        # We don't want to define two values at the same instance of time
                        # It can cause problems during interpolation
                        # So we will begin our definition slightly later
                        t = 1.0001 * time[-1]
                        if t < response_duration:
                            time = append(time, [t, response_duration])
                            a_g = append(a_g, [0, 0])

                        # Redefine seismic input
                        AgX = array([time,a_g])

                else:
                    raise ValueError ("AgX must have two rows, first one for time and second one for ground acceleration")
            else:
                raise ValueError("AgX must be a numpy array")

        # Extend the AgY seismic input definition too if it is less than the response duration
        if AgY is not None:
            if isinstance(AgY, ndarray):
                if AgY.shape[0] == 2 or AgY.shape[1] == 2:
                    if AgY.shape[1] == 2:
                        AgY = AgY.T

                    time, a_g = AgY[0, :], AgY[1, :]
                    if time[-1] < response_duration:

                        # We want to bring the load profile to zero immediately after the last given value
                        # We don't want to define two values at the same instance of time
                        # It can cause problems during interpolation
                        # So we will begin our definition slightly later
                        t = 1.0001 * time[-1]
                        if t < response_duration:
                            time = append(time, [t, response_duration])
                            a_g = append(a_g, [0, 0])

                        # Redefine seismic input
                        AgY = array([time, a_g])

                else:
                    raise ValueError(
                        " AgY must have two rows, first one for time and second one for ground acceleration")
            else:
                raise ValueError("AgY must be a numpy array")

        # Extend the AgZ seismic input definition too if it is less than the response duration
        if AgZ is not None:
            if isinstance(AgZ, ndarray):
                if AgZ.shape[0] == 2 or AgZ.shape[1] == 2:
                    if AgZ.shape[1] == 2:
                        AgZ = AgZ.T

                    time, a_g = AgZ[0, :], AgZ[1, :]
                    if time[-1] < response_duration:

                        # We want to bring the load profile to zero immediately after the last given value
                        # We don't want to define two values at the same instance of time
                        # It can cause problems during interpolation
                        # So we will begin our definition slightly later
                        t = 1.0001 * time[-1]
                        if t < response_duration:
                            time = append(time, [t, response_duration])
                            a_g = append(a_g, [0, 0])

                        # Redefine seismic input
                        AgZ = array([time, a_g])

                else:
                    raise ValueError(
                        " AgZ must have two rows, first one for time and second one for ground acceleration")
            else:
                raise ValueError("AgZ must be a numpy array")

        # Prepare the model
        Analysis._prepare_model(self)

        # Get the partitioned matrices
        if sparse == True:
            K11, K12, K21, K22 = self._partition(self.K(combo_name, log, False, sparse).tolil(), D1_indices,D2_indices)
            M11, M12, M21, M22 = self._partition(self.M(combo_name, log, False, sparse,type_of_mass_matrix).tolil(),
                                                 D1_indices, D2_indices)
            K_total = self.K(combo_name, log, False, sparse).tolil()
            M_total = self.M(combo_name, log, False, sparse,type_of_mass_matrix).tolil()
        else:
            K11, K12, K21, K22 = self._partition(self.K(combo_name, log, False, sparse), D1_indices, D2_indices)
            M11, M12, M21, M22 = self._partition(self.M(combo_name, log, False, sparse, type_of_mass_matrix),
                                                 D1_indices, D2_indices)
            K_total = self.K(combo_name, log, False, sparse)
            M_total = self.M(combo_name, log, False, sparse, type_of_mass_matrix)

        # Initialise load vector for the entire analysis duration
        F = zeros((len(D1_indices), total_steps))

        # Initialise second load vector. This will store the entire load vector which will be used for
        # calculating the reactions
        total_dof = len(D1_indices) + len(D2_indices)
        F_total = zeros((total_dof, total_steps))

        # Initialise D2, V2 and A2 for the entire analysis duration
        D2 = zeros((len(D2_for_check),total_steps))
        V2 = zeros((len(D2_for_check), total_steps))
        A2 = zeros((len(D2_for_check), total_steps))

        # Build the influence vectors used to define the earthquake force
        # Influence vectors are used to select the degrees of freedom in
        # the model stimulated by the earthquake

        i = 0
        influence_X = zeros((total_dof,1))
        influence_Y = zeros((total_dof,1))
        influence_Z = zeros((total_dof,1))
        while i < total_dof:
            influence_X[i+0,0] = 1
            influence_Y[i+1,0] = 1
            influence_Z[i+2,0] = 1
            i += 6

        # Build the load vector step by step
        # We will make modifications to the load combination in order to define the dynamic load
        # Each step uses the original load combination, modifies it according to the given load
        # profiles, and calculates the load vector for that step
        # Hence we must make a copy of the load combination since each step needs the original
        # load combination. Also at the end of the analysis we want to restore the original load
        # combination
        original_load_combo = copy.deepcopy(self.LoadCombos)
        t = 0
        for i in range(total_steps):
            if log:
                Analysis.update_progress(i,total_steps-1,'- Generating loading history')

            # Check if a load combination has been given
            if combo_name != None:
                # For each load case in the load combination
                for case_name in self.LoadCombos[combo_name].factors.keys():

                    # Extract the time vector from the load profile definition for this load case
                    time_list = self.LoadProfiles[case_name].time

                    # Extract the load profile for this load case
                    profile_list = self.LoadProfiles[case_name].profile

                    # Interpolate the load profile to find the scaling factor for this time t
                    scaler = interp(t, time_list,profile_list)

                    # Get the load factor from the load combination. We will scale this factor
                    # It would be more correct to scale the actual load value and not its factor
                    # But it's hard to do so especially that some load cases are defined by more
                    # than one value, e.g line member loads are defined by two values
                    # Also the same load case can apply to different load types e.g the same
                    # load case can be used for point loads, line loads, pressures, etc.
                    # Hence, the easiest way to accomplish this is by scaling the load factor
                    current_factor = self.LoadCombos[combo_name].factors[case_name]

                    # Edit the load combination using the changed load factor
                    self.LoadCombos[combo_name].factors[case_name] = scaler * current_factor

                # For this time t, the load combination has been edited to reflect the loading situation
                # at this point in time. Hence, the fixed end reactions and nodal loads can be calculated
                # for this point in time

                # Below is the total load vector
                F_total[:,i] = self.P(combo_name)[:,0] - self.FER(combo_name)[:,0]

                # And below is the load vector corresponding to the unconstrained dofs
                F_sub = self._partition(F_total[:,i].reshape(total_dof,1),D1_indices,D2_indices)[0]
                F[:,i] = F_sub[:,0]

            # Add the seismic forces as well if the ground acceleration has been given
            # F_s = -[M]{i}a_g where {i} is the influence vector and [M] is the mass matrix
            # and a_g is the ground acceleration
            # Interpolation is used again to find the ground acceleration at time t
            if AgX is not None:
                if sparse:
                    AgX_F = -M_total.tocsr() @ influence_X * interp(t, AgX[0, :], AgX[1, :])
                else:
                    AgX_F = -M_total @ influence_X * interp(t, AgX[0, :], AgX[1, :])

                F_total += AgX_F[0,:]
                AgX_F_sub = self._partition(AgX_F,D1_indices,D2_indices)[0]
                F[:,i] += AgX_F_sub[:,0]

            if AgY is not None:
                if sparse:
                    AgY_F = -M_total.tocsr() @ influence_Y * interp(t, AgY[0, :], AgY[1, :])
                else:
                    AgY_F = -M_total @ influence_Y * interp(t, AgY[0, :], AgY[1, :])

                F_total += AgY_F[0,:]
                AgY_F_sub = self._partition(AgY_F,D1_indices,D2_indices)[0]
                F[:,i] += AgY_F_sub[:,0]

            if AgZ is not None:
                if sparse:
                    AgZ_F = -M_total.tocsr() @ influence_Z * interp(t, AgZ[0, :], AgZ[1, :])
                else:
                    AgZ_F = -M_total.tocsr() @ influence_Z * interp(t, AgZ[0, :], AgZ[1, :])

                F_total += AgZ_F[0,:]
                AgZ_F_sub = self._partition(AgZ_F,D1_indices,D2_indices)[0]
                F[:,i] += AgZ_F_sub[:,0]

            # Generate the prescribed displacements, velocities and accelerations
            D2_temp, V2_temp, A2_temp = Analysis._D2(self,time=t)
            D2[:,i] = D2_temp[:,0]
            V2[:,i] = V2_temp[:,0]
            A2[:,i] = A2_temp[:,0]

            # Add forces due to prescribed displacements, velocities and accelerations
            # For the supported damping models, it's not possible to generate the full damping matrix
            # Hence the contribution of prescribed velocities to the forcing functions is not consindered
            F[:,i] -= K12 @ D2[:,i] + M12 @ A2[:,i]

            # Update the time
            t += step_size

            # Restore the time load combination to the original one
            self.LoadCombos = copy.deepcopy(original_load_combo)

        # Save the total global force
        self.F_TOTAL = F_total

        # Get the mode shapes and natural frequencies if modal analysis method is specified
        if analysis_method == 'modal':
            Z = self._mass_normalised_mode_shapes(M11, self._eigen_vectors)

            # Get the natural frequencies
            w = 2 * pi * self.NATURAL_FREQUENCIES()

        # Get the initial values of displacements and velocities
        # If not given, set them to zero
        if d0 == None:
            d0_phy = zeros(len(D1_indices))
        else:
            d0_phy, d02 = self._partition(d0, D1_indices, D2_indices)

        if v0 == None:
            v0_phy = zeros(len(D1_indices))
        else:
            v0_phy, v02 = self._partition(v0, D1_indices, D2_indices)

        # Find the corresponding quantities the modal coordinate system if modal superposition method is requested
        if analysis_method == 'modal':
            d0_n = solve(Z.T @ Z, Z.T @ d0_phy)
            v0_n = solve(Z.T @ Z, Z.T @ v0_phy)
            F_n = Z.T @ F

        # Run the analysis
        if log:
            print('')
            print('+-------------------------+')
            print('| Analyzing: Time History |')
            print('+-------------------------+')

        try:
            if analysis_method == 'direct':
                TIME, D1, V1, A1 = \
                     Analysis._transient_solver_linear_direct(K=K11, M=M11,d0=d0_phy,v0=v0_phy,
                                                              F0=F[:,0],F = F,step_size=step_size,
                                                              required_duration=response_duration,
                                                              newmark_gamma=newmark_gamma,
                                                              newmark_beta=newmark_beta,
                                                              taylor_alpha=0, wilson_theta=1,
                                                              rayleigh_alpha=r_alpha, rayleigh_beta=r_beta,
                                                              sparse=sparse,log=log)

            else:
                TIME, D1, V1, A1 = \
                    Analysis._transient_solver_linear_modal(d0_n=d0_n, v0_n=v0_n, F0_n=F_n[:, 0],
                                                            F_n=F_n, step_size=step_size,
                                                            required_duration=response_duration,
                                                            mass_normalised_eigen_vectors=Z,
                                                            natural_freq=w, newmark_gamma=newmark_gamma,
                                                            newmark_beta=newmark_beta, taylor_alpha=0,
                                                            wilson_theta=1, damping_options=damping_options,
                                                            log=log)
        except:
            raise Exception("Out of memory")

        # Form the global response vectors D, V and A
        D = zeros((len(self.Nodes) * 6, total_steps))
        V = zeros((len(self.Nodes) * 6, total_steps))
        A = zeros((len(self.Nodes) * 6, total_steps))

        for node in self.Nodes.values():
            if D2_indices.count(node.ID * 6 + 0) == 1:
                D[node.ID * 6 + 0, :] = D2[D2_indices.index(node.ID * 6 + 0), :]
                V[node.ID * 6 + 0, :] = V2[D2_indices.index(node.ID * 6 + 0), :]
                A[node.ID * 6 + 0, :] = A2[D2_indices.index(node.ID * 6 + 0), :]
            else:
                D[node.ID * 6 + 0, :] = D1[D1_indices.index(node.ID * 6 + 0), :]
                V[node.ID * 6 + 0, :] = V1[D1_indices.index(node.ID * 6 + 0), :]
                A[node.ID * 6 + 0, :] = A1[D1_indices.index(node.ID * 6 + 0), :]
            if D2_indices.count(node.ID * 6 + 1) == 1:
                D[node.ID * 6 + 1, :] = D2[D2_indices.index(node.ID * 6 + 1), :]
                V[node.ID * 6 + 1, :] = V2[D2_indices.index(node.ID * 6 + 1), :]
                A[node.ID * 6 + 1, :] = A2[D2_indices.index(node.ID * 6 + 1), :]
            else:
                D[node.ID * 6 + 1, :] = D1[D1_indices.index(node.ID * 6 + 1), :]
                V[node.ID * 6 + 1, :] = V1[D1_indices.index(node.ID * 6 + 1), :]
                A[node.ID * 6 + 1, :] = A1[D1_indices.index(node.ID * 6 + 1), :]

            if D2_indices.count(node.ID * 6 + 2) == 1:
                D[node.ID * 6 + 2, :] = D2[D2_indices.index(node.ID * 6 + 2), :]
                V[node.ID * 6 + 2, :] = V2[D2_indices.index(node.ID * 6 + 2), :]
                A[node.ID * 6 + 2, :] = A2[D2_indices.index(node.ID * 6 + 2), :]
            else:
                D[node.ID * 6 + 2, :] = D1[D1_indices.index(node.ID * 6 + 2), :]
                V[node.ID * 6 + 2, :] = V1[D1_indices.index(node.ID * 6 + 2), :]
                A[node.ID * 6 + 2, :] = A1[D1_indices.index(node.ID * 6 + 2), :]

            if D2_indices.count(node.ID * 6 + 3) == 1:
                D[node.ID * 6 + 3, :] = D2[D2_indices.index(node.ID * 6 + 3), :]
                V[node.ID * 6 + 3, :] = V2[D2_indices.index(node.ID * 6 + 3), :]
                A[node.ID * 6 + 3, :] = A2[D2_indices.index(node.ID * 6 + 3), :]

            else:
                D[node.ID * 6 + 3, :] = D1[D1_indices.index(node.ID * 6 + 3), :]
                V[node.ID * 6 + 3, :] = V1[D1_indices.index(node.ID * 6 + 3), :]
                A[node.ID * 6 + 3, :] = A1[D1_indices.index(node.ID * 6 + 3), :]

            if D2_indices.count(node.ID * 6 + 4) == 1:
                D[node.ID * 6 + 4, :] = D2[D2_indices.index(node.ID * 6 + 4), :]
                V[node.ID * 6 + 4, :] = V2[D2_indices.index(node.ID * 6 + 4), :]
                A[node.ID * 6 + 4, :] = A2[D2_indices.index(node.ID * 6 + 4), :]
            else:
                D[node.ID * 6 + 4, :] = D1[D1_indices.index(node.ID * 6 + 4), :]
                V[node.ID * 6 + 4, :] = V1[D1_indices.index(node.ID * 6 + 4), :]
                A[node.ID * 6 + 4, :] = A1[D1_indices.index(node.ID * 6 + 4), :]

            if D2_indices.count(node.ID * 6 + 5) == 1:
                D[node.ID * 6 + 5, :] = D2[D2_indices.index(node.ID * 6 + 5), :]
                V[node.ID * 6 + 5, :] = V2[D2_indices.index(node.ID * 6 + 5), :]
                A[node.ID * 6 + 5, :] = A2[D2_indices.index(node.ID * 6 + 5), :]
            else:
                D[node.ID * 6 + 5, :] = D1[D1_indices.index(node.ID * 6 + 5), :]
                V[node.ID * 6 + 5, :] = V1[D1_indices.index(node.ID * 6 + 5), :]
                A[node.ID * 6 + 5, :] = A1[D1_indices.index(node.ID * 6 + 5), :]

        # Save the responses
        self._TIME_THA = TIME
        self._DISPLACEMENT_THA = D
        self._VELOCITY_THA = V
        self._ACCELERATION_THA = A

        # Put the displacements at the end of the analysis into each node
        for node in self.Nodes.values():
            node.DX[combo_name] = D[node.ID * 6 + 0, -1]
            node.DY[combo_name] = D[node.ID * 6 + 1, -1]
            node.DZ[combo_name] = D[node.ID * 6 + 2, -1]
            node.RX[combo_name] = D[node.ID * 6 + 3, -1]
            node.RY[combo_name] = D[node.ID * 6 + 4, -1]
            node.RZ[combo_name] = D[node.ID * 6 + 5, -1]

        # Calculate reactions
        # The damping models "rayleigh" and "modal" do not offer methods for specifying the complete
        # damping matrix. As a result, the reaction forces are solely computed based on elastic and
        # inertial forces. I am still researching on this matter to determine the appropriate
        # approach for addressing it.
        if sparse:
            R = M_total.tocsr() @ self._ACCELERATION_THA\
                + K_total.tocsr() @ self._DISPLACEMENT_THA\
                - self.F_TOTAL
        else:
            R = M_total @ self._ACCELERATION_THA \
                + K_total @ self._DISPLACEMENT_THA \
                - self.F_TOTAL

        # Save the reactions
        self._REACTIONS_THA = R

        # Put the reactions at the last time step into the constrained nodes
        for node in self.Nodes.values():
            if node.support_DX == True:
                node.RxnFX[combo_name] = R[node.ID * 6 + 0, -1]
            else:
                node.RxnFX[combo_name] = 0.0
            if node.support_DY == True:
                node.RxnFY[combo_name] = R[node.ID * 6 + 1, -1]
            else:
                node.RxnFY[combo_name] = 0.0
            if node.support_DZ == True:
                node.RxnFZ[combo_name] = R[node.ID * 6 + 2, -1]
            else:
                node.RxnFZ[combo_name] = 0.0
            if node.support_RX == True:
                node.RxnMX[combo_name] = R[node.ID * 6 + 3, -1]
            else:
                node.RxnMX[combo_name] = 0.0
            if node.support_RY == True:
                node.RxnMY[combo_name] = R[node.ID * 6 + 4, -1]
            else:
                node.RxnMY[combo_name] = 0.0
            if node.support_RZ == True:
                node.RxnMZ[combo_name] = R[node.ID * 6 + 5, -1]
            else:
                node.RxnMZ[combo_name] = 0.0

        if log:
            print('')
            print('Analysis Complete')
            print('')

        # Save the load combination name under which the results can be viewed
        self.THA_combo_name = combo_name

        # Flag the model as solved
        self.DynamicSolution['Time History'] = True


    def analyze_linear_time_history_wilson_theta(self, analysis_method = 'direct', combo_name=None, AgX=None, AgY=None,
                                                 AgZ=None,step_size = 0.01, response_duration = 1,
                                                 wilson_theta = 1.420815, sparse=True, log = False, d0 = None, v0 = None,
                                                 damping_options = dict(), type_of_mass_matrix='consistent'):

        """
            Perform linear time history analysis using the Wilson theta method by either direct or modal decomposition
            methods.
            If modal superposition, the analysis should be preceded by a modal analysis step.

            :param analysis_method: The analysis method to use ('direct' or 'modal'). Default is 'direct'.
            :type analysis_method: str, optional

            :param combo_name: Name of the load combination. Default is None.
            :type combo_name: str, optional

            :param AgX: Seismic ground acceleration data for X-axis as a 2D numpy array with time and acceleration values. Default is None.
            :type AgX: ndarray, optional

            :param AgY: Seismic ground acceleration data for Y-axis as a 2D numpy array with time and acceleration values. Default is None.
            :type AgY: ndarray, optional

            :param AgZ: Seismic ground acceleration data for Z-axis as a 2D numpy array with time and acceleration values. Default is None.
            :type AgZ: ndarray, optional

            :param step_size: Time step size for the analysis. Default is 0.01 seconds.
            :type step_size: float, optional

            :param response_duration: Duration of the analysis in seconds. Default is 1 second.
            :type response_duration: float, optional

            :param wilson_theta: Wilson theta parameter. Default is 1.420815.
            :type wilson_theta: float, optional

            :param sparse: Use sparse matrix representations. Default is True.
            :type sparse: bool, optional

            :param log: Enable verbose logging. Default is False.
            :type log: bool, optional

            :param d0: Initial displacements. Default is None.
            :type d0: ndarray, optional

            :param v0: Initial velocities. Default is None.
            :type v0: ndarray, optional

            :param damping_options: Dictionary of damping options for the analysis. Default is zero damping.
            :type damping_options: dict, optional
                \nAllowed keywords in damping_options:
                - 'constant_modal_damping' (float): Constant modal damping ratio (default: 0.00).
                - 'r_alpha' (float): Rayleigh mass proportional damping coefficient.
                - 'r_beta' (float): Rayleigh stiffness proportional damping coefficient.
                - 'first_mode_damping' (float): Damping ratio for the first mode.
                - 'highest_mode_damping' (float): Damping ratio for the highest mode.
                - 'damping_in_every_mode' (list or tuple): Damping ratio(s) for each mode.

            :param type_of_mass_matrix: Type of mass matrix ('consistent' or 'lumped'). Default is 'consistent'.
            :type type_of_mass_matrix: str, optional

            :raises DampingOptionsKeyWordError: If an incorrect damping keyword is used.
            :raises DynamicLoadNotDefinedError: If no dynamic load combination or ground acceleration data is provided.
            :raises ResultsNotFoundError: If modal results are not available.
            :raises ValueError: If input data is not in the expected format.

            :return: None
         """

        if log:
            print('Checking parameters for time history analysis')

        # Check if enter load combination name exists
        if combo_name!=None and combo_name not in self.LoadCombos.keys():
            raise ValueError("'"+combo_name+"' is not among the defined load combinations")

        # Check if the analysis method name is correct
        if analysis_method!='direct' and analysis_method!='modal':
            raise ValueError("Allowed analysis methods are 'modal' and 'direct'")

        # Check if modal results are available if modal superposition approach is selected
        if self.DynamicSolution['Modal'] == False and analysis_method == 'modal':
            raise ResultsNotFoundError('Modal results are not available. Modal superposition method should be preceded by a modal analysis step')

        # Check if correct keyword in damping options has been used
        if analysis_method == 'direct':
            accepted_damping_key_words = ['r_alpha','r_beta']
            for damping_key_word in damping_options.keys():
                if damping_key_word not in accepted_damping_key_words:
                    raise DampingOptionsKeyWordError("For direct analysis, allowed damping keywords in damping options are 'r_alpha' and 'r_beta'")
        else:
            accepted_damping_key_words = ['constant_modal_damping',
                                          'r_alpha',
                                          'r_beta',
                                          'first_mode_damping',
                                          'highest_mode_damping',
                                          'damping_in_every_mode']
            for damping_key_word in damping_options.keys():
                if damping_key_word not in accepted_damping_key_words:
                    raise DampingOptionsKeyWordError

        # Check if the dynamic load combination or at least one seismic ground acceleration has been given
        if combo_name == None and AgX is None and AgY is None and AgZ is None:
            raise DynamicLoadNotDefinedError

        # If only a seismic load has been provided, add default the load combination 'Combo 1'
        if combo_name==None:
            combo_name = 'Combo 1'
            self.LoadCombos['Combo 1'] = LoadCombo(name='Combo 1', factors={'Case 1':1}, combo_tags='THS')

        # Add tags to the load combinations that do not have tags. We will use this to filter results
        for combo in self.LoadCombos.values():
            if combo.combo_tags == None:
                combo.combo_tags = 'unknown_type'


        # Calculate the required number of time history steps
        total_steps = ceil(response_duration/step_size)+1

        # Check if profiles for all load cases in the load combination are defined
        load_profiles = self.LoadProfiles.keys()
        for case in self.LoadCombos[combo_name].factors.keys():
            if case not in load_profiles:
                raise DefinitionNotFoundError('Profile for load case '+str(case)+' has not been defined')

        if log:
            print('Preparing parameters for time history analysis')

        # Edit the load profiles so that they are defined for the entire duration of analysis
        for load_profile in self.LoadProfiles.values():
            case = load_profile.load_case_name
            time : list = load_profile.time
            profile: list = load_profile.profile

            # Check if the profile has not been defined for the entire duration of analysis
            if time[-1] < response_duration:

                # We want to bring the load profile to zero immediately after the last given value
                # We don't want to define two values at the same instance of time
                # It can cause problems during interpolation
                # So we will begin our definition slightly later
                t = 1.0001 * time[-1]
                if t < response_duration:
                    time.extend([t,response_duration])
                    profile.extend([0,0])

                # Redefine the profile
                self.LoadProfiles[case] = LoadProfile(case,time,profile)


        # Extend the AgX seismic input definition too if it is less than the response duration
        if AgX is not None:
            if isinstance(AgX, ndarray):
                if AgX.shape[0] == 2 or AgX.shape[1] == 2:
                    if AgX.shape[1] == 2:
                        AgX = AgX.T

                    time, a_g = AgX[0,:], AgX[1,:]
                    if time[-1] < response_duration:

                        # We want to bring the load profile to zero immediately after the last given value
                        # We don't want to define two values at the same instance of time
                        # It can cause problems during interpolation
                        # So we will begin our definition slightly later
                        t = 1.0001 * time[-1]
                        if t < response_duration:
                            time = append(time, [t, response_duration])
                            a_g = append(a_g, [0, 0])

                        # Redefine seismic input
                        AgX = array([time,a_g])

                else:
                    raise ValueError ("AgX must have two rows, first one for time and second one for ground acceleration")
            else:
                raise ValueError("AgX must be a numpy array")

        # Extend the AgY seismic input definition too if it is less than the response duration
        if AgY is not None:
            if isinstance(AgY, ndarray):
                if AgY.shape[0] == 2 or AgY.shape[1] == 2:
                    if AgY.shape[1] == 2:
                        AgY = AgY.T

                    time, a_g = AgY[0, :], AgY[1, :]
                    if time[-1] < response_duration:

                        # We want to bring the load profile to zero immediately after the last given value
                        # We don't want to define two values at the same instance of time
                        # It can cause problems during interpolation
                        # So we will begin our definition slightly later
                        t = 1.0001 * time[-1]
                        if t < response_duration:
                            time = append(time, [t, response_duration])
                            a_g = append(a_g, [0, 0])

                        # Redefine seismic input
                        AgY = array([time, a_g])

                else:
                    raise ValueError(
                        " AgY must have two rows, first one for time and second one for ground acceleration")
            else:
                raise ValueError("AgY must be a numpy array")

        # Extend the AgZ seismic input definition too if it is less than the response duration
        if AgZ is not None:
            if isinstance(AgZ, ndarray):
                if AgZ.shape[0] == 2 or AgZ.shape[1] == 2:
                    if AgZ.shape[1] == 2:
                        AgZ = AgZ.T

                    time, a_g = AgZ[0, :], AgZ[1, :]
                    if time[-1] < response_duration:

                        # We want to bring the load profile to zero immediately after the last given value
                        # We don't want to define two values at the same instance of time
                        # It can cause problems during interpolation
                        # So we will begin our definition slightly later
                        t = 1.0001 * time[-1]
                        if t < response_duration:
                            time = append(time, [t, response_duration])
                            a_g = append(a_g, [0, 0])

                        # Redefine seismic input
                        AgZ = array([time, a_g])

                else:
                    raise ValueError(
                        " AgZ must have two rows, first one for time and second one for ground acceleration")
            else:
                raise ValueError("AgZ must be a numpy array")

        # Prepare the model
        Analysis._prepare_model(self)

        # Get the auxiliary list used to determine how the matrices will be partitioned
        D1_indices, D2_indices, D2 = Analysis._partition_D(self)

        # Make sure D2 is a matrix in 2 dimensions
        D2 = D2.reshape(len(D2), 1)

        # Get the partitioned matrices
        if sparse == True:
            K11, K12, K21, K22 = self._partition(self.K(combo_name, log, False, sparse).tolil(), D1_indices,D2_indices)
            M11, M12, M21, M22 = self._partition(self.M(combo_name, log, False, sparse,type_of_mass_matrix).tolil(),
                                                 D1_indices, D2_indices)
        else:
            K11, K12, K21, K22 = self._partition(self.K(combo_name, log, False, sparse), D1_indices, D2_indices)
            M11, M12, M21, M22 = self._partition(self.M(combo_name, log, False, sparse, type_of_mass_matrix),
                                                 D1_indices, D2_indices)

        # Initialise load vector for the entire analysis duration
        F = zeros((len(D1_indices), total_steps))

        # Build the influence vectors used to define the earthquake force
        # Influence vectors are used to select the degrees of freedom in
        # the model stimulated by the earthquake

        total_dof = len(D1_indices)+len(D2_indices)
        i = 0
        influence_X = zeros((total_dof,1))
        influence_Y = zeros((total_dof,1))
        influence_Z = zeros((total_dof,1))
        while i < total_dof:
            influence_X[i+0,0] = 1
            influence_Y[i+1,0] = 1
            influence_Z[i+2,0] = 1
            i += 6

        # Build the load vector step by step
        # We will make modifications to the load combination in order to define the dynamic load
        # Each step uses the original load combination, modifies it according to the given load
        # profiles, and calculates the load vector for that step
        # Hence we must make a copy of the load combination since each step needs the original
        # load combination. Also at the end of the analysis we want to restore the original load
        # combination
        original_load_combo = copy.deepcopy(self.LoadCombos)
        t = 0
        for i in range(total_steps):
            # Check if a load combination has been given
            if combo_name != None:
                # For each load case in the load combination
                for case_name in self.LoadCombos[combo_name].factors.keys():

                    # Extract the time vector from the load profile definition for this load case
                    time_list = self.LoadProfiles[case_name].time

                    # Extract the load profile for this load case
                    profile_list = self.LoadProfiles[case_name].profile

                    # Interpolate the load profile to find the scaling factor for this time t
                    scaler = interp(t, time_list,profile_list)

                    # Get the load factor from the load combination. We will scale this factor
                    # It would be more correct to scale the actual load value and not its factor
                    # But it's hard to do so especially that some load cases are defined by more
                    # than one value, e.g line member loads are defined by two values
                    # Also the same load case can apply to different load types e.g the same
                    # load case can be used for point loads, line loads, pressures, etc.
                    # Hence, the easiest way to accomplish this is by scaling the load factor
                    current_factor = self.LoadCombos[combo_name].factors[case_name]

                    # Edit the load combination using the changed load factor
                    self.LoadCombos[combo_name].factors[case_name] = scaler * current_factor

                # For this time t, the load combination has been edited to reflect the loading situation
                # at this point in time. Hence the fixed end reactions and nodal loads can be calculated
                # for this point in time
                FER1, FER2 = self._partition(self.FER(combo_name), D1_indices, D2_indices)
                P1, P2 = self._partition(self.P(combo_name), D1_indices, D2_indices)

                # Save the calculated nodal loads and fixed end reactions into the load vector
                F[:,i] = P1[:,0] - FER1[:,0]

            # Add the seismic forces as well if the ground acceleration has been given
            # F_s = -[M]{i}a_g where {i} is the influence vector and [M] is the mass matrix
            # and a_g is the ground acceleration
            # Interpolation is used again to find the ground acceleration at time t
            if AgX is not None:
                AgX_F = -M11 @ self._partition(influence_X , D1_indices, D2_indices)[0] \
                        * interp(t, AgX[0, :], AgX[1, :])
                F[:,i] += AgX_F[0,:]

            if AgY is not None:
                AgY_F = -M11 @ self._partition(influence_Y , D1_indices, D2_indices)[0] \
                         * interp(t, AgY[0, :], AgY[1, :])
                F[:,i] += AgY_F[0,:]

            if AgZ is not None:
                AgZ_F = -M11 @ self._partition(influence_Z , D1_indices, D2_indices)[0] \
                         * interp(t, AgZ[0,:], AgZ[1,:])
                F[:,i] += AgZ_F[0,:]

            # Update the time
            t += step_size

            # Restore the time load combination to the original one
            self.LoadCombos = copy.deepcopy(original_load_combo)

        # Update force vector to include the effects of the constrained degrees of freedom
        # In theory we also need to add -M12 @ A2 and -C12 @ V2.
        # However, the constrained displacements don't really change in time for normal
        # structural analysis
        # Hence, the velocity and accelerations will be zero
        F[:,:] -= K12 @ D2

        # Get the mode shapes and natural frequencies if modal analysis method is specified
        if analysis_method == 'modal':
            Z = self._mass_normalised_mode_shapes(M11, self._eigen_vectors)

            # Get the natural frequencies
            w = 2 * pi * self.NATURAL_FREQUENCIES()

        # Get the initial values of displacements and velocities
        # If not given, set them to zero
        if d0 == None:
            d0_phy = zeros(len(D1_indices))
        else:
            d0_phy, d02 = self._partition(d0, D1_indices, D2_indices)

        if v0 == None:
            v0_phy = zeros(len(D1_indices))
        else:
            v0_phy, v02 = self._partition(v0, D1_indices, D2_indices)

        # Find the corresponding quantities the modal coordinate system if modal superposition method is requested
        if analysis_method == 'modal':
            d0_n = solve(Z.T @ Z, Z.T @ d0_phy)
            v0_n = solve(Z.T @ Z, Z.T @ v0_phy)
            F_n = Z.T @ F

        # Run the analysis
        if log:
            print('+-------------------------+')
            print('| Analyzing: Time History |')
            print('+-------------------------+')

        try:
            if analysis_method == 'direct':
                # Extract the Rayleigh damping coefficients
                if 'r_alpha' in damping_options:
                    r_alpha = damping_options['r_alpha']
                else:
                    r_alpha = 0

                if 'r_beta' in damping_options:
                    r_beta = damping_options['r_beta']
                else:
                    r_beta = 0

                TIME, D1, V1, A1 = \
                     Analysis._transient_solver_linear_direct(K=K11, M=M11,d0=d0_phy,v0=v0_phy,
                                                              F0=F[:,0],F = F,step_size=step_size,
                                                              required_duration=response_duration,
                                                              newmark_gamma=1/2, newmark_beta=1/6,
                                                              taylor_alpha=0, wilson_theta=wilson_theta,
                                                              rayleigh_alpha=r_alpha, rayleigh_beta=r_beta,
                                                              sparse=sparse,log=log)

            else:
                TIME, D1, V1, A1 = \
                    Analysis._transient_solver_linear_modal(d0_n=d0_n, v0_n=v0_n, F0_n=F_n[:, 0], F_n=F_n,
                                                            step_size=step_size,
                                                            required_duration=response_duration,
                                                            mass_normalised_eigen_vectors=Z,
                                                            natural_freq=w, newmark_gamma=1/2,
                                                            newmark_beta=1/6, taylor_alpha=0,
                                                            wilson_theta=wilson_theta,
                                                            damping_options=damping_options,
                                                            log=log)
        except:
            raise Exception("Out of memory")

        # Form the global response vectors D, V and A
        D = zeros((len(self.Nodes) * 6, total_steps))
        V = zeros((len(self.Nodes) * 6, total_steps))
        A = zeros((len(self.Nodes) * 6, total_steps))

        # The accelerations and velocities for the constrained degrees of freedom will be zeros
        V2 = zeros(D2.shape)
        A2 = zeros(D2.shape)

        for node in self.Nodes.values():

            if D2_indices.count(node.ID * 6 + 0) == 1:
                D.itemset((node.ID * 6 + 0, 0), D2[D2_indices.index(node.ID * 6 + 0), 0])
                V.itemset((node.ID * 6 + 0, 0), V2[D2_indices.index(node.ID * 6 + 0), 0])
                A.itemset((node.ID * 6 + 0, 0), A2[D2_indices.index(node.ID * 6 + 0), 0])
            else:
                D[node.ID * 6 + 0, :] = D1[D1_indices.index(node.ID * 6 + 0), :]
                V[node.ID * 6 + 0, :] = V1[D1_indices.index(node.ID * 6 + 0), :]
                A[node.ID * 6 + 0, :] = A1[D1_indices.index(node.ID * 6 + 0), :]
            if D2_indices.count(node.ID * 6 + 1) == 1:
                D.itemset((node.ID * 6 + 1, 0), D2[D2_indices.index(node.ID * 6 + 1), 0])
                V.itemset((node.ID * 6 + 1, 0), V2[D2_indices.index(node.ID * 6 + 1), 0])
                A.itemset((node.ID * 6 + 1, 0), A2[D2_indices.index(node.ID * 6 + 1), 0])
            else:
                D[node.ID * 6 + 1, :] = D1[D1_indices.index(node.ID * 6 + 1), :]
                V[node.ID * 6 + 1, :] = V1[D1_indices.index(node.ID * 6 + 1), :]
                A[node.ID * 6 + 1, :] = A1[D1_indices.index(node.ID * 6 + 1), :]

            if D2_indices.count(node.ID * 6 + 2) == 1:
                D.itemset((node.ID * 6 + 2, 0), D2[D2_indices.index(node.ID * 6 + 2), 0])
                V.itemset((node.ID * 6 + 2, 0), V2[D2_indices.index(node.ID * 6 + 2), 0])
                A.itemset((node.ID * 6 + 2, 0), A2[D2_indices.index(node.ID * 6 + 2), 0])
            else:
                D[node.ID * 6 + 2, :] = D1[D1_indices.index(node.ID * 6 + 2), :]
                V[node.ID * 6 + 2, :] = V1[D1_indices.index(node.ID * 6 + 2), :]
                A[node.ID * 6 + 2, :] = A1[D1_indices.index(node.ID * 6 + 2), :]

            if D2_indices.count(node.ID * 6 + 3) == 1:
                D.itemset((node.ID * 6 + 3, 0), D2[D2_indices.index(node.ID * 6 + 3), 0])
                V.itemset((node.ID * 6 + 3, 0), V2[D2_indices.index(node.ID * 6 + 3), 0])
                A.itemset((node.ID * 6 + 3, 0), A2[D2_indices.index(node.ID * 6 + 3), 0])
            else:
                D[node.ID * 6 + 3, :] = D1[D1_indices.index(node.ID * 6 + 3), :]
                V[node.ID * 6 + 3, :] = V1[D1_indices.index(node.ID * 6 + 3), :]
                A[node.ID * 6 + 3, :] = A1[D1_indices.index(node.ID * 6 + 3), :]

            if D2_indices.count(node.ID * 6 + 4) == 1:
                D.itemset((node.ID * 6 + 4, 0), D2[D2_indices.index(node.ID * 6 + 4), 0])
                V.itemset((node.ID * 6 + 4, 0), V2[D2_indices.index(node.ID * 6 + 4), 0])
                A.itemset((node.ID * 6 + 4, 0), A2[D2_indices.index(node.ID * 6 + 4), 0])
            else:
                D[node.ID * 6 + 4, :] = D1[D1_indices.index(node.ID * 6 + 4), :]
                V[node.ID * 6 + 4, :] = V1[D1_indices.index(node.ID * 6 + 4), :]
                A[node.ID * 6 + 4, :] = A1[D1_indices.index(node.ID * 6 + 4), :]

            if D2_indices.count(node.ID * 6 + 5) == 1:
                D.itemset((node.ID * 6 + 5, 0), D2[D2_indices.index(node.ID * 6 + 5), 0])
                V.itemset((node.ID * 6 + 5, 0), V2[D2_indices.index(node.ID * 6 + 5), 0])
                A.itemset((node.ID * 6 + 5, 0), A2[D2_indices.index(node.ID * 6 + 5), 0])
            else:
                D[node.ID * 6 + 5, :] = D1[D1_indices.index(node.ID * 6 + 5), :]
                V[node.ID * 6 + 5, :] = V1[D1_indices.index(node.ID * 6 + 5), :]
                A[node.ID * 6 + 5, :] = A1[D1_indices.index(node.ID * 6 + 5), :]

        # Save the responses
        self._TIME_THA = TIME
        self._DISPLACEMENT_THA = D
        self._VELOCITY_THA = V
        self._ACCELERATION_THA = A

        # Put the displacements at the end of the analysis into each node
        for node in self.Nodes.values():
            node.DX[combo_name] = D[node.ID * 6 + 0, -1]
            node.DY[combo_name] = D[node.ID * 6 + 1, -1]
            node.DZ[combo_name] = D[node.ID * 6 + 2, -1]
            node.RX[combo_name] = D[node.ID * 6 + 3, -1]
            node.RY[combo_name] = D[node.ID * 6 + 4, -1]
            node.RZ[combo_name] = D[node.ID * 6 + 5, -1]

        Analysis._calc_reactions(self, log, combo_tags='THA')

        if log:
            print('')
            print('Analysis Complete')
            print('')

        # Flag the model as solved
        self.DynamicSolution['Time History'] = True


    def analyze_linear_time_history_HHT_alpha(self, analysis_method = 'direct', combo_name=None, AgX=None, AgY=None,
                                              AgZ=None,step_size = 0.01, response_duration = 1,
                                              HHT_alpha = 0,  sparse=True, log = False, d0 = None, v0 = None,
                                              damping_options = dict(), type_of_mass_matrix='consistent'):

        """
            Perform linear time history analysis using the Hilber-Hughes-Taylor method by either direct or modal decomposition
            methods.
            If modal superposition, the analysis should be preceded by a modal analysis step.

            :param analysis_method: The analysis method to use ('direct' or 'modal'). Default is 'direct'.
            :type analysis_method: str, optional

            :param combo_name: Name of the load combination. Default is None.
            :type combo_name: str, optional

            :param AgX: Seismic ground acceleration data for X-axis as a 2D numpy array with time and acceleration values. Default is None.
            :type AgX: ndarray, optional

            :param AgY: Seismic ground acceleration data for Y-axis as a 2D numpy array with time and acceleration values. Default is None.
            :type AgY: ndarray, optional

            :param AgZ: Seismic ground acceleration data for Z-axis as a 2D numpy array with time and acceleration values. Default is None.
            :type AgZ: ndarray, optional

            :param step_size: Time step size for the analysis. Default is 0.01 seconds.
            :type step_size: float, optional

            :param response_duration: Duration of the analysis in seconds. Default is 1 second.
            :type response_duration: float, optional

            :param HHT_alpha: Hilber-Hughes-Taylor parameter. Default is 0.
            :type HHT_alpha: float, optional

            :param sparse: Use sparse matrix representations. Default is True.
            :type sparse: bool, optional

            :param log: Enable verbose logging. Default is False.
            :type log: bool, optional

            :param d0: Initial displacements. Default is None.
            :type d0: ndarray, optional

            :param v0: Initial velocities. Default is None.
            :type v0: ndarray, optional

            :param damping_options: Dictionary of damping options for the analysis. Default is zero damping.
            :type damping_options: dict, optional
                \nAllowed keywords in damping_options:
                - 'constant_modal_damping' (float): Constant modal damping ratio (default: 0.00).
                - 'r_alpha' (float): Rayleigh mass proportional damping coefficient.
                - 'r_beta' (float): Rayleigh stiffness proportional damping coefficient.
                - 'first_mode_damping' (float): Damping ratio for the first mode.
                - 'highest_mode_damping' (float): Damping ratio for the highest mode.
                - 'damping_in_every_mode' (list or tuple): Damping ratio(s) for each mode.

            :param type_of_mass_matrix: Type of mass matrix ('consistent' or 'lumped'). Default is 'consistent'.
            :type type_of_mass_matrix: str, optional

            :raises DampingOptionsKeyWordError: If an incorrect damping keyword is used.
            :raises DynamicLoadNotDefinedError: If no dynamic load combination or ground acceleration data is provided.
            :raises ResultsNotFoundError: If modal results are not available.
            :raises ValueError: If input data is not in the expected format.

            :return: None
         """

        if log:
            print('Checking parameters for time history analysis')

        # Check if enter load combination name exists
        if combo_name!=None and combo_name not in self.LoadCombos.keys():
            raise ValueError("'"+combo_name+"' is not among the defined load combinations")

        # Check if the analysis method name is correct
        if analysis_method!='direct' and analysis_method!='modal':
            raise ValueError("Allowed analysis methods are 'modal' and 'direct'")

        # Check if modal results are available if modal superposition approach is selected
        if self.DynamicSolution['Modal'] == False and analysis_method == 'modal':
            raise ResultsNotFoundError('Modal results are not available. Modal superposition method should be preceded by a modal analysis step')

        # Check if correct keyword in damping options has been used
        if analysis_method == 'direct':
            accepted_damping_key_words = ['r_alpha','r_beta']
            for damping_key_word in damping_options.keys():
                if damping_key_word not in accepted_damping_key_words:
                    raise DampingOptionsKeyWordError("For direct analysis, allowed damping keywords in damping options are 'r_alpha' and 'r_beta'")
        else:
            accepted_damping_key_words = ['constant_modal_damping',
                                          'r_alpha',
                                          'r_beta',
                                          'first_mode_damping',
                                          'highest_mode_damping',
                                          'damping_in_every_mode']
            for damping_key_word in damping_options.keys():
                if damping_key_word not in accepted_damping_key_words:
                    raise DampingOptionsKeyWordError

        # Check if the dynamic load combination or at least one seismic ground acceleration has been given
        if combo_name == None and AgX is None and AgY is None and AgZ is None:
            raise DynamicLoadNotDefinedError

        # If only a seismic load has been provided, add default the load combination 'Combo 1'
        if combo_name==None:
            combo_name = 'Combo 1'
            self.LoadCombos['Combo 1'] = LoadCombo(name='Combo 1', factors={'Case 1':1}, combo_tags='THS')

        # Add tags to the load combinations that do not have tags. We will use this to filter results
        for combo in self.LoadCombos.values():
            if combo.combo_tags == None:
                combo.combo_tags = 'unknown_type'


        # Calculate the required number of time history steps
        total_steps = ceil(response_duration/step_size)+1

        # Check if profiles for all load cases in the load combination are defined
        load_profiles = self.LoadProfiles.keys()
        for case in self.LoadCombos[combo_name].factors.keys():
            if case not in load_profiles:
                raise DefinitionNotFoundError('Profile for load case '+str(case)+' has not been defined')

        if log:
            print('Preparing parameters for time history analysis')

        # Edit the load profiles so that they are defined for the entire duration of analysis
        for load_profile in self.LoadProfiles.values():
            case = load_profile.load_case_name
            time : list = load_profile.time
            profile: list = load_profile.profile

            # Check if the profile has not been defined for the entire duration of analysis
            if time[-1] < response_duration:

                # We want to bring the load profile to zero immediately after the last given value
                # We don't want to define two values at the same instance of time
                # It can cause problems during interpolation
                # So we will begin our definition slightly later
                t = 1.0001 * time[-1]
                if t < response_duration:
                    time.extend([t,response_duration])
                    profile.extend([0,0])

                # Redefine the profile
                self.LoadProfiles[case] = LoadProfile(case,time,profile)


        # Extend the AgX seismic input definition too if it is less than the response duration
        if AgX is not None:
            if isinstance(AgX, ndarray):
                if AgX.shape[0] == 2 or AgX.shape[1] == 2:
                    if AgX.shape[1] == 2:
                        AgX = AgX.T

                    time, a_g = AgX[0,:], AgX[1,:]
                    if time[-1] < response_duration:

                        # We want to bring the load profile to zero immediately after the last given value
                        # We don't want to define two values at the same instance of time
                        # It can cause problems during interpolation
                        # So we will begin our definition slightly later
                        t = 1.0001 * time[-1]
                        if t < response_duration:
                            time = append(time, [t, response_duration])
                            a_g = append(a_g, [0, 0])

                        # Redefine seismic input
                        AgX = array([time,a_g])

                else:
                    raise ValueError ("AgX must have two rows, first one for time and second one for ground acceleration")
            else:
                raise ValueError("AgX must be a numpy array")

        # Extend the AgY seismic input definition too if it is less than the response duration
        if AgY is not None:
            if isinstance(AgY, ndarray):
                if AgY.shape[0] == 2 or AgY.shape[1] == 2:
                    if AgY.shape[1] == 2:
                        AgY = AgY.T

                    time, a_g = AgY[0, :], AgY[1, :]
                    if time[-1] < response_duration:

                        # We want to bring the load profile to zero immediately after the last given value
                        # We don't want to define two values at the same instance of time
                        # It can cause problems during interpolation
                        # So we will begin our definition slightly later
                        t = 1.0001 * time[-1]
                        if t < response_duration:
                            time = append(time, [t, response_duration])
                            a_g = append(a_g, [0, 0])

                        # Redefine seismic input
                        AgY = array([time, a_g])

                else:
                    raise ValueError(
                        " AgY must have two rows, first one for time and second one for ground acceleration")
            else:
                raise ValueError("AgY must be a numpy array")

        # Extend the AgZ seismic input definition too if it is less than the response duration
        if AgZ is not None:
            if isinstance(AgZ, ndarray):
                if AgZ.shape[0] == 2 or AgZ.shape[1] == 2:
                    if AgZ.shape[1] == 2:
                        AgZ = AgZ.T

                    time, a_g = AgZ[0, :], AgZ[1, :]
                    if time[-1] < response_duration:

                        # We want to bring the load profile to zero immediately after the last given value
                        # We don't want to define two values at the same instance of time
                        # It can cause problems during interpolation
                        # So we will begin our definition slightly later
                        t = 1.0001 * time[-1]
                        if t < response_duration:
                            time = append(time, [t, response_duration])
                            a_g = append(a_g, [0, 0])

                        # Redefine seismic input
                        AgZ = array([time, a_g])

                else:
                    raise ValueError(
                        " AgZ must have two rows, first one for time and second one for ground acceleration")
            else:
                raise ValueError("AgZ must be a numpy array")

        # Prepare the model
        Analysis._prepare_model(self)

        # Get the auxiliary list used to determine how the matrices will be partitioned
        D1_indices, D2_indices, D2 = Analysis._partition_D(self)

        # Make sure D2 is a matrix in 2 dimensions
        D2 = D2.reshape(len(D2), 1)

        # Get the partitioned matrices
        if sparse == True:
            K11, K12, K21, K22 = self._partition(self.K(combo_name, log, False, sparse).tolil(), D1_indices,D2_indices)
            M11, M12, M21, M22 = self._partition(self.M(combo_name, log, False, sparse,type_of_mass_matrix).tolil(),
                                                 D1_indices, D2_indices)
        else:
            K11, K12, K21, K22 = self._partition(self.K(combo_name, log, False, sparse), D1_indices, D2_indices)
            M11, M12, M21, M22 = self._partition(self.M(combo_name, log, False, sparse, type_of_mass_matrix),
                                                 D1_indices, D2_indices)

        # Initialise load vector for the entire analysis duration
        F = zeros((len(D1_indices), total_steps))

        # Build the influence vectors used to define the earthquake force
        # Influence vectors are used to select the degrees of freedom in
        # the model stimulated by the earthquake

        total_dof = len(D1_indices)+len(D2_indices)
        i = 0
        influence_X = zeros((total_dof,1))
        influence_Y = zeros((total_dof,1))
        influence_Z = zeros((total_dof,1))
        while i < total_dof:
            influence_X[i+0,0] = 1
            influence_Y[i+1,0] = 1
            influence_Z[i+2,0] = 1
            i += 6

        # Build the load vector step by step
        # We will make modifications to the load combination in order to define the dynamic load
        # Each step uses the original load combination, modifies it according to the given load
        # profiles, and calculates the load vector for that step
        # Hence we must make a copy of the load combination since each step needs the original
        # load combination. Also at the end of the analysis we want to restore the original load
        # combination
        original_load_combo = copy.deepcopy(self.LoadCombos)
        t = 0
        for i in range(total_steps):
            # Check if a load combination has been given
            if combo_name != None:
                # For each load case in the load combination
                for case_name in self.LoadCombos[combo_name].factors.keys():

                    # Extract the time vector from the load profile definition for this load case
                    time_list = self.LoadProfiles[case_name].time

                    # Extract the load profile for this load case
                    profile_list = self.LoadProfiles[case_name].profile

                    # Interpolate the load profile to find the scaling factor for this time t
                    scaler = interp(t, time_list,profile_list)

                    # Get the load factor from the load combination. We will scale this factor
                    # It would be more correct to scale the actual load value and not its factor
                    # But it's hard to do so especially that some load cases are defined by more
                    # than one value, e.g line member loads are defined by two values
                    # Also the same load case can apply to different load types e.g the same
                    # load case can be used for point loads, line loads, pressures, etc.
                    # Hence, the easiest way to accomplish this is by scaling the load factor
                    current_factor = self.LoadCombos[combo_name].factors[case_name]

                    # Edit the load combination using the changed load factor
                    self.LoadCombos[combo_name].factors[case_name] = scaler * current_factor

                # For this time t, the load combination has been edited to reflect the loading situation
                # at this point in time. Hence the fixed end reactions and nodal loads can be calculated
                # for this point in time
                FER1, FER2 = self._partition(self.FER(combo_name), D1_indices, D2_indices)
                P1, P2 = self._partition(self.P(combo_name), D1_indices, D2_indices)

                # Save the calculated nodal loads and fixed end reactions into the load vector
                F[:,i] = P1[:,0] - FER1[:,0]

            # Add the seismic forces as well if the ground acceleration has been given
            # F_s = -[M]{i}a_g where {i} is the influence vector and [M] is the mass matrix
            # and a_g is the ground acceleration
            # Interpolation is used again to find the ground acceleration at time t
            if AgX is not None:
                AgX_F = -M11 @ self._partition(influence_X , D1_indices, D2_indices)[0] \
                        * interp(t, AgX[0, :], AgX[1, :])
                F[:,i] += AgX_F[0,:]

            if AgY is not None:
                AgY_F = -M11 @ self._partition(influence_Y , D1_indices, D2_indices)[0] \
                         * interp(t, AgY[0, :], AgY[1, :])
                F[:,i] += AgY_F[0,:]

            if AgZ is not None:
                AgZ_F = -M11 @ self._partition(influence_Z , D1_indices, D2_indices)[0] \
                         * interp(t, AgZ[0,:], AgZ[1,:])
                F[:,i] += AgZ_F[0,:]

            # Update the time
            t += step_size

            # Restore the time load combination to the original one
            self.LoadCombos = copy.deepcopy(original_load_combo)

        # Update force vector to include the effects of the constrained degrees of freedom
        # In theory we also need to add -M12 @ A2 and -C12 @ V2.
        # However, the constrained displacements don't really change in time for normal
        # structural analysis
        # Hence, the velocity and accelerations will be zero
        F[:,:] -= K12 @ D2

        # Get the mode shapes and natural frequencies if modal analysis method is specified
        if analysis_method == 'modal':
            Z = self._mass_normalised_mode_shapes(M11, self._eigen_vectors)

            # Get the natural frequencies
            w = 2 * pi * self.NATURAL_FREQUENCIES()

        # Get the initial values of displacements and velocities
        # If not given, set them to zero
        if d0 == None:
            d0_phy = zeros(len(D1_indices))
        else:
            d0_phy, d02 = self._partition(d0, D1_indices, D2_indices)

        if v0 == None:
            v0_phy = zeros(len(D1_indices))
        else:
            v0_phy, v02 = self._partition(v0, D1_indices, D2_indices)

        # Find the corresponding quantities the modal coordinate system if modal superposition method is requested
        if analysis_method == 'modal':
            d0_n = solve(Z.T @ Z, Z.T @ d0_phy)
            v0_n = solve(Z.T @ Z, Z.T @ v0_phy)
            F_n = Z.T @ F

        # Run the analysis
        if log:
            print('+-------------------------+')
            print('| Analyzing: Time History |')
            print('+-------------------------+')

        try:
            if analysis_method == 'direct':
                # Extract the Rayleigh damping coefficients
                if 'r_alpha' in damping_options:
                    r_alpha = damping_options['r_alpha']
                else:
                    r_alpha = 0

                if 'r_beta' in damping_options:
                    r_beta = damping_options['r_beta']
                else:
                    r_beta = 0

                TIME, D1, V1, A1 = \
                     Analysis._transient_solver_linear_direct(K=K11, M=M11,d0=d0_phy,v0=v0_phy,
                                                              F0=F[:,0],F = F,step_size=step_size,
                                                              required_duration=response_duration,
                                                              newmark_gamma=0.5 - HHT_alpha,
                                                              newmark_beta=0.25 * (1-HHT_alpha)**2,
                                                              taylor_alpha=HHT_alpha, wilson_theta=1,
                                                              rayleigh_alpha=r_alpha, rayleigh_beta=r_beta,
                                                              sparse=sparse,log=log)

            else:
                TIME, D1, V1, A1 = \
                    Analysis._transient_solver_linear_modal(d0_n=d0_n, v0_n=v0_n, F0_n=F_n[:, 0],
                                                            F_n=F_n, step_size=step_size,
                                                            required_duration=response_duration,
                                                            mass_normalised_eigen_vectors=Z,
                                                            natural_freq=w, newmark_gamma=0.5-HHT_alpha,
                                                            newmark_beta=0.25*(1-HHT_alpha)**2, taylor_alpha=HHT_alpha,
                                                            wilson_theta=1, damping_options=damping_options,
                                                            log=log)
        except:
            raise Exception("Out of memory")

        # Form the global response vectors D, V and A
        D = zeros((len(self.Nodes) * 6, total_steps))
        V = zeros((len(self.Nodes) * 6, total_steps))
        A = zeros((len(self.Nodes) * 6, total_steps))

        # The accelerations and velocities for the constrained degrees of freedom will be zeros
        V2 = zeros(D2.shape)
        A2 = zeros(D2.shape)

        for node in self.Nodes.values():

            if D2_indices.count(node.ID * 6 + 0) == 1:
                D.itemset((node.ID * 6 + 0, 0), D2[D2_indices.index(node.ID * 6 + 0), 0])
                V.itemset((node.ID * 6 + 0, 0), V2[D2_indices.index(node.ID * 6 + 0), 0])
                A.itemset((node.ID * 6 + 0, 0), A2[D2_indices.index(node.ID * 6 + 0), 0])
            else:
                D[node.ID * 6 + 0, :] = D1[D1_indices.index(node.ID * 6 + 0), :]
                V[node.ID * 6 + 0, :] = V1[D1_indices.index(node.ID * 6 + 0), :]
                A[node.ID * 6 + 0, :] = A1[D1_indices.index(node.ID * 6 + 0), :]
            if D2_indices.count(node.ID * 6 + 1) == 1:
                D.itemset((node.ID * 6 + 1, 0), D2[D2_indices.index(node.ID * 6 + 1), 0])
                V.itemset((node.ID * 6 + 1, 0), V2[D2_indices.index(node.ID * 6 + 1), 0])
                A.itemset((node.ID * 6 + 1, 0), A2[D2_indices.index(node.ID * 6 + 1), 0])
            else:
                D[node.ID * 6 + 1, :] = D1[D1_indices.index(node.ID * 6 + 1), :]
                V[node.ID * 6 + 1, :] = V1[D1_indices.index(node.ID * 6 + 1), :]
                A[node.ID * 6 + 1, :] = A1[D1_indices.index(node.ID * 6 + 1), :]

            if D2_indices.count(node.ID * 6 + 2) == 1:
                D.itemset((node.ID * 6 + 2, 0), D2[D2_indices.index(node.ID * 6 + 2), 0])
                V.itemset((node.ID * 6 + 2, 0), V2[D2_indices.index(node.ID * 6 + 2), 0])
                A.itemset((node.ID * 6 + 2, 0), A2[D2_indices.index(node.ID * 6 + 2), 0])
            else:
                D[node.ID * 6 + 2, :] = D1[D1_indices.index(node.ID * 6 + 2), :]
                V[node.ID * 6 + 2, :] = V1[D1_indices.index(node.ID * 6 + 2), :]
                A[node.ID * 6 + 2, :] = A1[D1_indices.index(node.ID * 6 + 2), :]

            if D2_indices.count(node.ID * 6 + 3) == 1:
                D.itemset((node.ID * 6 + 3, 0), D2[D2_indices.index(node.ID * 6 + 3), 0])
                V.itemset((node.ID * 6 + 3, 0), V2[D2_indices.index(node.ID * 6 + 3), 0])
                A.itemset((node.ID * 6 + 3, 0), A2[D2_indices.index(node.ID * 6 + 3), 0])
            else:
                D[node.ID * 6 + 3, :] = D1[D1_indices.index(node.ID * 6 + 3), :]
                V[node.ID * 6 + 3, :] = V1[D1_indices.index(node.ID * 6 + 3), :]
                A[node.ID * 6 + 3, :] = A1[D1_indices.index(node.ID * 6 + 3), :]

            if D2_indices.count(node.ID * 6 + 4) == 1:
                D.itemset((node.ID * 6 + 4, 0), D2[D2_indices.index(node.ID * 6 + 4), 0])
                V.itemset((node.ID * 6 + 4, 0), V2[D2_indices.index(node.ID * 6 + 4), 0])
                A.itemset((node.ID * 6 + 4, 0), A2[D2_indices.index(node.ID * 6 + 4), 0])
            else:
                D[node.ID * 6 + 4, :] = D1[D1_indices.index(node.ID * 6 + 4), :]
                V[node.ID * 6 + 4, :] = V1[D1_indices.index(node.ID * 6 + 4), :]
                A[node.ID * 6 + 4, :] = A1[D1_indices.index(node.ID * 6 + 4), :]

            if D2_indices.count(node.ID * 6 + 5) == 1:
                D.itemset((node.ID * 6 + 5, 0), D2[D2_indices.index(node.ID * 6 + 5), 0])
                V.itemset((node.ID * 6 + 5, 0), V2[D2_indices.index(node.ID * 6 + 5), 0])
                A.itemset((node.ID * 6 + 5, 0), A2[D2_indices.index(node.ID * 6 + 5), 0])
            else:
                D[node.ID * 6 + 5, :] = D1[D1_indices.index(node.ID * 6 + 5), :]
                V[node.ID * 6 + 5, :] = V1[D1_indices.index(node.ID * 6 + 5), :]
                A[node.ID * 6 + 5, :] = A1[D1_indices.index(node.ID * 6 + 5), :]

        # Save the responses
        self._TIME_THA = TIME
        self._DISPLACEMENT_THA = D
        self._VELOCITY_THA = V
        self._ACCELERATION_THA = A

        # Put the displacements at the end of the analysis into each node
        for node in self.Nodes.values():
            node.DX[combo_name] = D[node.ID * 6 + 0, -1]
            node.DY[combo_name] = D[node.ID * 6 + 1, -1]
            node.DZ[combo_name] = D[node.ID * 6 + 2, -1]
            node.RX[combo_name] = D[node.ID * 6 + 3, -1]
            node.RY[combo_name] = D[node.ID * 6 + 4, -1]
            node.RZ[combo_name] = D[node.ID * 6 + 5, -1]

        Analysis._calc_reactions(self, log, combo_tags='THA')

        if log:
            print('')
            print('Analysis Complete')
            print('')

        # Flag the model as solved
        self.DynamicSolution['Time History'] = True


    def _mass_normalised_mode_shapes(self, m, modes):
        """
        Normalises the Mode shapes with respect to the mass matrix
        :param m: Mass matrix
        :type m: ndarray, lil_matrix, csr_matrix
        :param modes: Mode shapes
        :type modes: ndarray or lil_matrix
        """
        if isinstance(m, ndarray):
            Mr = modes.T @ m @ modes
        elif isinstance(m, lil_matrix):
            Mr = modes.T @ m.tocsr() @ modes
        elif isinstance(m, csr_matrix):
            Mr = modes.T @ m @ modes
        else:
            raise ValueError("Invalid input type for 'm'. Expected ndarray, lil_matrix, or csr_matrix.")

        for col in range(modes.shape[1]):
            modes[:, col] = modes[:, col] / sqrt(Mr[col, col])
        return modes

    def DISPLACEMENT_REAL(self):
        """
        Returns the real part of the global nodal displacement of the model solved using harmonic analysis
        """
        return self._DISPLACEMENT_REAL

    def DISPLACEMENT_IMAGINARY(self):
        """
        Returns the imaginary part of the global nodal displacement of the model solved using harmonic analysis
        """
        return self._DISPLACEMENT_IMAGINARY

    def VELOCITY_REAL(self):
        """
        Returns the real part of the global nodal velocity of the model solved using harmonic analysis
        """
        return self._VELOCITY_REAL

    def VELOCITY_IMAGINARY(self):
        """
        Returns the imaginary part of the global nodal velocity of the model solved using harmonic analysis
        """
        return self._VELOCITY_IMAGINARY

    def ACCELERATION_REAL(self):
        """
        Returns the real part of the global nodal acceleration of the model solved using harmonic analysis
        """
        return self._ACCELERATION_REAL

    def ACCELERATION_IMAGINARY(self):
        """
        Returns the real part of the global nodal acceleration of the model solved using harmonic analysis
        """
        return self._ACCELERATION_IMAGINARY

    def REACTIONS_REAL(self):
        """
        Returns the real part of the models reaction forces solved from harmonic analysis
        """
        return self._REACTIONS_REAL

    def REACTIONS_IMAGINARY(self):
        """
        Returns the imaginary part of the models reaction forces solved from harmonic analysis
        """
        return self._REACTIONS_IMAGINARY

    def NATURAL_FREQUENCIES(self):
        """
        Returns the natural frequencies of the model
        """
        return self._NATURAL_FREQUENCIES

    def MODE_SHAPES(self):
        """
        Returns the Mode shapes of the structure
        """
        return self._MODE_SHAPES

    def DISPLACEMENT_THA(self):
        """
        Returns the global time history displacements
        """
        return self._DISPLACEMENT_THA

    def VELOCITY_THA(self):
        """
        Returns the global time history velocities
        """
        return self._VELOCITY_THA

    def ACCELERATION_THA(self):
        """
        Returns the global time history accelerations
        """
        return self._ACCELERATION_THA

    def REACTIONS_THA(self):
        """
        Returns the model's reactions time history
        """
        return self._REACTIONS_THA

    def TIME_THA(self):
        """
        Returns the time vector over which the time history analysis has been conducted
        """
        return self._TIME_THA

    def MASS_PARTICIPATION_PERCENTAGES(self):
        """
        Returns the mass participation of the calculated modes in the x, y and z directions
        """
        return self._mass_participation

    def unique_name(self, dictionary, prefix):
        """Returns the next available unique name for a dictionary of objects.

        :param dictionary: The dictionary to get a unique name for.
        :type dictionary: dict
        :param prefix: The prefix to use for the unique name.
        :type prefix: str
        :return: A unique name for the dictionary.
        :rtype: str
        """

        # Select a trial value for the next available name
        name = prefix + str(len(dictionary) + 1)
        i = 2
        while name in dictionary.keys():
            name = prefix + str(len(dictionary) + i)
            i += 1

        # Return the next available name
        return name

    def rename(self):
        """
        Renames all the nodes and elements in the model.
        """

        # Rename each node in the model
        temp = self.Nodes.copy()
        id = 1
        for old_key in temp.keys():
            new_key = 'N' + str(id)
            self.Nodes[new_key] = self.Nodes.pop(old_key)
            self.Nodes[new_key].name = new_key
            id += 1

        # Rename each spring in the model
        temp = self.Springs.copy()
        id = 1
        for old_key in temp.keys():
            new_key = 'S' + str(id)
            self.Springs[new_key] = self.Springs.pop(old_key)
            self.Springs[new_key].name = new_key
            id += 1

        # Rename each member in the model
        temp = self.Members.copy()
        id = 1
        for old_key in temp.keys():
            new_key = 'M' + str(id)
            self.Members[new_key] = self.Members.pop(old_key)
            self.Members[new_key].name = new_key
            id += 1

        # Rename each plate in the model
        temp = self.Plates.copy()
        id = 1
        for old_key in temp.keys():
            new_key = 'P' + str(id)
            self.Plates[new_key] = self.Plates.pop(old_key)
            self.Plates[new_key].name = new_key
            id += 1

        # Rename each quad in the model
        temp = self.Quads.copy()
        id = 1
        for old_key in temp.keys():
            new_key = 'Q' + str(id)
            self.Quads[new_key] = self.Quads.pop(old_key)
            self.Quads[new_key].name = new_key
            id += 1

    def orphaned_nodes(self):
        """
        Returns a list of the names of nodes that are not attached to any elements.
        """

        # Initialize a list of orphaned nodes
        orphans = []

        # Step through each node in the model
        for node in self.Nodes.values():

            orphaned = False

            # Check to see if the node is attached to any elements
            quads = [quad.name for quad in self.Quads.values() if
                     quad.i_node == node or quad.j_node == node or quad.m_node == node or quad.n_node == node]
            plates = [plate.name for plate in self.Plates.values() if
                      plate.i_node == node or plate.j_node == node or plate.m_node == node or plate.n_node == node]
            members = [member.name for member in self.Members.values() if
                       member.i_node == node or member.j_node == node]
            springs = [spring.name for spring in self.Springs.values() if
                       spring.i_node == node or spring.j_node == node]

            # Determine if the node is orphaned
            if quads == [] and plates == [] and members == [] and springs == []:
                orphaned = True

            # Add the orphaned nodes to the list of orphaned nodes
            if orphaned == True:
                orphans.append(node.name)

        return orphans<|MERGE_RESOLUTION|>--- conflicted
+++ resolved
@@ -4,13 +4,13 @@
 import copy
 from math import isclose, ceil
 
-<<<<<<< HEAD
+
 from numpy import array, zeros, matmul, divide, subtract, atleast_2d
-=======
+
 from numpy import array, zeros, matmul, divide, subtract, atleast_2d, nanmax, argsort, ones, cos, sin, exp, imag, \
     vstack, diag, hstack
 from numpy import seterr, real, pi, sqrt, ndarray, interp, linspace, sum, append, arctan2
->>>>>>> 08208a41
+
 from numpy.linalg import solve
 from scipy.linalg import inv
 from scipy.sparse.linalg import eigs, eigsh
@@ -56,13 +56,11 @@
         self.AuxNodes.pop(str)
         self.Materials = {str: Material}  # A dictionary of the model's materials
         self.Materials.pop(str)
-<<<<<<< HEAD
+
         self.Sections = {str:Section}      # A dictonary of the model's cross-sections
         self.Sections.pop(str)
         self.Springs = {str:Spring3D}      # A dictionary of the model's springs
-=======
-        self.Springs = {str: Spring3D}  # A dictionary of the model's springs
->>>>>>> 08208a41
+
         self.Springs.pop(str)
         self.Members = {str: PhysMember}  # A dictionary of the model's physical members
         self.Members.pop(str)
@@ -263,13 +261,10 @@
                 count += 1
 
         # Create a new material
-<<<<<<< HEAD
+
         new_material = Material(name, E, G, nu, rho, fy)
         
-=======
-        new_material = Material(name, E, G, nu, rho)
-
->>>>>>> 08208a41
+
         # Add the new material to the list
         self.Materials[name] = new_material
 
@@ -388,21 +383,12 @@
                 count += 1
 
         # Create a new member
-<<<<<<< HEAD
+
         if aux_node == None:
             new_member = PhysMember(name, self.Nodes[i_node], self.Nodes[j_node], material, self, Iy, Iz, J, A, tension_only=tension_only, comp_only=comp_only, section_name=section_name)
         else:
             new_member = PhysMember(name, self.Nodes[i_node], self.Nodes[j_node], material, self, Iy, Iz, J, A, aux_node=self.AuxNodes[aux_node], tension_only=tension_only, comp_only=comp_only, section_name=section_name)
         
-=======
-        if auxNode == None:
-            new_member = PhysMember(name, self.Nodes[i_node], self.Nodes[j_node], material, Iy, Iz, J, A, model=self,
-                                    tension_only=tension_only, comp_only=comp_only)
-        else:
-            new_member = PhysMember(name, self.Nodes[i_node], self.Nodes[j_node], material, Iy, Iz, J, A, model=self,
-                                    aux_node=self.AuxNodes[auxNode], tension_only=tension_only, comp_only=comp_only)
-
->>>>>>> 08208a41
         # Add the new member to the list
         self.Members[name] = new_member
 
@@ -1765,14 +1751,7 @@
             else: Analysis._check_stability(self, K)
 
         # Return the global stiffness matrix
-<<<<<<< HEAD
-        return K    
-   
-    def Kg(self, combo_name='Combo 1', log=False, sparse=True, first_step=True):
-        """Returns the model's global geometric stiffness matrix. Geometric stiffness of plates is not considered.
-
-        :param combo_name: The name of the load combination to derive the matrix for. Defaults to 'Combo 1'.
-=======
+
         return K
 
     def M(self, combo_name='Combo 1', log=False, check_stability=True, sparse=True,type_mass_matrix = 'consistent'):
@@ -1781,17 +1760,11 @@
            other formats.
 
         :param combo_name: The load combination to get the mass matrix for. Defaults to 'Combo 1'.
->>>>>>> 08208a41
+
         :type combo_name: str, optional
         :param log: Prints updates to the console if set to True. Defaults to False.
         :type log: bool, optional
-<<<<<<< HEAD
-        :param sparse: Returns a sparse matrix if set to `True`, and a dense matrix otherwise. Defaults to `True`.
-        :type sparse: bool, optional
-        :param first_step: Used to indicate if the analysis is occuring at the first load step. Used in nonlinear analysis where the load is broken into multiple steps. Default is `True`.
-        :type first_step: book, optional
-        :return: The global geometric stiffness matrix for the structure.
-=======
+
         :param check_stability: Causes Pynite to check for instabilities if set to True. Defaults
                                 to True. Set to False if you want the model to run faster.
         :type check_stability: bool, optional
@@ -1803,7 +1776,7 @@
         :type type_mass_matrix: str, optional
 
         :return: The global mass matrix for the structure.
->>>>>>> 08208a41
+
         :rtype: ndarray or coo_matrix
         """
         # Convert the type of mass matrix paramater to lowercase, for easy checking
@@ -1811,11 +1784,7 @@
 
         # Determine if a sparse matrix has been requested
         if sparse == True:
-<<<<<<< HEAD
-            # Initialize a zero matrix to hold all the stiffness terms. The matrix will be stored as a scipy sparse `lil_matrix`. This matrix format has several advantages. It uses less memory if the matrix is sparse, supports slicing, and can be converted to other formats (sparse or dense) later on for mathematical operations.
-            from scipy.sparse import lil_matrix
-            Kg = lil_matrix((len(self.Nodes)*6, len(self.Nodes)*6))
-=======
+
             # The mass matrix will be stored as a scipy `coo_matrix`. Scipy's
             # documentation states that this type of matrix is ideal for efficient
             # construction of finite element matrices. When converted to another
@@ -1824,7 +1793,7 @@
             row = []
             col = []
             data = []
->>>>>>> 08208a41
+
         else:
             # Initialize a dense matrix of zeros
             M = zeros((len(self.Nodes) * 6, len(self.Nodes) * 6))
@@ -2114,7 +2083,7 @@
                     E = member.E
                     A = member.A
                     L = member.L()
-<<<<<<< HEAD
+
 
                     # Calculate the axial force acting on the member
                     if first_step:
@@ -2124,10 +2093,7 @@
                         # Calculate the member axial force due to axial strain
                         d = member.d(combo_name)
                         P = E*A/L*(d[6, 0] - d[0, 0])
-=======
-                    d = member.d(combo_name)
-                    P = E * A / L * (d[6, 0] - d[0, 0])
->>>>>>> 08208a41
+
 
                     # Get the member's global stiffness matrix
                     # Storing it as a local variable eliminates the need to rebuild it every time a term is needed
@@ -2161,7 +2127,7 @@
 
         # Return the global geometric stiffness matrix
         return Kg
-<<<<<<< HEAD
+
       
     def Km(self, combo_name='Combo 1', push_combo='Pushover', step_num=1, log=False, sparse=True):
         """Calculates the structure's global plastic reduction matrix, which is used for nonlinear inelastic analysis.
@@ -2251,8 +2217,7 @@
 
         # Return the global plastic reduction matrix
         return Km 
-=======
->>>>>>> 08208a41
+
 
     def FER(self, combo_name='Combo 1'):
         """Assembles and returns the global fixed end reaction vector for any given load combo.
@@ -2471,27 +2436,19 @@
                 
                 # Get the partitioned global stiffness matrix K11, K12, K21, K22
                 if sparse == True:
-<<<<<<< HEAD
+
                     K11, K12, K21, K22 = Analysis._partition(self, self.K(combo.name, log, check_stability, sparse).tolil(), D1_indices, D2_indices)
                 else:
                     K11, K12, K21, K22 = Analysis._partition(self, self.K(combo.name, log, check_stability, sparse), D1_indices, D2_indices)
-=======
-                    K11, K12, K21, K22 = self._partition(self.K(combo.name, log, check_stability, sparse).tolil(),
-                                                         D1_indices, D2_indices)
-                else:
-                    K11, K12, K21, K22 = self._partition(self.K(combo.name, log, check_stability, sparse), D1_indices,
-                                                         D2_indices)
->>>>>>> 08208a41
+
 
                 # Get the partitioned global fixed end reaction vector
                 FER1, FER2 = Analysis._partition(self, self.FER(combo.name), D1_indices, D2_indices)
 
                 # Get the partitioned global nodal force vector       
-<<<<<<< HEAD
+
                 P1, P2 = Analysis._partition(self, self.P(combo.name), D1_indices, D2_indices)          
-=======
-                P1, P2 = self._partition(self.P(combo.name), D1_indices, D2_indices)
->>>>>>> 08208a41
+
 
                 # Calculate the global displacement vector
                 if log: print('- Calculating global displacement vector')
@@ -2586,17 +2543,11 @@
         # Note that for linear analysis the stiffness matrix can be obtained for any load combination, as it's the same for all of them
         combo_name = list(self.LoadCombos.keys())[0]
         if sparse == True:
-<<<<<<< HEAD
+
             K11, K12, K21, K22 = Analysis._partition(self, self.K(combo_name, log, check_stability, sparse).tolil(), D1_indices, D2_indices)
         else:
             K11, K12, K21, K22 = Analysis._partition(self, self.K(combo_name, log, check_stability, sparse), D1_indices, D2_indices)
-=======
-            K11, K12, K21, K22 = self._partition(self.K(combo_name, log, check_stability, sparse).tolil(), D1_indices,
-                                                 D2_indices)
-        else:
-            K11, K12, K21, K22 = self._partition(self.K(combo_name, log, check_stability, sparse), D1_indices,
-                                                 D2_indices)
->>>>>>> 08208a41
+
 
         # Identify which load combinations have the tags the user has given
         combo_list = Analysis._identify_combos(self, combo_tags)
@@ -2612,11 +2563,9 @@
             FER1, FER2 = Analysis._partition(self, self.FER(combo.name), D1_indices, D2_indices)
 
             # Get the partitioned global nodal force vector       
-<<<<<<< HEAD
+
             P1, P2 = Analysis._partition(self, self.P(combo.name), D1_indices, D2_indices)          
-=======
-            P1, P2 = self._partition(self.P(combo.name), D1_indices, D2_indices)
->>>>>>> 08208a41
+
 
             # Calculate the global displacement vector
             if log: print('- Calculating global displacement vector')
@@ -2700,20 +2649,10 @@
         # Step through each load combination
 
         for combo in combo_list:
-<<<<<<< HEAD
+
 
             # Get the partitioned global fixed end reaction vector
             FER1, FER2 = Analysis._partition(self, self.FER(combo.name), D1_indices, D2_indices)
-=======
-
-            if log:
-                print('')
-                print('- Analyzing load combination ' + combo.name)
-
-            iter_count_TC = 1  # Tracks tension/compression-only iterations
-            iter_count_PD = 1  # Tracks P-Delta iterations
-            prev_results = None  # Used to store results from the previous iteration
->>>>>>> 08208a41
 
             # Get the partitioned global nodal force vector       
             P1, P2 = Analysis._partition(self, self.P(combo.name), D1_indices, D2_indices)
@@ -2724,7 +2663,7 @@
         # Calculate reactions
         Analysis._calc_reactions(self, log, combo_tags)
 
-<<<<<<< HEAD
+
         if log:
             print('')
             print('- Analysis complete')
@@ -2743,19 +2682,6 @@
         # Import `scipy` features if the sparse solver is being used
         if sparse == True:
             from scipy.sparse.linalg import spsolve
-=======
-
-            # Iterate until either convergence or divergence occurs
-            while ((convergence_TC == False or convergence_PD == False) 
-                  and (divergence_TC == False and divergence_PD == False)):
-
-
-
-                # Inform the user which iteration we're on
-                if log:
-                    print('- Beginning tension/compression-only iteration #' + str(iter_count_TC))
-                    print('- Beginning P-Delta iteration #' + str(iter_count_PD))
->>>>>>> 08208a41
 
         # Prepare the model for analysis
         Analysis._prepare_model(self)
@@ -2763,28 +2689,12 @@
         # Get the auxiliary list used to determine how the matrices will be partitioned
         D1_indices, D2_indices, D2 = Analysis._partition_D(self)
 
-<<<<<<< HEAD
+
         # Identify and tag the primary load combinations the pushover load will be added to
         for combo in self.LoadCombos.values():
 
             # No need to tag the pushover combo
             if combo.name != push_combo:
-=======
-                    if sparse == True:
-                        K11, K12, K21, K22 = self._partition(self.K(combo.name, log, check_stability, sparse).tolil(),
-                                                             D1_indices, D2_indices)  # Initial stiffness matrix
-                    else:
-                        K11, K12, K21, K22 = self._partition(self.K(combo.name, log, check_stability, sparse),
-                                                             D1_indices, D2_indices)  # Initial stiffness matrix
-
-                    # Check that the structure is stable
-                    if log: print('- Checking stability')
-                    Analysis._check_stability(self, K11)
-
-                    # Assemble the force matrices
-                    FER1, FER2 = self._partition(self.FER(combo.name), D1_indices, D2_indices)  # Fixed end reactions
-                    P1, P2 = self._partition(self.P(combo.name), D1_indices, D2_indices)  # Nodal forces
->>>>>>> 08208a41
 
                 # Add 'primary' to the combo's tags if it's not already there
                 if combo.combo_tags is None:
@@ -2797,30 +2707,15 @@
         combo_list = Analysis._identify_combos(self, combo_tags)
         combo_list = [combo for combo in combo_list if combo.name != push_combo]
 
-<<<<<<< HEAD
+
         # Step through each load combination
         for combo in combo_list:
-=======
-                        K11, K12, K21, K22 = self._partition(self.K(combo.name, log, check_stability, sparse).tolil(),
-                                                             D1_indices, D2_indices)  # Initial stiffness matrix
-                        Kg11, Kg12, Kg21, Kg22 = self._partition(self.Kg(combo.name, log, sparse), D1_indices,
-                                                                 D2_indices)  # Geometric stiffness matrix
-
-                        # The stiffness matrices are currently `lil` format which is great for
-                        # memory, but slow for mathematical operations. They will be converted to
-                        # `csr` format. The `+` operator performs matrix addition on `csr`
-                        # matrices.
-                        K11 = K11.tocsr() + Kg11.tocsr()
-                        K12 = K12.tocsr() + Kg12.tocsr()
-                        K21 = K21.tocsr() + Kg21.tocsr()
-                        K22 = K22.tocsr() + Kg22.tocsr()
->>>>>>> 08208a41
 
             # Skip the pushover combo
             if combo.name == push_combo:
                 continue
 
-<<<<<<< HEAD
+
             if log:
                 print('')
                 print('- Analyzing load combination ' + combo.name)
@@ -2832,58 +2727,22 @@
             
             # Get the partitioned global fixed end reaction vector
             FER1, FER2 = Analysis._partition(self, self.FER(combo.name), D1_indices, D2_indices)
-=======
-                        K11, K12, K21, K22 = self._partition(self.K(combo.name, log, check_stability, sparse),
-                                                             D1_indices, D2_indices)  # Initial stiffness matrix
-                        Kg11, Kg12, Kg21, Kg22 = self._partition(self.Kg(combo.name, log, sparse), D1_indices,
-                                                                 D2_indices)  # Geometric stiffness matrix
-
-                        K11 = K11 + Kg11
-                        K12 = K12 + Kg12
-                        K21 = K21 + Kg21
-                        K22 = K22 + Kg22
->>>>>>> 08208a41
 
             # Get the partitioned global nodal force vector       
             P1, P2 = Analysis._partition(self, self.P(combo.name), D1_indices, D2_indices)
 
-<<<<<<< HEAD
+
             # Get the partitioned global fixed end reaction vector for a pushover load increment
             FER1_push, FER2_push = Analysis._partition(self, self.FER(push_combo), D1_indices, D2_indices)
 
             # Get the partitioned global nodal force vector for a pushover load increment
             P1_push, P2_push = Analysis._partition(self, self.P(push_combo), D1_indices, D2_indices)
-=======
-                    except:
-                        # Return out of the method if 'K' is singular and provide an error message
-
-                        raise ValueError('The stiffness matrix is singular, which implies rigid body motion. The structure is unstable. Aborting analysis.')
-
-                # Store the calculated displacements to the model and the nodes in the model
-                Analysis._store_displacements(self, D1, D2, D1_indices, D2_indices, combo)
-                
-
-                # Assume the model has converged (to be checked below)
-
-                convergence_TC = Analysis._check_TC_convergence(self, combo.name, log)
-                
-
-                # Report on convergence of tension/compression only analysis
-                if convergence_TC == False:
-
-                    if log:
-                        print('- Tension/compression-only analysis did not converge on this iteration')
-                        print('- Stiffness matrix will be adjusted')
-                        print('- P-Delta analysis will be restarted')
-
-                    # Increment the tension/compression-only iteration count
-                    iter_count_TC += 1
->>>>>>> 08208a41
+
 
             # Solve the current load combination without the pushover load applied
             Analysis._PDelta_step(self, combo.name, P1, FER1, D1_indices, D2_indices, D2, log, sparse, check_stability, max_iter, tol, first_step=True)
 
-<<<<<<< HEAD
+
             # Delete this next line used for debugging
             fx, my, mz = self.Members['M1'].f(combo.name)[0, 0], self.Members['M1'].f(combo.name)[4, 0], self.Members['M1'].f(combo.name)[5, 0]
             dummy = 1
@@ -2894,22 +2753,7 @@
                 # Inform the user which pushover load step we're on
                 if log:
                     print('- Beginning pushover load step #' + str(step_num))
-=======
-                else:
-                    if log: print(
-                        '- Tension/compression-only analysis converged after ' + str(iter_count_TC) + ' iteration(s)')
-
-                # Check for divergence in the tension/compression-only analysis
-                if iter_count_TC > max_iter:
-                    divergence_TC = True
-                    raise Exception('- Model diverged during tension/compression-only analysis')
-
-                # Check for P-Delta convergence
-                if iter_count_PD > 1:
-
-                    # Print a status update for the user
-                    if log: print('- Checking for P-Delta convergence')
->>>>>>> 08208a41
+
 
                 # Run the next pushover load step
                 Analysis._pushover_step(self, combo.name, push_combo, step_num, P1_push, FER1_push, D1_indices, D2_indices, D2, log, sparse, check_stability)
@@ -2917,26 +2761,14 @@
                 # Delete this next line used for debugging
                 fx, my, mz = self.Members['M1'].f(combo.name)[0, 0], self.Members['M1'].f(combo.name)[4, 0], self.Members['M1'].f(combo.name)[5, 0]
 
-<<<<<<< HEAD
+
                 # Move on to the next load step
                 load_factor += load_step
                 step_num += 1
 
         # Calculate reactions for every primary load combination
         Analysis._calc_reactions(self, log, combo_tags=['primary'])
-=======
-                    # Turn invalid value warnings back on
-                    seterr(invalid='warn')
-
-                    # Save the results for the next iteration
-                prev_results = D1
-
-                # Increment the P-Delta iteration count
-                iter_count_PD += 1
-
-        # Calculate reactions
-        Analysis._calc_reactions(self, log, combo_tags)
->>>>>>> 08208a41
+
 
         if log:
             print('')
@@ -2944,14 +2776,9 @@
             print('')
 
         # Flag the model as solved
-<<<<<<< HEAD
+
         self.solution = 'Pushover'
     
-    def unique_name(self, dictionary, prefix):
-        """Returns the next available unique name for a dictionary of objects.
-=======
-        self.solution = 'P-Delta'
->>>>>>> 08208a41
 
     def analyze_modal(self, log=False, check_stability=True, num_modes=1, tol=0.01, sparse=True,
                       type_of_mass_matrix = 'consistent'):
