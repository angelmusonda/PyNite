--- conflicted
+++ resolved
@@ -5,16 +5,16 @@
 from math import isclose, ceil
 
 
-<<<<<<< HEAD
+
 from numpy import array, zeros, matmul, divide, subtract, atleast_2d, all
-=======
+
 from numpy import array, zeros, matmul, divide, subtract, atleast_2d
 
 from numpy import array, zeros, matmul, divide, subtract, atleast_2d, nanmax, argsort, ones, cos, sin, exp, imag, \
     outer
 from numpy import seterr, real, pi, sqrt, ndarray, interp, linspace, sum, append, arctan2
 
->>>>>>> ace55598
+
 from numpy.linalg import solve
 from scipy.linalg import inv
 from scipy.sparse.linalg import eigs, eigsh
@@ -2777,14 +2777,10 @@
                     # Store the model's current displacements in case we need to revert
                     D_temp = self._D
 
-<<<<<<< HEAD
+
                     # Run or rerun the next pushover load step
                     d_Delta = Analysis._pushover_step(self, combo.name, push_combo, step_num, P1_push, FER1_push, D1_indices, D2_indices, D2, log, sparse, check_stability)
-=======
-
-                # Run the next pushover load step
-                Analysis._pushover_step(self, combo.name, push_combo, step_num, P1_push, FER1_push, D1_indices, D2_indices, D2, log, sparse, check_stability)
->>>>>>> ace55598
+
 
                 # Update nonlinear material member end forces for each member
                 for member in self.Members.values():
