# %%
from os import rename
import warnings
import copy
from math import isclose, ceil


from numpy import array, zeros, matmul, divide, subtract, atleast_2d

from numpy import array, zeros, matmul, divide, subtract, atleast_2d, nanmax, argsort, ones, cos, sin, exp, imag, \
    outer
from numpy import seterr, real, pi, sqrt, ndarray, interp, linspace, sum, append, arctan2

from numpy.linalg import solve
from scipy.linalg import inv
from scipy.sparse.linalg import eigs, eigsh
from scipy.sparse import csr_matrix, lil_matrix
from scipy.interpolate import CubicSpline

from PyNite.DisplacementProfile import DisplacementProfile
from PyNite.Node3D import Node3D
from PyNite.Material import Material
from PyNite.Section import Section
from PyNite.PhysMember import PhysMember
from PyNite.Spring3D import Spring3D
from PyNite.Member3D import Member3D
from PyNite.Quad3D import Quad3D
from PyNite.Plate3D import Plate3D
from PyNite.LoadCombo import LoadCombo
from PyNite.MassCase import MassCase
from PyNite.Mesh import Mesh, RectangleMesh, AnnulusMesh, FrustrumMesh, CylinderMesh
from PyNite import Analysis
from PyNite.LoadProfile import LoadProfile

from PyNite.PyNiteExceptions import ResultsNotFoundError, InputOutOfRangeError, ParameterIncompatibilityError, \
    DefinitionNotFoundError, DampingOptionsKeyWordError, DynamicLoadNotDefinedError


# %%
class FEModel3D():
    """A 3D finite element model object. This object has methods and dictionaries to create, store,
       and retrieve results from a finite element model.
    """

    def __init__(self):
        """Creates a new 3D finite element model.
        """

        # Initialize the model's various dictionaries. The dictionaries will be prepopulated with
        # the data types they store, and then those types will be removed. This will give us the
        # ability to get type-based hints when using the dictionaries.

        self.Nodes = {str: Node3D}  # A dictionary of the model's nodes
        self.Nodes.pop(str)
        self.AuxNodes = {str: Node3D}  # A dictionary of the model's auxiliary nodes
        self.AuxNodes.pop(str)
        self.Materials = {str: Material}  # A dictionary of the model's materials
        self.Materials.pop(str)

        self.Sections = {str:Section}      # A dictonary of the model's cross-sections
        self.Sections.pop(str)
        self.Springs = {str:Spring3D}      # A dictionary of the model's springs

        self.Springs.pop(str)
        self.Members = {str: PhysMember}  # A dictionary of the model's physical members
        self.Members.pop(str)
        self.Quads = {str: Quad3D}  # A dictionary of the model's quadiralterals
        self.Quads.pop(str)
        self.Plates = {str: Plate3D}  # A dictionary of the model's rectangular plates
        self.Plates.pop(str)
        self.Meshes = {str: Mesh}  # A dictionary of the model's meshes
        self.Meshes.pop(str)
        self.LoadCombos = {str: LoadCombo}  # A dictionary of the model's load combinations
        self.LoadCombos.pop(str)
        self._D = {str: []}  # A dictionary of the model's nodal displacements by load combination
        self._D.pop(str)
        self._MODE_SHAPES = None  # A matrix of the model's mode shapes
        self._eigen_vectors = None # Eigen vectors of the model
        self._mass_participation = None # A dictionary to hold the percentages of mass participation in the x, y and z directions
        self.Active_Mode = 1  # A variable to keep track of the active mode
        self._NATURAL_FREQUENCIES = None  # A list to store the calculated natural frequencies
        self._DISPLACEMENT_REAL = None  # A matrix of the model's real part of the displacement for each load frequency
        self._VELOCITY_REAL = None # A matrix of the model's real part of the velocity for each load frequency
        self._ACCELERATION_REAL = None  # A matrix of the model's real part of the acceleration for each load frequency
        self._DISPLACEMENT_IMAGINARY = None  # A matrix of the model's imaginary part of the displacement for each load frequency
        self._VELOCITY_IMAGINARY = None  # A matrix of the model's imaginary part of the velocity for each load frequency
        self._ACCELERATION_IMAGINARY = None  # A matrix of the model's imaginary part of the acceleration for each load frequency
        self._REACTIONS_REAL = None # A matrix real part of reactions for the model solved using harmonic analysis for all load frequencies
        self._REACTIONS_IMAGINARY = None # A matrix of the imaginary part of reactions for the model solved using harmonic analysis for all load frequencies
        self.MassCases = {str: []}  # A dictionary of load cases to be considered as mass cases
        self.MassCases.pop(str)
        self.LoadProfiles = {str: LoadProfile}  # A dictionary of the model's dynamic load profiles
        self.LoadProfiles.pop(str)
        self.DisplacementProfiles = {str: DisplacementProfile}  # A dictionary of the model's dynamic displacement profiles
        self.DisplacementProfiles.pop(str)
        self._DISPLACEMENT_THA = None  # A matrix to store the global time history displacements
        self._VELOCITY_THA = None  # A matrix to store the global time history velocities
        self._ACCELERATION_THA = None  # A matrix to store the global time history accelerations
        self._TIME_THA = None  # A vector to store the time over which the time history analysis has been conducted
        self.F_TOTAL = None # A matrix to store the global dynamic total force used for calculating reactions
        self._REACTIONS_THA = None  # A matrix to store the reactions of the model for the entire time history
        self.LoadFrequencies = []  # A list to store the calculated load frequencies
        self.solution = None  # Indicates the solution type for the latest run of the model
        self.DynamicSolution = {
            "Harmonic": False,
            "Modal": False,
            "Time History": False
        }

    @property
    def LoadCases(self):
        """Returns a list of all the load cases in the model (in alphabetical order).
        """

        # Create an empty list of load cases
        cases = []

        # Step through each node
        for node in self.Nodes.values():
            # Step through each nodal load
            for load in node.NodeLoads:
                # Get the load case for each nodal laod
                cases.append(load[2])

        # Step through each member
        for member in self.Members.values():
            # Step through each member point load
            for load in member.PtLoads:
                # Get the load case for each member point load
                cases.append(load[3])
            # Step through each member distributed load
            for load in member.DistLoads:
                # Get the load case for each member distributed load
                cases.append(load[5])

        # Step through each plate/quad
        for plate in list(self.Plates.values()) + list(self.Quads.values()):
            # Step through each surface load
            for load in plate.pressures:
                # Get the load case for each plate/quad pressure
                cases.append(load[1])

        # Remove duplicates and return the list (sorted ascending)
        return sorted(list(dict.fromkeys(cases)))

    def add_node(self, name, X, Y, Z):
        """Adds a new node to the model.

        :param name: A unique user-defined name for the node. If set to None or "" a name will be
                     automatically assigned.
        :type name: str
        :param X: The node's global X-coordinate.
        :type X: number
        :param Y: The node's global Y-coordinate.
        :type Y: number
        :param Z: The node's global Z-coordinate.
        :type Z: number
        :raises NameError: Occurs when the specified name already exists in the model.
        :return: The name of the node added to the model.
        :rtype: str
        """

        # Name the node or check it doesn't already exist
        if name:
            if name in self.Nodes:
                raise NameError(f"Node name '{name}' already exists")
        else:
            # As a guess, start with the length of the dictionary
            name = "N" + str(len(self.Nodes))
            count = 1
            while name in self.Nodes:
                name = "N" + str(len(self.Nodes) + count)
                count += 1

        # Create a new node
        new_node = Node3D(name, X, Y, Z)

        # Add the new node to the list
        self.Nodes[name] = new_node

        # Flag the model as unsolved
        self.solution = None
        for key in self.DynamicSolution.keys():
            self.DynamicSolution[key] = False

        # Return the node name
        return name

    def add_auxnode(self, name, X, Y, Z):
        """Adds a new auxiliary node to the model. Together with a member's `i` and `j` nodes, an
        auxiliary node defines the plane in which the member's local z-axis lies, and the side of
        the member the z-axis points toward. If no auxiliary node is specified for a member, PyNite
        uses its own default configuration.

        :param name: A unique user-defined name for the node. If None or "", a name will be
                     automatically assigned.
        :type name: str
        :param X: The global X-coordinate of the node.
        :type X: number
        :param Y: The global Y-coordinate of the node.
        :type Y: number
        :param Z: The global Z-coordinate of the node.
        :type Z: number
        :raises NameError: Occurs when the specified name already exists in the model.
        :return: The name of the auxiliary node that was added to the model.
        :rtype: str
        """

        # Name the node or check it doesn't already exist
        if name:
            if name in self.AuxNodes:
                raise NameError(f"Auxnode name '{name}' already exists")
        else:
            # As a guess, start with the length of the dictionary
            name = "AN" + str(len(self.AuxNodes))
            count = 1
            while name in self.AuxNodes:
                name = "AN" + str(len(self.AuxNodes) + count)
                count += 1

        # Create a new node
        new_node = Node3D(name, X, Y, Z)

        # Add the new node to the list
        self.AuxNodes[name] = new_node

        # Flag the model as unsolved
        self.solution = None
        for key in self.DynamicSolution.keys():
            self.DynamicSolution[key] = False

        # Return the node name
        return name

    def add_material(self, name, E, G, nu, rho, fy=None):
        """Adds a new material to the model.

        :param name: A unique user-defined name for the material.
        :type name: str
        :param E: The modulus of elasticity of the material.
        :type E: number
        :param G: The shear modulus of elasticity of the material.
        :type G: number
        :param nu: Poisson's ratio of the material.
        :type nu: number
        :param rho: The density of the material
        :type rho: number
        :raises NameError: Occurs when the specified name already exists in the model.
        """

        # Name the material or check it doesn't already exist
        if name:
            if name in self.Materials:
                raise NameError(f"Material name '{name}' already exists")
        else:
            # As a guess, start with the length of the dictionary
            name = "M" + str(len(self.Materials))
            count = 1
            while name in self.Materials:
                name = "M" + str(len(self.Materials) + count)
                count += 1

        # Create a new material

        new_material = Material(name, E, G, nu, rho, fy)
        

        # Add the new material to the list
        self.Materials[name] = new_material

        # Flag the model as unsolved
        self.solution = None
        for key in self.DynamicSolution.keys():
            self.DynamicSolution[key] = False

    def add_section(self, name, section):
        """Adds a cross-section to the model.

        :param name: A unique name for the cross-section.
        :type name: string
        :param section: A 'PyNite' `Section` object.
        :type section: Section
        """

        # Check if the section name has already been used
        if name not in self.Sections.keys():
            # Store the section in the `Sections` dictionary
            self.Sections[name] = section
        else:
            # Stop execution and notify the user that the section name is already being used
            raise Exception('Cross-section name ' + name + ' already exists in the model.')

    def add_spring(self, name, i_node, j_node, ks, tension_only=False, comp_only=False):
        """Adds a new spring to the model.

        :param name: A unique user-defined name for the member. If None or "", a name will be
                    automatically assigned
        :type name: str
        :param i_node: The name of the i-node (start node).
        :type i_node: str
        :param j_node: The name of the j-node (end node).
        :type j_node: str
        :param ks: The spring constant (force/displacement).
        :type ks: number
        :param tension_only: Indicates if the member is tension-only, defaults to False
        :type tension_only: bool, optional
        :param comp_only: Indicates if the member is compression-only, defaults to False
        :type comp_only: bool, optional
        :raises NameError: Occurs when the specified name already exists in the model.
        :return: The name of the spring that was added to the model.
        :rtype: str
        """

        # Name the spring or check it doesn't already exist
        if name:
            if name in self.Springs:
                raise NameError(f"Spring name '{name}' already exists")
        else:
            # As a guess, start with the length of the dictionary
            name = "S" + str(len(self.Springs))
            count = 1
            while name in self.Springs:
                name = "S" + str(len(self.Springs) + count)
                count += 1

        # Create a new spring
        new_spring = Spring3D(name, self.Nodes[i_node], self.Nodes[j_node],
                              ks, self.LoadCombos, tension_only=tension_only,
                              comp_only=comp_only)

        # Add the new spring to the list
        self.Springs[name] = new_spring

        # Flag the model as unsolved
        self.solution = None
        for key in self.DynamicSolution.keys():
            self.DynamicSolution[key] = False

        # Return the spring name
        return name

    def add_member(self, name, i_node, j_node, material, Iy=None, Iz=None, J=None, A=None, aux_node=None, tension_only=False, comp_only=False, section_name=None):
        """Adds a new physical member to the model.

        :param name: A unique user-defined name for the member. If ``None`` or ``""``, a name will be automatically assigned
        :type name: str
        :param i_node: The name of the i-node (start node).
        :type i_node: str
        :param j_node: The name of the j-node (end node).
        :type j_node: str
        :param material: The name of the material of the member.
        :type material: str
        :param Iy: The moment of inertia of the member about its local y-axis.
        :type Iy: number
        :param Iz: The moment of inertia of the member about its local z-axis.
        :type Iz: number
        :param J: The polar moment of inertia of the member.
        :type J: number
        :param A: The cross-sectional area of the member.
        :type A: number
        :param auxNode: The name of the auxiliary node used to define the local z-axis. The default is ``None``, in which case the program defines the axis instead of using an auxiliary node.
        :type aux_node: str, optional
        :param tension_only: Indicates if the member is tension-only, defaults to False
        :type tension_only: bool, optional
        :param comp_only: Indicates if the member is compression-only, defaults to False
        :type comp_only: bool, optional
        :raises NameError: Occurs if the specified name already exists.
        :param section_name: The name of the cross section to use for section properties. If section is `None` the user must provide `Iy`, `Iz`, `A`, and `J`. If section is not `None` any values of `Iy`, `Iz`, `A`, and `J` will be ignored and the cross-section's values will be used instead.
        :type section: string
        :return: The name of the member added to the model.
        :rtype: str
        """

        # Name the member or check it doesn't already exist
        if name:
            if name in self.Members: raise NameError(f"Member name '{name}' already exists")
        else:
            # As a guess, start with the length of the dictionary
            name = "M" + str(len(self.Members))
            count = 1
            while name in self.Members:
                name = "M" + str(len(self.Members) + count)
                count += 1

        # Create a new member

        if aux_node == None:
            new_member = PhysMember(name, self.Nodes[i_node], self.Nodes[j_node], material, self, Iy, Iz, J, A, tension_only=tension_only, comp_only=comp_only, section_name=section_name)
        else:
            new_member = PhysMember(name, self.Nodes[i_node], self.Nodes[j_node], material, self, Iy, Iz, J, A, aux_node=self.AuxNodes[aux_node], tension_only=tension_only, comp_only=comp_only, section_name=section_name)
        
        # Add the new member to the list
        self.Members[name] = new_member

        # Flag the model as unsolved
        self.solution = None
        for key in self.DynamicSolution.keys():
            self.DynamicSolution[key] = False

        # Return the member name
        return name

    def add_plate(self, name, i_node, j_node, m_node, n_node, t, material, kx_mod=1.0, ky_mod=1.0):
        """Adds a new rectangular plate to the model. The plate formulation for in-plane (membrane)
        stiffness is based on an isoparametric formulation. For bending, it is based on a 12-term
        polynomial formulation. This element must be rectangular, and must not be used where a
        thick plate formulation is needed. For a more versatile plate element that can handle
        distortion and thick plate conditions, consider using the `add_quad` method instead.

        :param name: A unique user-defined name for the plate. If None or "", a name will be
                     automatically assigned.
        :type name: str
        :param i_node: The name of the i-node.
        :type i_node: str
        :param j_node: The name of the j-node.
        :type j_node: str
        :param m_node: The name of the m-node.
        :type m_node: str
        :param n_node: The name of the n-node.
        :type n_node: str
        :param t: The thickness of the element.
        :type t: number
        :param material: The name of the material for the element.
        :type material: str
        :param kx_mod: Stiffness modification factor for in-plane stiffness in the element's local
                       x-direction, defaults to 1 (no modification).
        :type kx_mod: number, optional
        :param ky_mod: Stiffness modification factor for in-plane stiffness in the element's local
                       y-direction, defaults to 1 (no modification).
        :type ky_mod: number, optional
        :raises NameError: Occurs when the specified name already exists in the model.
        :return: The name of the element added to the model.
        :rtype: str
        """

        # Name the plate or check it doesn't already exist
        if name:
            if name in self.Plates: raise NameError(f"Plate name '{name}' already exists")
        else:
            # As a guess, start with the length of the dictionary
            name = "P" + str(len(self.Plates))
            count = 1
            while name in self.Plates:
                name = "P" + str(len(self.Plates) + count)
                count += 1

        # Create a new plate
        new_plate = Plate3D(name, self.Nodes[i_node], self.Nodes[j_node], self.Nodes[m_node],
                            self.Nodes[n_node], t, material, self, kx_mod, ky_mod)

        # Add the new plate to the list
        self.Plates[name] = new_plate

        # Flag the model as unsolved
        self.solution = None
        for key in self.DynamicSolution.keys():
            self.DynamicSolution[key] = False

        # Return the plate name
        return name

    def add_quad(self, name, i_node, j_node, m_node, n_node, t, material, kx_mod=1.0, ky_mod=1.0):
        """Adds a new quadrilateral to the model. The quad formulation for in-plane (membrane)
        stiffness is based on an isoparametric formulation. For bending, it is based on an MITC4
        formulation. This element handles distortion relatively well, and is appropriate for thick
        and thin plates. One limitation with this element is that it does a poor job of reporting
        corner stresses. Corner forces, however are very accurate. Center stresses are very
        accurate as well. For cases where corner stress results are important, consider using the
        `add_plate` method instead.

        :param name: A unique user-defined name for the quadrilateral. If None or "", a name will
                     be automatically assigned.
        :type name: str
        :param i_node: The name of the i-node.
        :type i_node: str
        :param j_node: The name of the j-node.
        :type j_node: str
        :param m_node: The name of the m-node.
        :type m_node: str
        :param n_node: The name of the n-node.
        :type n_node: str
        :param t: The thickness of the element.
        :type t: number
        :param material: The name of the material for the element.
        :type material: str
        :param kx_mod: Stiffness modification factor for in-plane stiffness in the element's local
            x-direction, defaults to 1 (no modification).
        :type kx_mod: number, optional
        :param ky_mod: Stiffness modification factor for in-plane stiffness in the element's local
            y-direction, defaults to 1 (no modification).
        :type ky_mod: number, optional
        :raises NameError: Occurs when the specified name already exists in the model.
        :return: The name of the element added to the model.
        :rtype: str
        """

        # Name the quad or check it doesn't already exist
        if name:
            if name in self.Quads: raise NameError(f"Quad name '{name}' already exists")
        else:
            # As a guess, start with the length of the dictionary
            name = "Q" + str(len(self.Quads))
            count = 1
            while name in self.Quads:
                name = "Q" + str(len(self.Quads) + count)
                count += 1

        # Create a new member
        new_quad = Quad3D(name, self.Nodes[i_node], self.Nodes[j_node], self.Nodes[m_node],
                          self.Nodes[n_node], t, material, self, kx_mod, ky_mod)

        # Add the new member to the list
        self.Quads[name] = new_quad

        # Flag the model as unsolved
        self.solution = None
        for key in self.DynamicSolution.keys():
            self.DynamicSolution[key] = False

        # Return the quad name
        return name

    def add_rectangle_mesh(self, name, mesh_size, width, height, thickness, material, kx_mod=1.0, ky_mod=1.0,
                           origin=[0, 0, 0], plane='XY', x_control=None, y_control=None, start_node=None,
                           start_element=None, element_type='Quad'):
        """Adds a rectangular mesh of elements to the model.

        :param name: A unique name for the mesh.
        :type name: str
        :param mesh_size: The desired mesh size.
        :type mesh_size: number
        :param width: The overall width of the rectangular mesh measured along its local x-axis.
        :type width: number
        :param height: The overall height of the rectangular mesh measured along its local y-axis.
        :type height: number
        :param thickness: The thickness of each element in the mesh.
        :type thickness: number
        :param material: The name of the material for elements in the mesh.
        :type material: str
        :param kx_mod: Stiffness modification factor for in-plane stiffness in the element's local x-direction. Defaults to 1.0 (no modification).
        :type kx_mod: float, optional
        :param ky_mod: Stiffness modification factor for in-plane stiffness in the element's local y-direction. Defaults to 1.0 (no modification).
        :type ky_mod: float, optional
        :param origin: The origin of the regtangular mesh's local coordinate system. Defaults to [0, 0, 0]
        :type origin: list, optional
        :param plane: The plane the mesh will be parallel to. Options are 'XY', 'YZ', and 'XZ'. Defaults to 'XY'.
        :type plane: str, optional
        :param x_control: A list of control points along the mesh's local x-axis to work into the mesh. Defaults to `None`.
        :type x_control: list, optional
        :param y_control: A list of control points along the mesh's local y-axis to work into the mesh. Defaults to None.
        :type y_control: list, optional
        :param start_node: The name of the first node in the mesh. If set to `None` the program will use the next available node name. Default is `None`.
        :type start_node: str, optional
        :param start_element: The name of the first element in the mesh. If set to `None` the program will use the next available element name. Default is `None`.
        :type start_element: str, optional
        :param element_type: They type of element to make the mesh out of. Either 'Quad' or 'Rect'. Defaults to 'Quad'.
        :type element_type: str, optional
        :raises NameError: Occurs when the specified name already exists in the model.
        :return: The name of the mesh added to the model.
        :rtype: str
        """

        # Check if a mesh name has been provided
        if name:
            # Check that the mesh name isn't already being used
            if name in self.Meshes: raise NameError(f"Mesh name '{name}' already exists")
        # Rename the mesh if necessary
        else:
            name = self.unique_name(self.Meshes, 'MSH')

        # Identify the starting node and element
        if start_node is None:
            start_node = self.unique_name(self.Nodes, 'N')
        if element_type == 'Rect' and start_element is None:
            start_element = self.unique_name(self.Plates, 'R')
        elif element_type == 'Quad' and start_element is None:
            start_element = self.unique_name(self.Quads, 'Q')

        # Create the mesh
        new_mesh = RectangleMesh(mesh_size, width, height, thickness, material, self, kx_mod,
                                 ky_mod, origin, plane, x_control, y_control, start_node,
                                 start_element, element_type=element_type)

        # Add the new mesh to the `Meshes` dictionary
        self.Meshes[name] = new_mesh

        # Flag the model as unsolved
        self.solution = None
        for key in self.DynamicSolution.keys():
            self.DynamicSolution[key] = False

        # Return the mesh's name
        return name

    def add_annulus_mesh(self, name, mesh_size, outer_radius, inner_radius, thickness, material, kx_mod=1.0,
                         ky_mod=1.0, origin=[0, 0, 0], axis='Y', start_node=None, start_element=None):
        """Adds a mesh of quadrilaterals forming an annulus (a donut).

        :param name: A unique name for the mesh.
        :type name: str
        :param mesh_size: The target mesh size.
        :type mesh_size: float
        :param outer_radius: The radius to the outside of the annulus.
        :type outer_radius: float
        :param inner_radius: The radius to the inside of the annulus.
        :type inner_radius: float
        :param thickness: Element thickness.
        :type thickness: float
        :param material: The name of the element material.
        :type material: str
        :param kx_mod: Stiffness modification factor for radial stiffness in the element's local
                       x-direction. Default is 1.0 (no modification).
        :type kx_mod: float, optional
        :param ky_mod: Stiffness modification factor for meridional stiffness in the element's
                       local y-direction. Default is 1.0 (no modification).
        :type ky_mod: float, optional
        :param origin: The origin of the mesh. The default is [0, 0, 0].
        :type origin: list, optional
        :param axis: The global axis about which the mesh will be generated. The default is 'Y'.
        :type axis: str, optional
        :param start_node: The name of the first node in the mesh. If set to `None` the program
                           will use the next available node name. Default is `None`.
        :type start_node: str, optional
        :param start_element: The name of the first element in the mesh. If set to `None` the
                              program will use the next available element name. Default is `None`.
        :type start_element: str, optional
        :raises NameError: Occurs if the specified name already exists in the model.
        :return: The name of the mesh added to the model.
        :rtype: str
        """

        # Check if a mesh name has been provided
        if name:
            # Check that the mesh name doesn't already exist
            if name in self.Meshes: raise NameError(f"Mesh name '{name}' already exists")
        # Give the mesh a new name if necessary
        else:
            name = self.unique_name(self.Meshes, 'MSH')

        # Identify the starting node and element
        if start_node is None:
            start_node = self.unique_name(self.Nodes, 'N')
        if start_element is None:
            start_element = self.unique_name(self.Quads, 'Q')

        # Create a new mesh
        new_mesh = AnnulusMesh(mesh_size, outer_radius, inner_radius, thickness, material, self,
                               kx_mod, ky_mod, origin, axis, start_node, start_element)

        # Add the new mesh to the `Meshes` dictionary
        self.Meshes[name] = new_mesh

        # Flag the model as unsolved
        self.solution = None
        for key in self.DynamicSolution.keys():
            self.DynamicSolution[key] = False

        # Return the mesh's name
        return name

    def add_frustrum_mesh(self, name, mesh_size, large_radius, small_radius, height, thickness, material, kx_mod=1.0,
                          ky_mod=1.0, origin=[0, 0, 0], axis='Y', start_node=None, start_element=None):
        """Adds a mesh of quadrilaterals forming a frustrum (a cone intersected by a horizontal plane).

        :param name: A unique name for the mesh.
        :type name: str
        :param mesh_size: The target mesh size
        :type mesh_size: number
        :param large_radius: The larger of the two end radii.
        :type large_radius: number
        :param small_radius: The smaller of the two end radii.
        :type small_radius: number
        :param height: The height of the frustrum.
        :type height: number
        :param thickness: The thickness of the elements.
        :type thickness: number
        :param material: The name of the element material.
        :type material: str
        :param kx_mod: Stiffness modification factor for radial stiffness in each element's local x-direction, defaults to 1 (no modification).
        :type kx_mod: number, optional
        :param ky_mod: Stiffness modification factor for meridional stiffness in each element's local y-direction, defaults to 1 (no modification).
        :type ky_mod: number, optional
        :param origin: The origin of the mesh, defaults to [0, 0, 0].
        :type origin: list, optional
        :param axis: The global axis about which the mesh will be generated, defaults to 'Y'.
        :type axis: str, optional
        :param start_node: The name of the first node in the mesh. If set to None the program will use the next available node name, defaults to None.
        :type start_node: str, optional
        :param start_element: The name of the first element in the mesh. If set to `None` the
                              program will use the next available element name, defaults to None
        :type start_element: str, optional
        :raises NameError: Occurs if the specified name already exists.
        :return: The name of the mesh added to the model.
        :rtype: str
        """

        # Check if a name has been provided
        if name:
            # Check that the mesh name doesn't already exist
            if name in self.Meshes: raise NameError(f"Mesh name '{name}' already exists")
        # Give the mesh a new name if necessary
        else:
            name = self.unique_name(self.Meshes, 'MSH')

        # Identify the starting node and element
        if start_node is None:
            start_node = self.unique_name(self.Nodes, 'N')
        if start_element is None:
            start_element = self.unique_name(self.Quads, 'Q')

        # Create a new mesh
        new_mesh = FrustrumMesh(mesh_size, large_radius, small_radius, height, thickness, material,
                                self, kx_mod, ky_mod, origin, axis, start_node, start_element)

        # Add the new mesh to the `Meshes` dictionary
        self.Meshes[name] = new_mesh

        # Flag the model as unsolved
        self.solution = None
        for key in self.DynamicSolution.keys():
            self.DynamicSolution[key] = False

        # Return the mesh's name
        return name

    def add_cylinder_mesh(self, name, mesh_size, radius, height, thickness, material, kx_mod=1,
                          ky_mod=1, origin=[0, 0, 0], axis='Y', num_elements=None, start_node=None,
                          start_element=None, element_type='Quad'):
        """Adds a mesh of elements forming a cylinder.

        :param name: A unique name for the mesh.
        :type name: str
        :param mesh_size: The target mesh size.
        :type mesh_size: float
        :param radius: The radius of the cylinder.
        :type radius: float
        :param height: The height of the cylinder.
        :type height: float
        :param thickness: Element thickness.
        :type thickness: float
        :param material: The name of the element material.
        :type material: str
        :param kx_mod: Stiffness modification factor for hoop stiffness in each element's local
                       x-direction. Defaults to 1.0 (no modification).
        :type kx_mod: int, optional
        :param ky_mod: Stiffness modification factor for meridional stiffness in each element's
                       local y-direction. Defaults to 1.0 (no modification).
        :type ky_mod: int, optional
        :param origin: The origin [X, Y, Z] of the mesh. Defaults to [0, 0, 0].
        :type origin: list, optional
        :param axis: The global axis about which the mesh will be generated. Defaults to 'Y'.
        :type axis: str, optional
        :param num_elements: The number of elements to use to form each course of elements. This
                             is typically only used if you are trying to match the nodes to another
                             mesh's nodes. If set to `None` the program will automatically
                             calculate the number of elements to use based on the mesh size.
                             Defaults to None.
        :type num_elements: int, optional
        :param start_node: The name of the first node in the mesh. If set to `None` the program
                           will use the next available node name. Defaults to `None`.
        :type start_node: str, optional
        :param start_element: The name of the first element in the mesh. If set to `None` the
                              program will use the next available element name. Defaults to `None`.
        :type start_element: str, optional
        :param element_type: The type of element to make the mesh out of. Either 'Quad' or 'Rect'.
                             Defaults to 'Quad'.
        :type element_type: str, optional
        :raises NameError: Occurs when the specified mesh name is already being used in the model.
        :return: The name of the mesh added to the model
        :rtype: str
        """

        # Check if a name has been provided
        if name:
            # Check that the mesh name doesn't already exist
            if name in self.Meshes: raise NameError(f"Mesh name '{name}' already exists")
        # Give the mesh a new name if necessary
        else:
            name = self.unique_name(self.Meshes, 'MSH')

        # Identify the starting node and element
        if start_node is None:
            start_node = self.unique_name(self.Nodes, 'N')
        if element_type == 'Rect' and start_element is None:
            start_element = self.unique_name(self.Plates, 'R')
        elif element_type == 'Quad' and start_element is None:
            start_element = self.unique_name(self.Quads, 'Q')

        # Create a new mesh
        new_mesh = CylinderMesh(mesh_size, radius, height, thickness, material, self,
                                kx_mod, ky_mod, origin, axis, start_node, start_element,
                                num_elements, element_type)

        # Add the new mesh to the `Meshes` dictionary
        self.Meshes[name] = new_mesh

        # Flag the model as unsolved
        self.solution = None
        for key in self.DynamicSolution.keys():
            self.DynamicSolution[key] = False

        # Return the mesh's name
        return name

    def merge_duplicate_nodes(self, tolerance=0.001):
        """Removes duplicate nodes from the model and returns a list of the removed node names.

        :param tolerance: The maximum distance between two nodes in order to consider them
                          duplicates. Defaults to 0.001.
        :type tolerance: float, optional
        """

        # Initialize a dictionary marking where each node is used
        node_lookup = {node_name: [] for node_name in self.Nodes.keys()}
        element_dicts = ('Springs', 'Members', 'Plates', 'Quads')
        node_types = ('i_node', 'j_node', 'm_node', 'n_node')

        # Step through each dictionary of elements in the model (springs, members, plates, quads)
        for element_dict in element_dicts:

            # Step through each element in the dictionary
            for element in getattr(self, element_dict).values():

                # Step through each possible node type in the element (i-node, j-node, m-node, n-node)
                for node_type in node_types:

                    # Get the current element's node having the current type
                    # Return `None` if the element doesn't have this node type
                    node = getattr(element, node_type, None)

                    # Determine if the node exists on the element
                    if node is not None:
                        # Add the element to the list of elements attached to the node
                        node_lookup[node.name].append((element, node_type))

        # Make a list of the names of each node in the model
        node_names = list(self.Nodes.keys())

        # Make a list of nodes to be removed from the model
        remove_list = []

        # Step through each node in the copy of the `Nodes` dictionary
        for i, node_1_name in enumerate(node_names):

            # Skip iteration if `node_1` has already been removed
            if node_lookup[node_1_name] is None:
                continue

            # There is no need to check `node_1` against itself
            for node_2_name in node_names[i + 1:]:

                # Skip iteration if node_2 has already been removed
                if node_lookup[node_2_name] is None:
                    continue

                # Calculate the distance between nodes
                if self.Nodes[node_1_name].distance(self.Nodes[node_2_name]) > tolerance:
                    continue

                # Replace references to `node_2` in each element with references to `node_1`
                for element, node_type in node_lookup[node_2_name]:
                    setattr(element, node_type, self.Nodes[node_1_name])

                # Flag `node_2` as no longer used
                node_lookup[node_2_name] = None

                # Merge any boundary conditions
                support_cond = ('support_DX', 'support_DY', 'support_DZ', 'support_RX', 'support_RY', 'support_RZ')
                for dof in support_cond:
                    if getattr(self.Nodes[node_2_name], dof) == True:
                        setattr(self.Nodes[node_1_name], dof, True)

                # Merge any spring supports
                spring_cond = ('spring_DX', 'spring_DY', 'spring_DZ', 'spring_RX', 'spring_RY', 'spring_RZ')
                for dof in spring_cond:
                    value = getattr(self.Nodes[node_2_name], dof)
                    if value != [None, None, None]:
                        setattr(self.Nodes[node_1_name], dof, value)

                # Fix the mesh labels
                for mesh in self.Meshes.values():

                    # Fix the nodes in the mesh
                    if node_2_name in mesh.nodes.keys():
                        # Attach the correct node to the mesh
                        mesh.nodes[node_2_name] = self.Nodes[node_1_name]

                        # Fix the dictionary key
                        mesh.nodes[node_1_name] = mesh.nodes.pop(node_2_name)

                    # Fix the elements in the mesh
                    for element in mesh.elements.values():
                        if node_2_name == element.i_node.name: element.i_node = self.Nodes[node_1_name]
                        if node_2_name == element.j_node.name: element.j_node = self.Nodes[node_1_name]
                        if node_2_name == element.m_node.name: element.m_node = self.Nodes[node_1_name]
                        if node_2_name == element.n_node.name: element.n_node = self.Nodes[node_1_name]

                # Add the node to the `remove` list
                remove_list.append(node_2_name)

        # Remove `node_2` from the model's `Nodes` dictionary
        for node_name in remove_list:
            self.Nodes.pop(node_name)

        # Flag the model as unsolved
        self.solution = None
        for key in self.DynamicSolution.keys():
            self.DynamicSolution[key] = False

    def delete_node(self, node_name):
        """Removes a node from the model. All nodal loads associated with the node and elements attached to the node will also be removed.

        :param node_name: The name of the node to be removed.
        :type node_name: str
        """

        # Remove the node. Nodal loads are stored within the node, so they
        # will be deleted automatically when the node is deleted.
        self.Nodes.pop(node_name)

        # Find any elements attached to the node and remove them
        self.Members = {name: member for name, member in self.Members.items() if
                        member.i_node.name != node_name and member.j_node.name != node_name}
        self.Plates = {name: plate for name, plate in self.Plates.items() if
                       plate.i_node.name != node_name and plate.j_node.name != node_name and plate.m_node.name != node_name and plate.n_node.name != node_name}
        self.Quads = {name: quad for name, quad in self.Quads.items() if
                      quad.i_node.name != node_name and quad.j_node.name != node_name and quad.m_node.name != node_name and quad.n_node.name != node_name}

        # Flag the model as unsolved
        self.solution = None
        for key in self.DynamicSolution.keys():
            self.DynamicSolution[key] = False

    def delete_auxnode(self, auxnode_name):
        """Removes an auxiliary node from the model.

        :param auxnode_name: The name of the auxiliary node to be removed.
        :type auxnode_name: str
        """

        # Remove the auxiliary node
        self.AuxNodes.pop(auxnode_name)

        # Remove the auxiliary node from any members that were using it
        for member in self.Members.values():
            if member.auxNode == auxnode_name:
                member.auxNode = None

        # Flag the model as unsolved
        self.solution = None
        for key in self.DynamicSolution.keys():
            self.DynamicSolution[key] = False

    def delete_spring(self, spring_name):
        """Removes a spring from the model.

        :param spring_name: The name of the spring to be removed.
        :type spring_name: str
        """

        # Remove the spring
        self.Springs.pop(spring_name)

        # Flag the model as unsolved
        self.solution = None
        for key in self.DynamicSolution.keys():
            self.DynamicSolution[key] = False

    def delete_member(self, member_name):
        """Removes a member from the model. All member loads associated with the member will also
           be removed.

        :param member_name: The name of the member to be removed.
        :type member_name: str
        """

        # Remove the member. Member loads are stored within the member, so they
        # will be deleted automatically when the member is deleted.
        self.Members.pop(member_name)

        # Flag the model as unsolved
        self.solution = None
        for key in self.DynamicSolution.keys():
            self.DynamicSolution[key] = False

    def def_support(self, node_name, support_DX=False, support_DY=False, support_DZ=False, support_RX=False,
                    support_RY=False, support_RZ=False):
        """Defines the support conditions at a node. Nodes will default to fully unsupported
           unless specified otherwise.

        :param node_name: The name of the node where the support is being defined.
        :type node_name: str
        :param support_DX: Indicates whether the node is supported against translation in the
                           global X-direction. Defaults to False.
        :type support_DX: bool, optional
        :param support_DY: Indicates whether the node is supported against translation in the
                           global Y-direction. Defaults to False.
        :type support_DY: bool, optional
        :param support_DZ: Indicates whether the node is supported against translation in the
                           global Z-direction. Defaults to False.
        :type support_DZ: bool, optional
        :param support_RX: Indicates whether the node is supported against rotation about the
                           global X-axis. Defaults to False.
        :type support_RX: bool, optional
        :param support_RY: Indicates whether the node is supported against rotation about the
                           global Y-axis. Defaults to False.
        :type support_RY: bool, optional
        :param support_RZ: Indicates whether the node is supported against rotation about the
                           global Z-axis. Defaults to False.
        :type support_RZ: bool, optional
        """

        # Get the node to be supported
        node = self.Nodes[node_name]

        # Set the node's support conditions
        node.support_DX = support_DX
        node.support_DY = support_DY
        node.support_DZ = support_DZ
        node.support_RX = support_RX
        node.support_RY = support_RY
        node.support_RZ = support_RZ

        # Flag the model as unsolved
        self.solution = None
        for key in self.DynamicSolution.keys():
            self.DynamicSolution[key] = False

    def def_support_spring(self, node_name, dof, stiffness, direction=None):
        """Defines a spring support at a node.

        :param node_name: The name of the node to apply the spring support to.
        :type node_name: str
        :param dof: The degree of freedom to apply the spring support to.
        :type dof: str ('DX', 'DY', 'DZ', 'RX', 'RY', or 'RZ')
        :param stiffness: The translational or rotational stiffness of the spring support.
        :type stiffness: float
        :param direction: The direction in which the spring can act. '+' allows the spring to resist positive displacements. '-' allows the spring to resist negative displacements. None allows the spring to act in both directions. Default is None.
        :type direction: str or None ('+', '-', None), optional
        :raises ValueError: Occurs when an invalid support spring direction has been specified.
        :raises ValueError: Occurs when an invalid support spring degree of freedom has been specified.
        """

        if dof in ('DX', 'DY', 'DZ', 'RX', 'RY', 'RZ'):
            if direction in ('+', '-', None):
                if dof == 'DX':
                    self.Nodes[node_name].spring_DX = [stiffness, direction, True]
                elif dof == 'DY':
                    self.Nodes[node_name].spring_DY = [stiffness, direction, True]
                elif dof == 'DZ':
                    self.Nodes[node_name].spring_DZ = [stiffness, direction, True]
                elif dof == 'RX':
                    self.Nodes[node_name].spring_RX = [stiffness, direction, True]
                elif dof == 'RY':
                    self.Nodes[node_name].spring_RY = [stiffness, direction, True]
                elif dof == 'RZ':
                    self.Nodes[node_name].spring_RZ = [stiffness, direction, True]
            else:
                raise ValueError('Invalid support spring direction. Specify \'+\', \'-\', or None.')
        else:
            raise ValueError(
                'Invalid support spring degree of freedom. Specify \'DX\', \'DY\', \'DZ\', \'RX\', \'RY\', or \'RZ\'')

        # Flag the model as unsolved
        self.solution = None
        for key in self.DynamicSolution.keys():
            self.DynamicSolution[key] = False

    def def_node_disp(self, node_name, direction, magnitude):
        """Defines a nodal displacement at a node.

        :param node_name: The name of the node where the nodal displacement is being applied.
        :type node_name: str
        :param direction: The global direction the nodal displacement is being applied in. Displacements are 'DX', 'DY', and 'DZ'. Rotations are 'RX', 'RY', and 'RZ'.
        :type direction: str
        :param magnitude: The magnitude of the displacement.
        :type magnitude: float
        :raises ValueError: _description_
        """

        # Validate the value of Direction
        if direction not in ('DX', 'DY', 'DZ', 'RX', 'RY', 'RZ'):
            raise ValueError(f"Direction must be 'DX', 'DY', 'DZ', 'RX', 'RY', or 'RZ'. {direction} was given.")
        # Get the node
        node = self.Nodes[node_name]

        if direction == 'DX':
            node.EnforcedDX = magnitude
        if direction == 'DY':
            node.EnforcedDY = magnitude
        if direction == 'DZ':
            node.EnforcedDZ = magnitude
        if direction == 'RX':
            node.EnforcedRX = magnitude
        if direction == 'RY':
            node.EnforcedRY = magnitude
        if direction == 'RZ':
            node.EnforcedRZ = magnitude

        # Flag the model as unsolved
        self.solution = None
        for key in self.DynamicSolution.keys():
            self.DynamicSolution[key] = False

    def def_releases(self, Member, Dxi=False, Dyi=False, Dzi=False, Rxi=False, Ryi=False, Rzi=False, Dxj=False,
                     Dyj=False, Dzj=False, Rxj=False, Ryj=False, Rzj=False):
        """Defines member end realeses for a member. All member end releases will default to unreleased unless specified otherwise.

        :param Member: The name of the member to have its releases modified.
        :type Member: str
        :param Dxi: Indicates whether the member is released axially at its start. Defaults to False.
        :type Dxi: bool, optional
        :param Dyi: Indicates whether the member is released for shear in the local y-axis at its start. Defaults to False.
        :type Dyi: bool, optional
        :param Dzi: Indicates whether the member is released for shear in the local z-axis at its start. Defaults to False.
        :type Dzi: bool, optional
        :param Rxi: Indicates whether the member is released for torsion at its start. Defaults to False.
        :type Rxi: bool, optional
        :param Ryi: Indicates whether the member is released for moment about the local y-axis at its start. Defaults to False.
        :type Ryi: bool, optional
        :param Rzi: Indicates whether the member is released for moment about the local z-axis at its start. Defaults to False.
        :type Rzi: bool, optional
        :param Dxj: Indicates whether the member is released axially at its end. Defaults to False.
        :type Dxj: bool, optional
        :param Dyj: Indicates whether the member is released for shear in the local y-axis at its end. Defaults to False.
        :type Dyj: bool, optional
        :param Dzj: Indicates whether the member is released for shear in the local z-axis. Defaults to False.
        :type Dzj: bool, optional
        :param Rxj: Indicates whether the member is released for torsion at its end. Defaults to False.
        :type Rxj: bool, optional
        :param Ryj: Indicates whether the member is released for moment about the local y-axis at its end. Defaults to False.
        :type Ryj: bool, optional
        :param Rzj: Indicates whether the member is released for moment about the local z-axis at its end. Defaults to False.
        :type Rzj: bool, optional
        """

        # Apply the end releases to the member
        self.Members[Member].Releases = [Dxi, Dyi, Dzi, Rxi, Ryi, Rzi, Dxj, Dyj, Dzj, Rxj, Ryj, Rzj]

        # Flag the model as unsolved
        self.solution = None
        for key in self.DynamicSolution.keys():
            self.DynamicSolution[key] = False

    def add_load_combo(self, name, factors, combo_tags=None):
        """Adds a load combination to the model.

        :param name: A unique name for the load combination (e.g. '1.2D+1.6L+0.5S' or 'Gravity Combo').
        :type name: str
        :param factors: A dictionary containing load cases and their corresponding factors (e.g. {'D':1.2, 'L':1.6, 'S':0.5}).
        :type factors: dict
        :param combo_tags: A list of tags used to categorize load combinations. Default is `None`. This can be useful for filtering results later on, or for limiting analysis to only those combinations with certain tags. This feature is provided for convenience. It is not necessary to use tags.
        :type combo_tags: list, optional
                    
        """


        # Create a new load combination object
        new_combo = LoadCombo(name, combo_tags, factors)

        # Add the load combination to the dictionary of load combinations
        self.LoadCombos[name] = new_combo

        # Flag the model as solved
        self.solution = None
        for key in self.DynamicSolution.keys():
            self.DynamicSolution[key] = False

    def set_as_mass_case(self, name, gravity=9.81, factor=1):
        """
        Set a load case as a mass case for analysis.

        This function designates a specific load case to be treated as a mass case during analysis.

        Parameters:
        -----------
        :param name: str
            The name of the load case to be used as a mass case.

        :param gravity: float, optional
            The gravitational acceleration at the location where the structure is analyzed. Default value is 9.81 m/s² for Earth.

        :param factor: float, optional
            A percentage of the load to be used as a mass case. This factor should be specified as a decimal (e.g., 0.5 for 50%).
            Some loads, such as live loads, may only contribute a small percentage to the total mass as specified in the design code.
            Default value is 1, representing the full load.

        """
        self.MassCases[name] = MassCase(name, gravity, factor)

        # Flag the model as unsolved
        self.solution = None
        for key in self.DynamicSolution.keys():
            self.DynamicSolution[key] = False

    def add_node_load(self, Node, Direction, P, case='Case 1'):
        """Adds a nodal load to the model.

        :param Node: The name of the node where the load is being applied.
        :type Node: str
        :param Direction: The global direction the load is being applied in. Forces are `'FX'`,
                          `'FY'`, and `'FZ'`. Moments are `'MX'`, `'MY'`, and `'MZ'`.
        :type Direction: str
        :param P: The numeric value (magnitude) of the load.
        :type P: float
        :param case: The name of the load case the load belongs to. Defaults to 'Case 1'.
        :type case: str, optional
        :raises ValueError: Occurs when an invalid load direction was specified.
        """

        # Validate the value of Direction
        if Direction not in ('FX', 'FY', 'FZ', 'MX', 'MY', 'MZ'):
            raise ValueError(f"Direction must be 'FX', 'FY', 'FZ', 'MX', 'MY', or 'MZ'. {Direction} was given.")
        # Add the node load to the model
        self.Nodes[Node].NodeLoads.append((Direction, P, case))

        # Flag the model as unsolved
        self.solution = None
        for key in self.DynamicSolution.keys():
            self.DynamicSolution[key] = False

    def add_member_pt_load(self, Member, Direction, P, x, case='Case 1'):
        """Adds a member point load to the model.

        :param Member: The name of the member the load is being applied to.
        :type Member: str
        :param Direction: The direction in which the load is to be applied. Valid values are `'Fx'`,
                          `'Fy'`, `'Fz'`, `'Mx'`, `'My'`, `'Mz'`, `'FX'`, `'FY'`, `'FZ'`, `'MX'`, `'MY'`, or `'MZ'`.
                          Note that lower-case notation indicates use of the beam's local
                          coordinate system, while upper-case indicates use of the model's globl
                          coordinate system.
        :type Direction: str
        :param P: The numeric value (magnitude) of the load.
        :type P: float
        :param x: The load's location along the member's local x-axis.
        :type x: float
        :param case: The load case to categorize the load under. Defaults to 'Case 1'.
        :type case: str, optional
        :raises ValueError: Occurs when an invalid load direction has been specified.
        """

        # Validate the value of Direction
        if Direction not in ('Fx', 'Fy', 'Fz', 'FX', 'FY', 'FZ', 'Mx', 'My', 'Mz', 'MX', 'MY', 'MZ'):
            raise ValueError(
                f"Direction must be 'Fx', 'Fy', 'Fz', 'FX', 'FY', FZ', 'Mx', 'My', 'Mz', 'MX', 'MY', or 'MZ'. {Direction} was given.")

        # Add the point load to the member
        self.Members[Member].PtLoads.append((Direction, P, x, case))

        # Flag the model as unsolved
        self.solution = None
        for key in self.DynamicSolution.keys():
            self.DynamicSolution[key] = False

    def add_member_dist_load(self, Member, Direction, w1, w2, x1=None, x2=None, case='Case 1'):
        """Adds a member distributed load to the model.

        :param Member: The name of the member the load is being appied to.
        :type Member: str
        :param Direction: The direction in which the load is to be applied. Valid values are `'Fx'`,
                          `'Fy'`, `'Fz'`, `'FX'`, `'FY'`, or `'FZ'`.
                          Note that lower-case notation indicates use of the beam's local
                          coordinate system, while upper-case indicates use of the model's globl
                          coordinate system.
        :type Direction: str
        :param w1: The starting value (magnitude) of the load.
        :type w1: float
        :param w2: The ending value (magnitude) of the load.
        :type w2: float
        :param x1: The load's start location along the member's local x-axis. If this argument is
                   not specified, the start of the member will be used. Defaults to `None`
        :type x1: float, optional
        :param x2: The load's end location along the member's local x-axis. If this argument is not
                   specified, the end of the member will be used. Defaults to `None`.
        :type x2: float, optional
        :param case: _description_, defaults to 'Case 1'
        :type case: str, optional
        :raises ValueError: Occurs when an invalid load direction has been specified.
        """

        # Validate the value of Direction
        if Direction not in ('Fx', 'Fy', 'Fz', 'FX', 'FY', 'FZ'):
            raise ValueError(f"Direction must be 'Fx', 'Fy', 'Fz', 'FX', 'FY', or 'FZ'. {Direction} was given.")
        # Determine if a starting and ending points for the load have been specified.
        # If not, use the member start and end as defaults
        if x1 == None:
            start = 0
        else:
            start = x1

        if x2 == None:
            end = self.Members[Member].L()
        else:
            end = x2

        # Add the distributed load to the member
        self.Members[Member].DistLoads.append((Direction, w1, w2, start, end, case))

        # Flag the model as unsolved
        self.solution = None
        for key in self.DynamicSolution.keys():
            self.DynamicSolution[key] = False

    def add_plate_surface_pressure(self, plate_name, pressure, case='Case 1'):
        """Adds a surface pressure to the rectangular plate element.
        

        :param plate_name: The name for the rectangular plate to add the surface pressure to.
        :type plate_name: str
        :param pressure: The value (magnitude) for the surface pressure.
        :type pressure: float
        :param case: The load case to add the surface pressure to. Defaults to 'Case 1'.
        :type case: str, optional
        :raises Exception: Occurs when an invalid plate name has been specified.
        """

        # Add the surface pressure to the rectangle
        if plate_name in self.Plates.keys():
            self.Plates[plate_name].pressures.append([pressure, case])
        else:
            raise Exception('Invalid plate name specified for plate surface pressure.')

        # Flag the model as unsolved
        self.solution = None
        for key in self.DynamicSolution.keys():
            self.DynamicSolution[key] = False

    def add_quad_surface_pressure(self, quad_name, pressure, case='Case 1'):
        """Adds a surface pressure to the quadrilateral element.

        :param quad_name: The name for the quad to add the surface pressure to.
        :type quad_name: str
        :param pressure: The value (magnitude) for the surface pressure.
        :type pressure: float
        :param case: The load case to add the surface pressure to. Defaults to 'Case 1'.
        :type case: str, optional
        :raises Exception: Occurs when an invalid quad name has been specified.
        """

        # Add the surface pressure to the quadrilateral
        if quad_name in self.Quads.keys():
            self.Quads[quad_name].pressures.append([pressure, case])
        else:
            raise Exception('Invalid quad name specified for quad surface pressure.')

        # Flag the model as unsolved
        self.solution = None
        for key in self.DynamicSolution.keys():
            self.DynamicSolution[key] = False

    def delete_loads(self):
        """Deletes all loads from the model along with any results based on the loads.
        """

        # Delete the member loads and the calculated internal forces
        for member in self.Members.values():
            member.DistLoads = []
            member.PtLoads = []
            member.SegmentsZ = []
            member.SegmentsY = []
            member.SegmentsX = []

        # Delete the plate loads
        for plate in self.Plates.values():
            plate.pressures = []

        # Delete the quadrilateral loads
        for quad in self.Quads.values():
            quad.pressures = []

        # Delete the nodal loads, calculated displacements, and calculated reactions
        for node in self.Nodes.values():
            node.NodeLoads = []

            node.DX = {}
            node.DY = {}
            node.DZ = {}
            node.RX = {}
            node.RY = {}
            node.RZ = {}

            node.RxnFX = {}
            node.RxnFY = {}
            node.RxnFZ = {}
            node.RxnMX = {}
            node.RxnMY = {}
            node.RxnMZ = {}

        # Flag the model as unsolved
        self.solution = None
        for key in self.DynamicSolution.keys():
            self.DynamicSolution[key] = False

    def def_load_profile(self, case, time, profile):
        """
            Define a load profile for a specific load case.

            :param case: The name or identifier of the load case.
            :type case: str
            :param time: A list of time values associated with the load profile.
            :type time: list[float]
            :param profile: A list of load values corresponding to the time values.
            :type profile: list[float]

            :raises ParameterIncompatibilityError: If the lengths of 'time' and 'profile' lists are not the same.

            This method creates a LoadProfile object for the specified load case and associates it with the given time and profile data.
            """
        if len(time) != len(profile):
            raise ParameterIncompatibilityError('Time and Profile lists should have the same length')
        self.LoadProfiles[case] = LoadProfile(load_case_name=case, time=time, profile=profile)

    def def_disp_profile(self, node, direction, time, profile):
        """
            Define a displacement profile for a specific node and direction.

            :param node: The node or point at which the displacement is measured.
            :type node: str
            :param direction: The direction of the displacement ('DX', 'DY', 'DZ', 'RX', 'RY', 'RZ').
            :type direction: str
            :param time: A list of time values associated with the displacement profile.
            :type time: list[float]
            :param profile: A list of displacement values corresponding to the time values.
            :type profile: list[float]

            :raises ParameterIncompatibilityError: If the lengths of 'time' and 'profile' lists are not the same.
            :raises ValueError: If 'direction' is not one of ('DX', 'DY', 'DZ', 'RX', 'RY', 'RZ').

            This method creates a DisplacementProfile object for the specified node and direction and associates it with the given time and profile data.
            """
        if len(time) != len(profile):
            raise ParameterIncompatibilityError('Time and Profile lists should have the same length')
        if direction not in ('DX', 'DY', 'DZ', 'RX', 'RY', 'RZ'):
            raise ValueError(f"Direction must be 'DX', 'DY', 'DZ', 'RX', 'RY', or 'RZ'. {direction} was given.")
        self.DisplacementProfiles[node] = DisplacementProfile(node=node, direction= direction,time=time, profile=profile)
        
    def K(self, combo_name='Combo 1', log=False, check_stability=True, sparse=True):
        """Returns the model's global stiffness matrix. The stiffness matrix will be returned in
           scipy's sparse lil format, which reduces memory usage and can be easily converted to
           other formats.

        :param combo_name: The load combination to get the stiffness matrix for. Defaults to 'Combo 1'.
        :type combo_name: str, optional
        :param log: Prints updates to the console if set to True. Defaults to False.
        :type log: bool, optional
        :param check_stability: Causes Pynite to check for instabilities if set to True. Defaults
                                to True. Set to False if you want the model to run faster.
        :type check_stability: bool, optional
        :param sparse: Returns a sparse matrix if set to True, and a dense matrix otherwise.
                       Defaults to True.
        :type sparse: bool, optional
        :return: The global stiffness matrix for the structure.
        :rtype: ndarray or coo_matrix
        """

        # Determine if a sparse matrix has been requested
        if sparse == True:
            # The stiffness matrix will be stored as a scipy `coo_matrix`. Scipy's
            # documentation states that this type of matrix is ideal for efficient
            # construction of finite element matrices. When converted to another
            # format, the `coo_matrix` sums values at the same (i, j) index. We'll
            # build the matrix from three lists.
            row = []
            col = []
            data = []
        else:
            # Initialize a dense matrix of zeros
            K = zeros((len(self.Nodes) * 6, len(self.Nodes) * 6))

        # Add stiffness terms for each nodal spring in the model
        if log: print('- Adding nodal spring support stiffness terms to global stiffness matrix')
        for node in self.Nodes.values():

            # Determine if the node has any spring supports
            if node.spring_DX[0] != None:

                # Check for an active spring support
                if node.spring_DX[2] == True:
                    m, n = node.ID * 6, node.ID * 6
                    if sparse == True:
                        data.append(float(node.spring_DX[0]))
                        row.append(m)
                        col.append(n)
                    else:
                        K[m, n] += float(node.spring_DX[0])

            if node.spring_DY[0] != None:

                # Check for an active spring support
                if node.spring_DY[2] == True:
                    m, n = node.ID * 6 + 1, node.ID * 6 + 1
                    if sparse == True:
                        data.append(float(node.spring_DY[0]))
                        row.append(m)
                        col.append(n)
                    else:
                        K[m, n] += float(node.spring_DY[0])

            if node.spring_DZ[0] != None:

                # Check for an active spring support
                if node.spring_DZ[2] == True:
                    m, n = node.ID * 6 + 2, node.ID * 6 + 2
                    if sparse == True:
                        data.append(float(node.spring_DZ[0]))
                        row.append(m)
                        col.append(n)
                    else:
                        K[m, n] += float(node.spring_DZ[0])

            if node.spring_RX[0] != None:

                # Check for an active spring support
                if node.spring_RX[2] == True:
                    m, n = node.ID * 6 + 3, node.ID * 6 + 3
                    if sparse == True:
                        data.append(float(node.spring_RX[0]))
                        row.append(m)
                        col.append(n)
                    else:
                        K[m, n] += float(node.spring_RX[0])

            if node.spring_RY[0] != None:

                # Check for an active spring support
                if node.spring_RY[2] == True:
                    m, n = node.ID * 6 + 4, node.ID * 6 + 4
                    if sparse == True:
                        data.append(float(node.spring_RY[0]))
                        row.append(m)
                        col.append(n)
                    else:
                        K[m, n] += float(node.spring_RY[0])

            if node.spring_RZ[0] != None:

                # Check for an active spring support
                if node.spring_RZ[2] == True:
                    m, n = node.ID * 6 + 5, node.ID * 6 + 5
                    if sparse == True:
                        data.append(float(node.spring_RZ[0]))
                        row.append(m)
                        col.append(n)
                    else:
                        K[m, n] += float(node.spring_RZ[0])

        # Add stiffness terms for each spring in the model
        if log: print('- Adding spring stiffness terms to global stiffness matrix')
        for spring in self.Springs.values():

            if spring.active[combo_name] == True:

                # Get the spring's global stiffness matrix
                # Storing it as a local variable eliminates the need to rebuild it every time a term is needed
                spring_K = spring.K()

                # Step through each term in the spring's stiffness matrix
                # 'a' & 'b' below are row/column indices in the spring's stiffness matrix
                # 'm' & 'n' are corresponding row/column indices in the global stiffness matrix
                for a in range(12):

                    # Determine if index 'a' is related to the i-node or j-node
                    if a < 6:
                        # Find the corresponding index 'm' in the global stiffness matrix
                        m = spring.i_node.ID * 6 + a
                    else:
                        # Find the corresponding index 'm' in the global stiffness matrix
                        m = spring.j_node.ID * 6 + (a - 6)

                    for b in range(12):

                        # Determine if index 'b' is related to the i-node or j-node
                        if b < 6:
                            # Find the corresponding index 'n' in the global stiffness matrix
                            n = spring.i_node.ID * 6 + b
                        else:
                            # Find the corresponding index 'n' in the global stiffness matrix
                            n = spring.j_node.ID * 6 + (b - 6)

                        # Now that 'm' and 'n' are known, place the term in the global stiffness matrix
                        if sparse == True:
                            row.append(m)
                            col.append(n)
                            data.append(spring_K[a, b])
                        else:
                            K[m, n] += spring_K[a, b]

        # Add stiffness terms for each physical member in the model
        if log: print('- Adding member stiffness terms to global stiffness matrix')
        for phys_member in self.Members.values():

            # Check to see if the physical member is active for the given load combination
            if phys_member.active[combo_name] == True:

                # Step through each sub-member in the physical member and add terms
                for member in phys_member.sub_members.values():

                    # Get the member's global stiffness matrix
                    # Storing it as a local variable eliminates the need to rebuild it every time a term is needed
                    member_K = member.K()

                    # Step through each term in the member's stiffness matrix
                    # 'a' & 'b' below are row/column indices in the member's stiffness matrix
                    # 'm' & 'n' are corresponding row/column indices in the global stiffness matrix
                    for a in range(12):

                        # Determine if index 'a' is related to the i-node or j-node
                        if a < 6:
                            # Find the corresponding index 'm' in the global stiffness matrix
                            m = member.i_node.ID * 6 + a
                        else:
                            # Find the corresponding index 'm' in the global stiffness matrix
                            m = member.j_node.ID * 6 + (a - 6)

                        for b in range(12):

                            # Determine if index 'b' is related to the i-node or j-node
                            if b < 6:
                                # Find the corresponding index 'n' in the global stiffness matrix
                                n = member.i_node.ID * 6 + b
                            else:
                                # Find the corresponding index 'n' in the global stiffness matrix
                                n = member.j_node.ID * 6 + (b - 6)

                            # Now that 'm' and 'n' are known, place the term in the global stiffness matrix
                            if sparse == True:
                                row.append(m)
                                col.append(n)
                                data.append(member_K[a, b])
                            else:
                                K[m, n] += member_K[a, b]

        # Add stiffness terms for each quadrilateral in the model
        if log: print('- Adding quadrilateral stiffness terms to global stiffness matrix')
        for quad in self.Quads.values():

            # Get the quadrilateral's global stiffness matrix
            # Storing it as a local variable eliminates the need to rebuild it every time a term is needed
            quad_K = quad.K()

            # Step through each term in the quadrilateral's stiffness matrix
            # 'a' & 'b' below are row/column indices in the quadrilateral's stiffness matrix
            # 'm' & 'n' are corresponding row/column indices in the global stiffness matrix
            for a in range(24):

                # Determine which node the index 'a' is related to
                if a < 6:
                    # Find the corresponding index 'm' in the global stiffness matrix
                    m = quad.m_node.ID * 6 + a
                elif a < 12:
                    # Find the corresponding index 'm' in the global stiffness matrix
                    m = quad.n_node.ID * 6 + (a - 6)
                elif a < 18:
                    # Find the corresponding index 'm' in the global stiffness matrix
                    m = quad.i_node.ID * 6 + (a - 12)
                else:
                    # Find the corresponding index 'm' in the global stiffness matrix
                    m = quad.j_node.ID * 6 + (a - 18)

                for b in range(24):

                    # Determine which node the index 'b' is related to
                    if b < 6:
                        # Find the corresponding index 'n' in the global stiffness matrix
                        n = quad.m_node.ID * 6 + b
                    elif b < 12:
                        # Find the corresponding index 'n' in the global stiffness matrix
                        n = quad.n_node.ID * 6 + (b - 6)
                    elif b < 18:
                        # Find the corresponding index 'n' in the global stiffness matrix
                        n = quad.i_node.ID * 6 + (b - 12)
                    else:
                        # Find the corresponding index 'n' in the global stiffness matrix
                        n = quad.j_node.ID * 6 + (b - 18)

                    # Now that 'm' and 'n' are known, place the term in the global stiffness matrix
                    if sparse == True:
                        row.append(m)
                        col.append(n)
                        data.append(quad_K[a, b])
                    else:
                        K[m, n] += quad_K[a, b]

        # Add stiffness terms for each plate in the model
        if log: print('- Adding plate stiffness terms to global stiffness matrix')
        for plate in self.Plates.values():

            # Get the plate's global stiffness matrix
            # Storing it as a local variable eliminates the need to rebuild it every time a term is needed
            plate_K = plate.K()

            # Step through each term in the plate's stiffness matrix
            # 'a' & 'b' below are row/column indices in the plate's stiffness matrix
            # 'm' & 'n' are corresponding row/column indices in the global stiffness matrix
            for a in range(24):

                # Determine which node the index 'a' is related to
                if a < 6:
                    # Find the corresponding index 'm' in the global stiffness matrix
                    m = plate.i_node.ID * 6 + a
                elif a < 12:
                    # Find the corresponding index 'm' in the global stiffness matrix
                    m = plate.j_node.ID * 6 + (a - 6)
                elif a < 18:
                    # Find the corresponding index 'm' in the global stiffness matrix
                    m = plate.m_node.ID * 6 + (a - 12)
                else:
                    # Find the corresponding index 'm' in the global stiffness matrix
                    m = plate.n_node.ID * 6 + (a - 18)

                for b in range(24):

                    # Determine which node the index 'b' is related to
                    if b < 6:
                        # Find the corresponding index 'n' in the global stiffness matrix
                        n = plate.i_node.ID * 6 + b
                    elif b < 12:
                        # Find the corresponding index 'n' in the global stiffness matrix
                        n = plate.j_node.ID * 6 + (b - 6)
                    elif b < 18:
                        # Find the corresponding index 'n' in the global stiffness matrix
                        n = plate.m_node.ID * 6 + (b - 12)
                    else:
                        # Find the corresponding index 'n' in the global stiffness matrix
                        n = plate.n_node.ID * 6 + (b - 18)

                    # Now that 'm' and 'n' are known, place the term in the global stiffness matrix
                    if sparse == True:
                        row.append(m)
                        col.append(n)
                        data.append(plate_K[a, b])
                    else:
                        K[m, n] += plate_K[a, b]

        if sparse:
            # The stiffness matrix will be stored as a scipy `coo_matrix`. Scipy's
            # documentation states that this type of matrix is ideal for efficient
            # construction of finite element matrices. When converted to another
            # format, the `coo_matrix` sums values at the same (i, j) index.
            from scipy.sparse import coo_matrix
            row = array(row)
            col = array(col)
            data = array(data)
            K = coo_matrix((data, (row, col)), shape=(len(self.Nodes) * 6, len(self.Nodes) * 6))

        # Check that there are no nodal instabilities
        if check_stability:
            if log: print('- Checking nodal stability')

            if sparse: Analysis._check_stability(self, K.tocsr())
            else: Analysis._check_stability(self, K)

        # Return the global stiffness matrix

        return K

    def M(self, combo_name='Combo 1', log=False, check_stability=True, sparse=True,type_mass_matrix = 'consistent'):
        """Returns the model's global mass matrix. The mass matrix will be returned in
           scipy's sparse lil format, which reduces memory usage and can be easily converted to
           other formats.

        :param combo_name: The load combination to get the mass matrix for. Defaults to 'Combo 1'.

        :type combo_name: str, optional
        :param log: Prints updates to the console if set to True. Defaults to False.
        :type log: bool, optional

        :param check_stability: Causes Pynite to check for instabilities if set to True. Defaults
                                to True. Set to False if you want the model to run faster.
        :type check_stability: bool, optional
        :param sparse: Returns a sparse matrix if set to True, and a dense matrix otherwise.
                       Defaults to True.
        :type sparse: bool, optional
        :param type_mass_matrix: The type of element mass matrix to use in the analysis
                                 Possible values: consistent, lumped
        :type type_mass_matrix: str, optional

        :return: The global mass matrix for the structure.

        :rtype: ndarray or coo_matrix
        """
        # Convert the type of mass matrix paramater to lowercase, for easy checking
        type_mass_matrix = type_mass_matrix.lower()

        # Determine if a sparse matrix has been requested
        if sparse == True:

            # The mass matrix will be stored as a scipy `coo_matrix`. Scipy's
            # documentation states that this type of matrix is ideal for efficient
            # construction of finite element matrices. When converted to another
            # format, the `coo_matrix` sums values at the same (i, j) index. We'll
            # build the matrix from three lists.
            row = []
            col = []
            data = []

        else:
            # Initialize a dense matrix of zeros
            M = zeros((len(self.Nodes) * 6, len(self.Nodes) * 6))

        # Add mass terms for each physical member in the model
        if log: print('- Adding member mass terms to global mass matrix')
        for phys_member in self.Members.values():

            # Check to see if the physical member is active for the given load combination
            if phys_member.active[combo_name] == True:

                # Step through each sub-member in the physical member and add terms
                for member in phys_member.sub_members.values():

                    # Get the member's global mass matrix
                    # Storing it as a local variable eliminates the need to rebuild it every time a term is needed
                    if type_mass_matrix == 'consistent':
                        member_M = member.M()
                    elif type_mass_matrix == 'lumped':
                        member_M = member.M_HRZ()
                    else:
                        raise ValueError('Provided input '+ str(type_mass_matrix)+ ' is incorrect. Possible values are "consistent" and "lumped"')


                    # Step through each term in the member's mass matrix
                    # 'a' & 'b' below are row/column indices in the member's mass matrix
                    # 'm' & 'n' are corresponding row/column indices in the global mass matrix
                    for a in range(12):

                        # Determine if index 'a' is related to the i-node or j-node
                        if a < 6:
                            # Find the corresponding index 'm' in the global mass matrix
                            m = member.i_node.ID * 6 + a
                        else:
                            # Find the corresponding index 'm' in the global mass matrix
                            m = member.j_node.ID * 6 + (a - 6)

                        for b in range(12):

                            # Determine if index 'b' is related to the i-node or j-node
                            if b < 6:
                                # Find the corresponding index 'n' in the global mass matrix
                                n = member.i_node.ID * 6 + b
                            else:
                                # Find the corresponding index 'n' in the global mass matrix
                                n = member.j_node.ID * 6 + (b - 6)

                            # Now that 'm' and 'n' are known, place the term in the global mass matrix
                            if sparse == True:
                                row.append(m)
                                col.append(n)
                                data.append(member_M[a, b])
                            else:
                                M[m, n] += member_M[a, b]

        # Add mass terms for each quadrilateral in the model
        if log: print('- Adding quadrilateral mass terms to global mass matrix')
        for quad in self.Quads.values():

            # Get the quadrilateral's global mass matrix
            # Storing it as a local variable eliminates the need to rebuild it every time a term is needed
            if type_mass_matrix == 'consistent':
                quad_M = quad.M()
            elif type_mass_matrix == 'lumped':
                quad_M = quad.M_HRZ()
            else:
                raise ValueError('Provided input '+ str(type_mass_matrix)+
                                 ' is incorrect. Possible values are "consistent" and "lumped"')

            # Step through each term in the quadrilateral's mass matrix
            # 'a' & 'b' below are row/column indices in the quadrilateral's mass matrix
            # 'm' & 'n' are corresponding row/column indices in the global mass matrix
            for a in range(24):

                # Determine which node the index 'a' is related to
                if a < 6:
                    # Find the corresponding index 'm' in the global mass matrix
                    m = quad.m_node.ID * 6 + a
                elif a < 12:
                    # Find the corresponding index 'm' in the global mass matrix
                    m = quad.n_node.ID * 6 + (a - 6)
                elif a < 18:
                    # Find the corresponding index 'm' in the global mass matrix
                    m = quad.i_node.ID * 6 + (a - 12)
                else:
                    # Find the corresponding index 'm' in the global mass matrix
                    m = quad.j_node.ID * 6 + (a - 18)

                for b in range(24):

                    # Determine which node the index 'b' is related to
                    if b < 6:
                        # Find the corresponding index 'n' in the global mass matrix
                        n = quad.m_node.ID * 6 + b
                    elif b < 12:
                        # Find the corresponding index 'n' in the global mass matrix
                        n = quad.n_node.ID * 6 + (b - 6)
                    elif b < 18:
                        # Find the corresponding index 'n' in the global mass matrix
                        n = quad.i_node.ID * 6 + (b - 12)
                    else:
                        # Find the corresponding index 'n' in the global mass matrix
                        n = quad.j_node.ID * 6 + (b - 18)

                    # Now that 'm' and 'n' are known, place the term in the global mass matrix
                    if sparse == True:
                        row.append(m)
                        col.append(n)
                        data.append(quad_M[a, b])
                    else:
                        M[m, n] += quad_M[a, b]

        # Add mass terms for each plate in the model
        if log: print('- Adding plate mass terms to global stiffness matrix')
        for plate in self.Plates.values():

            # Get the plate's global mass matrix
            # Storing it as a local variable eliminates the need to rebuild it every time a term is needed
            if type_mass_matrix == 'consistent':
                plate_M = plate.M()
            elif type_mass_matrix == 'lumped':
                plate_M = plate.M_HRZ()
            else:
                raise ValueError('Provided input ' + str(type_mass_matrix)
                                 + ' is incorrect. Possible values are "consistent" and "lumped"')

            # Step through each term in the plate's mass matrix
            # 'a' & 'b' below are row/column indices in the plate's mass matrix
            # 'm' & 'n' are corresponding row/column indices in the global mass matrix
            for a in range(24):

                # Determine which node the index 'a' is related to
                if a < 6:
                    # Find the corresponding index 'm' in the global mass matrix
                    m = plate.i_node.ID * 6 + a
                elif a < 12:
                    # Find the corresponding index 'm' in the global mass matrix
                    m = plate.j_node.ID * 6 + (a - 6)
                elif a < 18:
                    # Find the corresponding index 'm' in the global mass matrix
                    m = plate.m_node.ID * 6 + (a - 12)
                else:
                    # Find the corresponding index 'm' in the global mass matrix
                    m = plate.n_node.ID * 6 + (a - 18)

                for b in range(24):

                    # Determine which node the index 'b' is related to
                    if b < 6:
                        # Find the corresponding index 'n' in the global mass matrix
                        n = plate.i_node.ID * 6 + b
                    elif b < 12:
                        # Find the corresponding index 'n' in the global mass matrix
                        n = plate.j_node.ID * 6 + (b - 6)
                    elif b < 18:
                        # Find the corresponding index 'n' in the global mass matrix
                        n = plate.m_node.ID * 6 + (b - 12)
                    else:
                        # Find the corresponding index 'n' in the global mass matrix
                        n = plate.n_node.ID * 6 + (b - 18)

                    # Now that 'm' and 'n' are known, place the term in the global mass matrix
                    if sparse == True:
                        row.append(m)
                        col.append(n)
                        data.append(plate_M[a, b])
                    else:
                        M[m, n] += plate_M[a, b]

        # Add concentrated masses for point load cases taken as mass cases
        # We will distribute the point mass to the translation degrees of freedom

        for node in self.Nodes.values():

            # Get the node's ID
            ID = node.ID

            # Step through the Mass Cases
            for case in self.MassCases.keys():
                gravity = self.MassCases[case].gravity
                factor = self.MassCases[case].factor

                # Step through the nodal loads
                for load in node.NodeLoads:

                    if load[2] == case:

                        if load[0] == 'FZ' and load[1] <= 0:
                            # Calculate mass
                            mass = factor * abs(load[1])/gravity

                            # Calculate mass per translational dof
                            # mass_per_dof = mass/3    This was the initial idea but abandoned upon further research
                            mass_per_dof = mass

                            # Get the corresponding index of the node in the global matrix
                            m = ID * 6

                            if sparse == True:
                                # Translation in the FX direction
                                row.append(m+0)
                                col.append(m+0)
                                data.append(mass_per_dof)

                                # Translation in the FY direction
                                row.append(m+1)
                                col.append(m+1)
                                data.append(mass_per_dof)

                                # Translation in the FZ direction
                                row.append(m+2)
                                col.append(m+2)
                                data.append(mass_per_dof)
                            else:
                                # Translation in the FX direction
                                M[m+0, m+0] += mass_per_dof

                                # Translation in the FY direction
                                M[m+1, m+1] += mass_per_dof

                                # Translation in the FZ direction
                                M[m+2, m+2] += mass_per_dof

                        else:
                            raise Exception('Direction error: Mass cases should have a direction of "FZ"')

        if sparse:
            # The mass matrix will be stored as a scipy `coo_matrix`. Scipy's
            # documentation states that this type of matrix is ideal for efficient
            # construction of finite element matrices. When converted to another
            # format, the `coo_matrix` sums values at the same (i, j) index.
            from scipy.sparse import coo_matrix
            row = array(row)
            col = array(col)
            data = array(data)
            M = coo_matrix((data, (row, col)), shape=(len(self.Nodes) * 6, len(self.Nodes) * 6))

        # Check that there are no nodal instabilities
        if check_stability:
            if log: print('- Checking nodal stability')
            if sparse:
                Analysis._check_stability(self, M.tocsr())
            else:
                Analysis._check_stability(self, M)

        # Return the global mass matrix
        return M

    def Kg(self, combo_name='Combo 1', log=False, sparse=True):
        """Returns the model's global geometric stiffness matrix. The model must have a static
           solution prior to obtaining the geometric stiffness matrix. Stiffness of plates is not
           included.

        :param combo_name: The name of the load combination to derive the matrix for. Defaults to
                           'Combo 1'.
        :type combo_name: str, optional
        :param log: Prints updates to the console if set to `True`. Defaults to `False`.
        :type log: bool, optional
        :param sparse: Returns a sparse matrix if set to `True`, and a dense matrix otherwise.
                       Defaults to `True`.
        :type sparse: bool, optional
        :return: The global geometric stiffness matrix for the structure.
        :rtype: ndarray or coo_matrix
        """

        if sparse == True:
            # Initialize a zero matrix to hold all the stiffness terms. The matrix will be stored as a
            # scipy sparse `lil_matrix`. This matrix format has several advantages. It uses less memory
            # if the matrix is sparse, supports slicing, and can be converted to other formats (sparse
            # or dense) later on for mathematical operations.
            from scipy.sparse import lil_matrix
            Kg = lil_matrix((len(self.Nodes) * 6, len(self.Nodes) * 6))
        else:
            Kg = zeros(len(self.Nodes) * 6, len(self.Nodes) * 6)

        # Add stiffness terms for each physical member in the model
        if log: print('- Adding member geometric stiffness terms to global geometric stiffness matrix')
        for phys_member in self.Members.values():

            # Check to see if the physical member is active for the given load combination
            if phys_member.active[combo_name] == True:

                # Step through each sub-member in the physical member and add terms
                for member in phys_member.sub_members.values():

                    # Calculate the axial force in the member
                    E = member.E
                    A = member.A
                    L = member.L()


                    # Calculate the axial force acting on the member
                    if first_step:
                        # For the first load step take P = 0
                        P = 0
                    else:
                        # Calculate the member axial force due to axial strain
                        d = member.d(combo_name)
                        P = E*A/L*(d[6, 0] - d[0, 0])


                    # Get the member's global stiffness matrix
                    # Storing it as a local variable eliminates the need to rebuild it every time a term is needed
                    member_Kg = member.Kg(P)

                    # Step through each term in the member's stiffness matrix
                    # 'a' & 'b' below are row/column indices in the member's stiffness matrix
                    # 'm' & 'n' are corresponding row/column indices in the global stiffness matrix
                    for a in range(12):

                        # Determine if index 'a' is related to the i-node or j-node
                        if a < 6:
                            # Find the corresponding index 'm' in the global stiffness matrix
                            m = member.i_node.ID * 6 + a
                        else:
                            # Find the corresponding index 'm' in the global stiffness matrix
                            m = member.j_node.ID * 6 + (a - 6)

                        for b in range(12):

                            # Determine if index 'b' is related to the i-node or j-node
                            if b < 6:
                                # Find the corresponding index 'n' in the global stiffness matrix
                                n = member.i_node.ID * 6 + b
                            else:
                                # Find the corresponding index 'n' in the global stiffness matrix
                                n = member.j_node.ID * 6 + (b - 6)

                            # Now that 'm' and 'n' are known, place the term in the global stiffness matrix
                            Kg[m, n] += member_Kg[(a, b)]

        # Return the global geometric stiffness matrix
        return Kg

      
    def Km(self, combo_name='Combo 1', push_combo='Pushover', step_num=1, log=False, sparse=True):
        """Calculates the structure's global plastic reduction matrix, which is used for nonlinear inelastic analysis.

        :param combo_name: The name of the load combination to get the plastic reduction matrix for. Defaults to 'Combo 1'.
        :type combo_name: str, optional
        :param push_combo: The name of the load combination that contains the pushover load definition. Defaults to 'Pushover'.
        :type push_combo: str, optional
        :param step_num: The load step used to generate the plastic reduction matrix. Defaults to 1.
        :type step_num: int, optional
        :param log: Determines whether this method writes output to the console as it runs. Defaults to False.
        :type log: bool, optional
        :param sparse: Indicates whether the sparse solver should be used. Defaults to True.
        :type sparse: bool, optional
        :return: The gloabl plastic reduction matrix.
        :rtype: array
        """
       
        # Determine if a sparse matrix has been requested
        if sparse == True:
            # The plastic reduction matrix will be stored as a scipy `coo_matrix`. Scipy's documentation states that this type of matrix is ideal for efficient construction of finite element matrices. When converted to another format, the `coo_matrix` sums values at the same (i, j) index. We'll build the matrix from three lists.
            row = []
            col = []
            data = []
        else:
            # Initialize a dense matrix of zeros
            Km = zeros((len(self.Nodes)*6, len(self.Nodes)*6))

        # Add stiffness terms for each physical member in the model
        if log: print('- Calculating the plastic reduction matrix')
        for phys_member in self.Members.values():
            
            # Check to see if the physical member is active for the given load combination
            if phys_member.active[combo_name] == True:

                # Step through each sub-member in the physical member and add terms
                for member in phys_member.sub_members.values():
                    
                    # Get the member's global plastic reduction matrix
                    # Storing it as a local variable eliminates the need to rebuild it every time a term is needed
                    member_Km = member.Km(combo_name, push_combo, step_num)

                    # Step through each term in the member's plastic reduction matrix
                    # 'a' & 'b' below are row/column indices in the member's matrix
                    # 'm' & 'n' are corresponding row/column indices in the structure's global matrix
                    for a in range(12):
                    
                        # Determine if index 'a' is related to the i-node or j-node
                        if a < 6:
                            # Find the corresponding index 'm' in the global plastic reduction matrix
                            m = member.i_node.ID*6 + a
                        else:
                            # Find the corresponding index 'm' in the global plastic reduction matrix
                            m = member.j_node.ID*6 + (a-6)
                        
                        for b in range(12):
                        
                            # Determine if index 'b' is related to the i-node or j-node
                            if b < 6:
                                # Find the corresponding index 'n' in the global plastic reduction matrix
                                n = member.i_node.ID*6 + b
                            else:
                                # Find the corresponding index 'n' in the global plastic reduction matrix
                                n = member.j_node.ID*6 + (b-6)
                        
                            # Now that 'm' and 'n' are known, place the term in the global plastic reduction matrix
                            if sparse == True:
                                row.append(m)
                                col.append(n)
                                data.append(member_Km[a, b])
                            else:
                                Km[m, n] += member_Km[a, b]

        if sparse:
            # The plastic reduction matrix will be stored as a scipy `coo_matrix`. Scipy's documentation states that this type of matrix is ideal for efficient construction of finite element matrices. When converted to another format, the `coo_matrix` sums values at the same (i, j) index.
            from scipy.sparse import coo_matrix
            row = array(row)
            col = array(col)
            data = array(data)
            Km = coo_matrix((data, (row, col)), shape=(len(self.Nodes)*6, len(self.Nodes)*6))

        # Check that there are no nodal instabilities
        # if check_stability:
        #     if log: print('- Checking nodal stability')
        #     if sparse: Analysis._check_stability(self, Km.tocsr())
        #     else: Analysis._check_stability(self, Km)

        # Return the global plastic reduction matrix
        return Km 


    def FER(self, combo_name='Combo 1'):
        """Assembles and returns the global fixed end reaction vector for any given load combo.

        :param combo_name: The name of the load combination to get the fixed end reaction vector
                           for. Defaults to 'Combo 1'.
        :type combo_name: str, optional
        :return: The fixed end reaction vector
        :rtype: array
        """

        # Initialize a zero vector to hold all the terms
        FER = zeros((len(self.Nodes) * 6, 1))

        # Step through each physical member in the model
        for phys_member in self.Members.values():

            # Step through each sub-member and add terms
            for member in phys_member.sub_members.values():

                # Get the member's global fixed end reaction vector
                # Storing it as a local variable eliminates the need to rebuild it every time a term is needed
                member_FER = member.FER(combo_name)

                # Step through each term in the member's fixed end reaction vector
                # 'a' below is the row index in the member's fixed end reaction vector
                # 'm' below is the corresponding row index in the global fixed end reaction vector
                for a in range(12):

                    # Determine if index 'a' is related to the i-node or j-node
                    if a < 6:
                        # Find the corresponding index 'm' in the global fixed end reaction vector
                        m = member.i_node.ID * 6 + a
                    else:
                        # Find the corresponding index 'm' in the global fixed end reaction vector
                        m = member.j_node.ID * 6 + (a - 6)

                    # Now that 'm' is known, place the term in the global fixed end reaction vector
                    FER[m, 0] += member_FER[a, 0]

        # Add terms for each rectangle in the model
        for plate in self.Plates.values():

            # Get the quadrilateral's global fixed end reaction vector
            # Storing it as a local variable eliminates the need to rebuild it every time a term is needed
            plate_FER = plate.FER(combo_name)

            # Step through each term in the quadrilateral's fixed end reaction vector
            # 'a' below is the row index in the quadrilateral's fixed end reaction vector
            # 'm' below is the corresponding row index in the global fixed end reaction vector
            for a in range(24):

                # Determine if index 'a' is related to the i-node, j-node, m-node, or n-node
                if a < 6:
                    # Find the corresponding index 'm' in the global fixed end reaction vector
                    m = plate.i_node.ID * 6 + a
                elif a < 12:
                    # Find the corresponding index 'm' in the global fixed end reaction vector
                    m = plate.j_node.ID * 6 + (a - 6)
                elif a < 18:
                    # Find the corresponding index 'm' in the global fixed end reaction vector
                    m = plate.m_node.ID * 6 + (a - 12)
                else:
                    # Find the corresponding index 'm' in the global fixed end reaction vector
                    m = plate.n_node.ID * 6 + (a - 18)

                # Now that 'm' is known, place the term in the global fixed end reaction vector
                FER[m, 0] += plate_FER[a, 0]

        # Add terms for each quadrilateral in the model
        for quad in self.Quads.values():

            # Get the quadrilateral's global fixed end reaction vector
            # Storing it as a local variable eliminates the need to rebuild it every time a term is needed
            quad_FER = quad.FER(combo_name)

            # Step through each term in the quadrilateral's fixed end reaction vector
            # 'a' below is the row index in the quadrilateral's fixed end reaction vector
            # 'm' below is the corresponding row index in the global fixed end reaction vector
            for a in range(24):

                # Determine if index 'a' is related to the i-node, j-node, m-node, or n-node
                if a < 6:
                    # Find the corresponding index 'm' in the global fixed end reaction vector
                    m = quad.m_node.ID * 6 + a
                elif a < 12:
                    # Find the corresponding index 'm' in the global fixed end reaction vector
                    m = quad.n_node.ID * 6 + (a - 6)
                elif a < 18:
                    # Find the corresponding index 'm' in the global fixed end reaction vector
                    m = quad.i_node.ID * 6 + (a - 12)
                else:
                    # Find the corresponding index 'm' in the global fixed end reaction vector
                    m = quad.j_node.ID * 6 + (a - 18)

                # Now that 'm' is known, place the term in the global fixed end reaction vector
                FER[m, 0] += quad_FER[a, 0]

        # Return the global fixed end reaction vector
        return FER

    def P(self, combo_name='Combo 1'):
        """Assembles and returns the global nodal force vector.

        :param combo_name: The name of the load combination to get the force vector for. Defaults
                           to 'Combo 1'.
        :type combo_name: str, optional
        :return: The global nodal force vector.
        :rtype: array
        """

        # Initialize a zero vector to hold all the terms
        P = zeros((len(self.Nodes) * 6, 1))

        # Get the load combination for the given 'combo_name'
        combo = self.LoadCombos[combo_name]

        # Add terms for each node in the model
        for node in self.Nodes.values():

            # Get the node's ID
            ID = node.ID

            # Step through each load factor in the load combination
            for case, factor in combo.factors.items():

                # Add the node's loads to the global nodal load vector
                for load in node.NodeLoads:

                    if load[2] == case:

                        if load[0] == 'FX':
                            P[ID * 6 + 0, 0] += factor * load[1]
                        elif load[0] == 'FY':
                            P[ID * 6 + 1, 0] += factor * load[1]
                        elif load[0] == 'FZ':
                            P[ID * 6 + 2, 0] += factor * load[1]
                        elif load[0] == 'MX':
                            P[ID * 6 + 3, 0] += factor * load[1]
                        elif load[0] == 'MY':
                            P[ID * 6 + 4, 0] += factor * load[1]
                        elif load[0] == 'MZ':
                            P[ID * 6 + 5, 0] += factor * load[1]

        # Return the global nodal force vector
        return P

    def D(self, combo_name='Combo 1'):
        """Returns the global displacement vector for the model.

        :param combo_name: The name of the load combination to get the results for. Defaults to
                           'Combo 1'.
        :type combo_name: str, optional
        :return: The global displacement vector for the model
        :rtype: array
        """

        # Return the global displacement vector
        return self._D[combo_name]

    def analyze(self, log=False, check_stability=True, check_statics=False, max_iter=30, sparse=True, combo_tags=None):
        """Performs first-order static analysis. Iterations are performed if tension-only members or compression-only members are present.

        :param log: Prints the analysis log to the console if set to True. Default is False.
        :type log: bool, optional
        :param check_stability: When set to `True`, checks for nodal instabilities. This slows down analysis a little. Default is `True`.
        :type check_stability: bool, optional
        :param check_statics: When set to `True`, causes a statics check to be performed
        :type check_statics: bool, optional
        :param max_iter: The maximum number of iterations to try to get convergence for tension/compression-only analysis. Defaults to 30.
        :type max_iter: int, optional
        :param sparse: Indicates whether the sparse matrix solver should be used. A matrix can be considered sparse or dense depening on how many zero terms there are. Structural stiffness matrices often contain many zero terms. The sparse solver can offer faster solutions for such matrices. Using the sparse solver on dense matrices may lead to slower solution times.
        :type sparse: bool, optional
        :raises Exception: _description_
        :raises Exception: _description_
        """

        if log:
            print('+-----------+')
            print('| Analyzing |')
            print('+-----------+')

        # Import `scipy` features if the sparse solver is being used
        if sparse == True:
            from scipy.sparse.linalg import spsolve


        # Prepare the model for analysis
        Analysis._prepare_model(self)

        # Get the auxiliary list used to determine how the matrices will be partitioned
        D1_indices, D2_indices, D2 = Analysis._partition_D(self)

        # Identify which load combinations have the tags the user has given
        combo_list = Analysis._identify_combos(self, combo_tags)

        # Step through each load combination
        for combo in combo_list:

            if log:
                print('')
                print('- Analyzing load combination ' + combo.name)

            # Keep track of the number of iterations
            iter_count = 1
            convergence = False
            divergence = False

            # Iterate until convergence or divergence occurs
            while convergence == False and divergence == False:
                
                # Check for tension/compression-only divergence
                if iter_count > max_iter:
                    divergence = True
                    raise Exception('Model diverged during tension/compression-only analysis')
                
                # Get the partitioned global stiffness matrix K11, K12, K21, K22
                if sparse == True:

                    K11, K12, K21, K22 = Analysis._partition(self, self.K(combo.name, log, check_stability, sparse).tolil(), D1_indices, D2_indices)
                else:
                    K11, K12, K21, K22 = Analysis._partition(self, self.K(combo.name, log, check_stability, sparse), D1_indices, D2_indices)


                # Get the partitioned global fixed end reaction vector
                FER1, FER2 = Analysis._partition(self, self.FER(combo.name), D1_indices, D2_indices)

                # Get the partitioned global nodal force vector       

                P1, P2 = Analysis._partition(self, self.P(combo.name), D1_indices, D2_indices)          


                # Calculate the global displacement vector
                if log: print('- Calculating global displacement vector')
                if K11.shape == (0, 0):
                    # All displacements are known, so D1 is an empty vector
                    D1 = []
                else:
                    try:
                        # Calculate the unknown displacements D1
                        if sparse == True:
                            # The partitioned stiffness matrix is in `lil` format, which is great
                            # for memory, but slow for mathematical operations. The stiffness
                            # matrix will be converted to `csr` format for mathematical operations.
                            # The `@` operator performs matrix multiplication on sparse matrices.
                            D1 = spsolve(K11.tocsr(), subtract(subtract(P1, FER1), K12.tocsr() @ D2))
                            D1 = D1.reshape(len(D1), 1)
                        else:
                            D1 = solve(K11, subtract(subtract(P1, FER1), matmul(K12, D2)))
                    except:
                        # Return out of the method if 'K' is singular and provide an error message
                        raise Exception(
                            'The stiffness matrix is singular, which implies rigid body motion. The structure is unstable. Aborting analysis.')


                # Store the calculated displacements to the model and the nodes in the model
                Analysis._store_displacements(self, D1, D2, D1_indices, D2_indices, combo)

                
                # Check for tension/compression-only convergence
                convergence = Analysis._check_TC_convergence(self, combo.name, log=log)


                if convergence == False:
                    if log: print(
                        '- Tension/compression-only analysis did not converge. Adjusting stiffness matrix and reanalyzing.')
                else:
                    if log: print(
                        '- Tension/compression-only analysis converged after ' + str(iter_count) + ' iteration(s)')

                # Keep track of the number of tension/compression only iterations
                iter_count += 1

        # Calculate reactions
        Analysis._calc_reactions(self, log, combo_tags)

        if log:
            print('')
            print('- Analysis complete')
            print('')

        # Check statics if requested
        if check_statics == True:

            Analysis._check_statics(self, combo_tags)
        

        # Flag the model as solved
        self.solution = 'Linear TC'

    def analyze_linear(self, log=False, check_stability=True, check_statics=False, sparse=True, combo_tags=None):
        """Performs first-order static analysis. This analysis procedure is much faster since it only assembles the global stiffness matrix once, rather than once for each load combination. It is not appropriate when non-linear behavior such as tension/compression only analysis or P-Delta analysis are required.

        :param log: Prints the analysis log to the console if set to True. Default is False.
        :type log: bool, optional
        :param check_stability: When set to True, checks the stiffness matrix for any unstable degrees of freedom and reports them back to the console. This does add to the solution time. Defaults to True.
        :type check_stability: bool, optional
        :param check_statics: When set to True, causes a statics check to be performed. Defaults to False.
        :type check_statics: bool, optional
        :param sparse: Indicates whether the sparse matrix solver should be used. A matrix can be considered sparse or dense depening on how many zero terms there are. Structural stiffness matrices often contain many zero terms. The sparse solver can offer faster solutions for such matrices. Using the sparse solver on dense matrices may lead to slower solution times. Be sure ``scipy`` is installed to use the sparse solver. Default is True.
        :type sparse: bool, optional
        :raises Exception: Occurs when a singular stiffness matrix is found. This indicates an unstable structure has been modeled.
        """

        if log:
            print('+-------------------+')
            print('| Analyzing: Linear |')
            print('+-------------------+')
        
        # Import `scipy` features if the sparse solver is being used
        if sparse == True:
            from scipy.sparse.linalg import spsolve


        # Prepare the model for analysis
        Analysis._prepare_model(self)


        # Get the auxiliary list used to determine how the matrices will be partitioned
        D1_indices, D2_indices, D2 = Analysis._partition_D(self)

        # Get the partitioned global stiffness matrix K11, K12, K21, K22
        # Note that for linear analysis the stiffness matrix can be obtained for any load combination, as it's the same for all of them
        combo_name = list(self.LoadCombos.keys())[0]
        if sparse == True:

            K11, K12, K21, K22 = Analysis._partition(self, self.K(combo_name, log, check_stability, sparse).tolil(), D1_indices, D2_indices)
        else:
            K11, K12, K21, K22 = Analysis._partition(self, self.K(combo_name, log, check_stability, sparse), D1_indices, D2_indices)


        # Identify which load combinations have the tags the user has given
        combo_list = Analysis._identify_combos(self, combo_tags)

        # Step through each load combination
        for combo in combo_list:

            if log:
                print('')
                print('- Analyzing load combination ' + combo.name)

            # Get the partitioned global fixed end reaction vector
            FER1, FER2 = Analysis._partition(self, self.FER(combo.name), D1_indices, D2_indices)

            # Get the partitioned global nodal force vector       

            P1, P2 = Analysis._partition(self, self.P(combo.name), D1_indices, D2_indices)          


            # Calculate the global displacement vector
            if log: print('- Calculating global displacement vector')
            if K11.shape == (0, 0):
                # All displacements are known, so D1 is an empty vector
                D1 = []
            else:
                try:
                    # Calculate the unknown displacements D1
                    if sparse == True:
                        # The partitioned stiffness matrix is in `lil` format, which is great
                        # for memory, but slow for mathematical operations. The stiffness
                        # matrix will be converted to `csr` format for mathematical operations.
                        # The `@` operator performs matrix multiplication on sparse matrices.
                        D1 = spsolve(K11.tocsr(), subtract(subtract(P1, FER1), K12.tocsr() @ D2))
                        D1 = D1.reshape(len(D1), 1)
                    else:
                        D1 = solve(K11, subtract(subtract(P1, FER1), matmul(K12, D2)))
                except:
                    # Return out of the method if 'K' is singular and provide an error message
                    raise Exception(
                        'The stiffness matrix is singular, which implies rigid body motion. The structure is unstable. Aborting analysis.')


            # Store the calculated displacements to the model and the nodes in the model
            Analysis._store_displacements(self, D1, D2, D1_indices, D2_indices, combo)


        # Calculate reactions
        Analysis._calc_reactions(self, log, combo_tags)

        if log:
            print('')
            print('- Analysis complete')
            print('')

        # Check statics if requested
        if check_statics == True:

            Analysis._check_statics(self, combo_tags)


        # Flag the model as solved
        self.solution = 'Linear'

    def analyze_PDelta(self, log=False, check_stability=True, max_iter=30, sparse=True, combo_tags=None):
        """Performs second order (P-Delta) analysis. This type of analysis is appropriate for most models using beams, columns and braces. Second order analysis is usually required by material specific codes. The analysis is iterative and takes longer to solve. Models with slender members and/or members with combined bending and axial loads will generally have more significant P-Delta effects. P-Delta effects in plates/quads are not considered.

        :param log: Prints updates to the console if set to True. Default is False.
        :type log: bool, optional
        :param check_stability: When set to True, checks the stiffness matrix for any unstable degrees of freedom and reports them back to the console. This does add to the solution time. Defaults to True.
        :type check_stability: bool, optional
        :param max_iter: The maximum number of iterations permitted. If this value is exceeded the program will report divergence. Defaults to 30.
        :type max_iter: int, optional
        :param sparse: Indicates whether the sparse matrix solver should be used. A matrix can be considered sparse or dense depening on how many zero terms there are. Structural stiffness matrices often contain many zero terms. The sparse solver can offer faster solutions for such matrices. Using the sparse solver on dense matrices may lead to slower solution times. Be sure ``scipy`` is installed to use the sparse solver. Default is True.
        :type sparse: bool, optional
        :raises ValueError: Occurs when there is a singularity in the stiffness matrix, which indicates an unstable structure.
        :raises Exception: Occurs when a model fails to converge.
        """

        if log:
            print('+--------------------+')
            print('| Analyzing: P-Delta |')
            print('+--------------------+')

        # Import `scipy` features if the sparse solver is being used
        if sparse == True:
            from scipy.sparse.linalg import spsolve


        # Prepare the model for analysis
        Analysis._prepare_model(self)


        # Get the auxiliary list used to determine how the matrices will be partitioned
        D1_indices, D2_indices, D2 = Analysis._partition_D(self)

        # Identify which load combinations have the tags the user has given
        combo_list = Analysis._identify_combos(self, combo_tags)

        # Step through each load combination

        for combo in combo_list:


            # Get the partitioned global fixed end reaction vector
            FER1, FER2 = Analysis._partition(self, self.FER(combo.name), D1_indices, D2_indices)

            # Get the partitioned global nodal force vector       
            P1, P2 = Analysis._partition(self, self.P(combo.name), D1_indices, D2_indices)

            # Run the P-Delta analysis for this load combination
            Analysis._PDelta_step(self, combo.name, P1, FER1, D1_indices, D2_indices, D2, log, sparse, check_stability, max_iter, True)
        
        # Calculate reactions
        Analysis._calc_reactions(self, log, combo_tags)


        if log:
            print('')
            print('- Analysis complete')
            print('')
        
        # Flag the model as solved
        self.solution = 'P-Delta'
    
    def _not_ready_yet_analyze_pushover(self, log=False, check_stability=True, push_combo='Combo 1', max_iter=30, tol=0.01, sparse=True, combo_tags=None):

        if log:
            print('+---------------------+')
            print('| Analyzing: Pushover |')
            print('+---------------------+')
        
        # Import `scipy` features if the sparse solver is being used
        if sparse == True:
            from scipy.sparse.linalg import spsolve

        # Prepare the model for analysis
        Analysis._prepare_model(self)
        
        # Get the auxiliary list used to determine how the matrices will be partitioned
        D1_indices, D2_indices, D2 = Analysis._partition_D(self)


        # Identify and tag the primary load combinations the pushover load will be added to
        for combo in self.LoadCombos.values():

            # No need to tag the pushover combo
            if combo.name != push_combo:

                # Add 'primary' to the combo's tags if it's not already there
                if combo.combo_tags is None:
                    combo.combo_tags = ['primary']
                elif 'primary' not in combo.combo_tags:
                    combo.combo_tags.append('primary')

        # Identify which load combinations have the tags the user has given
        # TODO: Remove the pushover combo istelf from `combo_list`
        combo_list = Analysis._identify_combos(self, combo_tags)
        combo_list = [combo for combo in combo_list if combo.name != push_combo]


        # Step through each load combination
        for combo in combo_list:
            
            # Skip the pushover combo
            if combo.name == push_combo:
                continue


            if log:
                print('')
                print('- Analyzing load combination ' + combo.name)
            
            # Reset nonlinear material member end forces to zero
            for member in self.Members.values():
                member._fxi, member._myi, member._mzi = 0, 0, 0
                member._fxj, member._myj, member._mzj = 0, 0, 0

            # Get the pushover load step and initialize the load factor
            load_step = list(self.LoadCombos[push_combo].factors.values())[0]
            load_factor = load_step
            step_num = 1
            
            # Get the partitioned global fixed end reaction vector
            FER1, FER2 = Analysis._partition(self, self.FER(combo.name), D1_indices, D2_indices)

            # Get the partitioned global nodal force vector       
            P1, P2 = Analysis._partition(self, self.P(combo.name), D1_indices, D2_indices)


            # Get the partitioned global fixed end reaction vector for a pushover load increment
            FER1_push, FER2_push = Analysis._partition(self, self.FER(push_combo), D1_indices, D2_indices)

            # Get the partitioned global nodal force vector for a pushover load increment
            P1_push, P2_push = Analysis._partition(self, self.P(push_combo), D1_indices, D2_indices)


            # Solve the current load combination without the pushover load applied
            Analysis._PDelta_step(self, combo.name, P1, FER1, D1_indices, D2_indices, D2, log, sparse, check_stability, max_iter, first_step=True)

<<<<<<< HEAD
            # Since a P-Delta analysis was just run, we'll need to correct the solution to flag it
            # as 'pushover' instead of 'PDelta'
            self.solution = 'pushover'
=======

            # Delete this next line used for debugging
            fx, my, mz = self.Members['M1'].f(combo.name)[0, 0], self.Members['M1'].f(combo.name)[4, 0], self.Members['M1'].f(combo.name)[5, 0]
            dummy = 1
>>>>>>> 3302c2b3

            # Apply the pushover load in steps, summing deformations as we go, until the full
            # pushover load has been analyzed
            while load_factor <= 1:
                
                # Inform the user which pushover load step we're on
                if log:
                    print('- Beginning pushover load step #' + str(step_num))


                # Run the next pushover load step
                Analysis._pushover_step(self, combo.name, push_combo, step_num, P1_push, FER1_push, D1_indices, D2_indices, D2, log, sparse, check_stability)

                # Update nonlinear material member end forces for each member
                for member in self.Members.values():
                    member._fxi = member.f(combo.name, push_combo, step_num)[0, 0]
                    member._myi = member.f(combo.name, push_combo, step_num)[4, 0]
                    member._mzi = member.f(combo.name, push_combo, step_num)[5, 0]
                    member._fxj = member.f(combo.name, push_combo, step_num)[6, 0]
                    member._myj = member.f(combo.name, push_combo, step_num)[10, 0]
                    member._mzj = member.f(combo.name, push_combo, step_num)[11, 0]


                # Move on to the next load step
                load_factor += load_step
                step_num += 1

        # Calculate reactions for every primary load combination
        Analysis._calc_reactions(self, log, combo_tags=['primary'])


        if log:
            print('')
            print('- Analysis complete')
            print('')

        # Flag the model as solved

        self.solution = 'Pushover'
    

    def analyze_modal(self, log=False, check_stability=True, num_modes=1, tol=0.01, sparse=True,
                      type_of_mass_matrix = 'consistent'):
        """Performs modal analysis. Also calculates the mass participation percentages in each direction

        :param log: Prints the analysis log to the console if set to True. Default is False.
        :type log: bool, optional
        :param check_stability: When set to True, checks the stiffness matrix for any unstable degrees of freedom and reports them back to the console. This does add to the solution time. Defaults to True.
        :type check_stability: bool, optional
        :para num_modes: The number of modes required
        :type num_modes: int, optional
        :para tol: The required accuracy in the results
        :type tol: float, optional
        :param sparse: Indicates whether the sparse matrix solver should be used. A matrix can be considered sparse or dense depening on how many zero terms there are. Structural stiffness matrices often contain many zero terms. The sparse solver can offer faster solutions for such matrices. Using the sparse solver on dense matrices may lead to slower solution times. Be sure ``scipy`` is installed to use the sparse solver. Default is True.
        :type sparse: bool, optional
        :param type_of_mass_matrix: The type of element mass matrix to use in the analysis
        :type type_of_mass_matrix: str, optional
        :return: Mass participation percentages
        :rtype: dict
        :raises Exception: Occurs when a singular stiffness matrix is found. This indicates an unstable structure has been modeled.
        """

        if log:
            print('+-------------------+')
            print('| Analyzing: Modal  |')
            print('+-------------------+')

        # Import `scipy` features if the sparse solver is being used
        if sparse == True:
            from scipy.sparse.linalg import spsolve

        # Add a modal load combination if not present
        if 'Modal Combo' not in self.LoadCombos:
            self.LoadCombos['Modal Combo'] = LoadCombo('Modal Combo', factors={'Modal Case': 0})

        #Prepare model
        Analysis._prepare_model(self)

        # Get the auxiliary list used to determine how the matrices will be partitioned
        D1_indices, D2_indices, D2 = Analysis._partition_D(self)

        # In the context of mode shapes, D2 should just be zeroes
        D2 = zeros((len(D2), 1))
        # Get the partitioned global stiffness and mass matrix
        combo_name = "Modal Combo"
        if sparse == True:
            K11, K12, K21, K22 = self._partition(self.K(combo_name, log, check_stability, sparse).tolil(), D1_indices,
                                                 D2_indices)
            # We will not check for stability of the mass matrix. check_stability will be set to False
            # This is because for the shell elements, the mass matrix has zeroes
            # on the rotation about z-axis DOFs
            # Only the stiffness matrix is modified to account for this 'drilling' effect
            # ref: Boutagouga, D., & Djeghaba, K. (2016). Nonlinear dynamic co-rotational
            # formulation for membrane elements with in-plane drilling rotational degree of freedom. Engineering Computations, 33(3).
            M11, M12, M21, M22 = self._partition(self.M(combo_name, log, False, sparse,type_of_mass_matrix).tolil(), D1_indices, D2_indices)
        else:
            K11, K12, K21, K22 = self._partition(self.K(combo_name, log, check_stability, sparse), D1_indices,
                                                 D2_indices)
            M11, M12, M21, M22 = self._partition(self.M(combo_name, log, False, sparse, type_of_mass_matrix), D1_indices, D2_indices)

        if log:
            print('')
            print('- Calculating modes ')

        eigVal = None  # Vector to store eigenvalues
        eigVec = None  # Matrix to store eigenvectors

        # Make sure the required number of modes is less or equal to the total number of modes
        num_modes = min(K11.shape[0],num_modes)

        if K11.shape == (0, 0):
            if log: print('The model does not have any degree of freedom')
        elif num_modes < 1:
            raise Exception("The model does not have any degree of freedom")
        else:
            try:
                if sparse == True:
                    # The partitioned matrices are in `lil` format, which is great
                    # for memory, but slow for mathematical operations. The stiffness
                    # matrix will be converted to `csr` format for mathematical operations.
                    if num_modes == K11.shape[0]:
                        # If all mode shapes are required, the matrices are converted to dense
                        # and format in order to use eig(), the structure is probably small.
                        from scipy.linalg import eig
                        eigVal, eigVec = eig(a=K11.tocsr().toarray(), b=M11.tocsr().toarray())

                    else:
                        # Calculate only the first num_modes modes.
                        eigVal, eigVec = eigs(tol=tol, A=K11.tocsr(), k=num_modes, M=M11.tocsr(), sigma=-1)

                else:
                    if num_modes == K11.shape[0]:
                        # If all mode shapes are required, the matrices are converted to dense
                        # and format in order to use eig(), the structure is probably small.
                        from scipy.linalg import eig
                        eigVal, eigVec = eig(a=K11.tocsr().toarray(), b=M11.tocsr().toarray())
                    else:
                        # To calculate only some modes, convert to sparse and use eigs()
                        eigVal, eigVec = eigs(tol=tol, A=csr_matrix(K11), k=num_modes, M=csr_matrix(M11), sigma=-1)
            except:
                raise Exception(
                    'The stiffness matrix is singular, which implies rigid body motion. The structure is unstable. Aborting analysis.')

        # The functions used to calculate the eigenvalues and eigenvectors are iterative
        # Hence they have a tendence to return complex numbers even though we do not expect
        # results of that nature in simple modal analysis
        # The complex parts of the results are very small, so we will only extract the real part

        eigVal = real(eigVal)
        eigVec = real(eigVec)

        # Sort the eigenvalues to start from the lowest
        sort_indices = argsort(eigVal)
        eigVal = eigVal[sort_indices]

        # Use the same order from above to sort the corresponding eigenvectors
        eigVec = eigVec[:, sort_indices]

        # Calculate and store the natural frequencies
        self._NATURAL_FREQUENCIES = sqrt(eigVal)/ (2 * pi)

        # Store the calculated modal displacements
        self._eigen_vectors = real(eigVec)

        # Form the mode shapes
        D = zeros((len(self.Nodes) * 6, 1))
        MODE_SHAPE_TEMP = zeros((len(self.Nodes)*6, len(eigVal)))

        for i in range(len(eigVal)):

            D1 = eigVec[:, i]
            D1 = D1.reshape(len(D1),1)

            for node in self.Nodes.values():

                if D2_indices.count(node.ID * 6 + 0) == 1:
                    D.itemset((node.ID * 6 + 0, 0), D2[D2_indices.index(node.ID * 6 + 0), 0])
                else:
                    D.itemset((node.ID * 6 + 0, 0), D1[D1_indices.index(node.ID * 6 + 0), 0])

                if D2_indices.count(node.ID * 6 + 1) == 1:
                    D.itemset((node.ID * 6 + 1, 0), D2[D2_indices.index(node.ID * 6 + 1), 0])
                else:
                    D.itemset((node.ID * 6 + 1, 0), D1[D1_indices.index(node.ID * 6 + 1), 0])

                if D2_indices.count(node.ID * 6 + 2) == 1:
                    D.itemset((node.ID * 6 + 2, 0), D2[D2_indices.index(node.ID * 6 + 2), 0])
                else:
                    D.itemset((node.ID * 6 + 2, 0), D1[D1_indices.index(node.ID * 6 + 2), 0])

                if D2_indices.count(node.ID * 6 + 3) == 1:
                    D.itemset((node.ID * 6 + 3, 0), D2[D2_indices.index(node.ID * 6 + 3), 0])
                else:
                    D.itemset((node.ID * 6 + 3, 0), D1[D1_indices.index(node.ID * 6 + 3), 0])

                if D2_indices.count(node.ID * 6 + 4) == 1:
                    D.itemset((node.ID * 6 + 4, 0), D2[D2_indices.index(node.ID * 6 + 4), 0])
                else:
                    D.itemset((node.ID * 6 + 4, 0), D1[D1_indices.index(node.ID * 6 + 4), 0])

                if D2_indices.count(node.ID * 6 + 5) == 1:
                    D.itemset((node.ID * 6 + 5, 0), D2[D2_indices.index(node.ID * 6 + 5), 0])
                else:
                    D.itemset((node.ID * 6 + 5, 0), D1[D1_indices.index(node.ID * 6 + 5), 0])

                MODE_SHAPE_TEMP[:, i] = D[:,0]

        # Store the calculated mode shapes
        self._MODE_SHAPES = MODE_SHAPE_TEMP

        # Store the calculated global nodal modal displacements into each node
        D = self._MODE_SHAPES
        for node in self.Nodes.values():
            node.DX[combo_name] = D[node.ID * 6 + 0, 0]
            node.DY[combo_name] = D[node.ID * 6 + 1, 0]
            node.DZ[combo_name] = D[node.ID * 6 + 2, 0]
            node.RX[combo_name] = D[node.ID * 6 + 3, 0]
            node.RY[combo_name] = D[node.ID * 6 + 4, 0]
            node.RZ[combo_name] = D[node.ID * 6 + 5, 0]

        # Calculate the effective modal mass percentage
        # Begin by calculating the total mass of the structure in each direction
        total_dof = len(D1_indices)+len(D2_indices)
        i = 0
        influence_X = zeros((total_dof,1))
        influence_Y = zeros((total_dof,1))
        influence_Z = zeros((total_dof,1))

        while i < total_dof:
            influence_X[i+0,0] = 1
            influence_Y[i+1,0] = 1
            influence_Z[i+2,0] = 1
            i += 6


        # Partition the influence vectors
        influence_X = self._partition(influence_X, D1_indices, D2_indices)[0]
        influence_Y = self._partition(influence_Y, D1_indices, D2_indices)[0]
        influence_Z = self._partition(influence_Z, D1_indices, D2_indices)[0]

        # Calculate total masses in each direction
        if sparse:
            Mass_X = sum(M11.tocsr() @ influence_X)
            Mass_Y = sum(M11.tocsr() @ influence_Y)
            Mass_Z = sum(M11.tocsr() @ influence_Z)

        else:
            Mass_X = sum(M11 @ influence_X)
            Mass_Y = sum(M11 @ influence_Y)
            Mass_Z = sum(M11 @ influence_Z)

        # Calculate the mass normalised mode shapes
        Z = self._mass_normalised_mode_shapes(M11,self._eigen_vectors)

        # Calculate the modal participation factors
        MPF_X = Z.T @ M11 @ influence_X
        MPF_Y = Z.T @ M11 @ influence_Y
        MPF_Z = Z.T @ M11 @ influence_Z

        # Calculate the effective modal masses
        EMM_X = sum(MPF_X**2)
        EMM_Y = sum(MPF_Y**2)
        EMM_Z = sum(MPF_Z**2)

        # Calculate and save the participating mass
        self._mass_participation = {'X':100*EMM_X/Mass_X,
                                    'Y':100*EMM_Y/Mass_Y,
                                    'Z':100*EMM_Z/Mass_Z}

        if log:
            print('')
            print('- Analysis complete')
            print('')

        # Flag the model as solved
        self.DynamicSolution['Modal'] = True

        return self._mass_participation



    def analyze_harmonic(self, f1, f2, f_div,harmonic_combo = None,
                        log=False, sparse=True, type_of_mass_matrix = 'consistent',
                         damping_options = dict()):
        """
          Conducts harmonic analysis for a specified harmonic load combination within a defined load frequency range. This analysis presupposes that a modal analysis has been conducted beforehand.

          In this analysis, prescribed displacements are treated as amplitudes that share the same frequency as the applied forces. Consequently, the analysis can also be executed exclusively for prescribed displacements, effectively using them as the sole source of excitation.
          :param f1: The lowest forcing frequency to consider.
          :type f1: float
          :param f2: The highest forcing frequency to consider.
          :type f2: float
          :param f_div: The number of frequencies in the range to compute for.
          :type f_div: int
          :param harmonic_combo: The harmonic load combination. (Optional)
          :type harmonic_combo: str
          :param log: If True, print analysis log to the console. Default is False.
          :type log: bool, optional
          :param sparse: Indicates whether the sparse matrix solver should be used. Default is True.
                         Sparse solvers can offer faster solutions for matrices with many zero terms.
          :type sparse: bool, optional
          :param type_of_mass_matrix: The type of element mass matrix to use in the analysis. Default is 'consistent'.
          :type type_of_mass_matrix: str, optional
          :param damping_options: Dictionary containing damping options (optional).
          :type damping_options: dict, optional

          :raises Exception: Occurs when a singular stiffness matrix is found, indicating an unstable structure has been modeled.
          :raises ResultsNotFoundError: Raised if modal results are not available, as harmonic analysis requires modal results.
          :raises ValueError: Raised for invalid input values, such as negative frequencies or invalid direction values.
          :raises DynamicLoadNotDefinedError: Raised if no load combination or prescribed displacement is provided.
          """

        # Check if modal results are available
        if self.DynamicSolution['Modal'] == False:
            raise ResultsNotFoundError(message=" Modal results are not available. Harmonic analysis requires modal results")


        # Check frequency
        if f1 < 0 or f2 < 0 or f_div < 0:
            raise ValueError("f1, f2 and f_div must be positive")

        if f2 < f1:
            raise ValueError("f2 must be greater than f1")

        # Get the auxiliary list used to determine how the matrices will be partitioned
        D1_indices, D2_indices, D2 = Analysis._partition_D(self)

        # Convert D2 from a list to a vector
        D2 = atleast_2d(D2)

        # Check if the load combo name is among the defined load combos
        if harmonic_combo != None and harmonic_combo not in self.LoadCombos.keys():
            raise ValueError("'" + harmonic_combo + "' is not among the defined load combinations")

        # Atleast a load combination should be provided or a harmonic displacement should be prescribed
        if harmonic_combo == None:
            if any(D2) == False:
                raise DynamicLoadNotDefinedError('Provide the name of the dynamic load combination or at least prescribe a displacement at one node')

        # If only prescribed displacement has been provided, add default the load combination 'FRA combo'
        if harmonic_combo==None:
            harmonic_combo = 'FRA combo'
            self.LoadCombos['FRA combo'] = LoadCombo(name='FRA combo', factors={'Case 1':0}, combo_tags='FRA')


        # We can now begin the harmonic analysis
        if log:
            print('+--------------------+')
            print('| Analyzing: Harmonic|')
            print('+--------------------+')


        # Import `scipy` features if the sparse solver is being used
        if sparse == True:
            from scipy.sparse.linalg import spsolve

        # Prepare model
        Analysis._prepare_model(self)


        # Get the partitioned global stiffness matrix K11, K12, K21, K22
        if sparse == True:
            K11, K12, K21, K22 = self._partition(self.K(harmonic_combo, log, False, sparse).tolil(), D1_indices, D2_indices)
            M11, M12, M21, M22 = self._partition(self.M(harmonic_combo, log, False, sparse,type_of_mass_matrix).tolil(), D1_indices,
                                                 D2_indices)
            K_total = self.K(harmonic_combo, log, False, sparse).tolil()
            M_total = self.M(harmonic_combo, log, False, sparse,type_of_mass_matrix).tolil()
        else:
            K11, K12, K21, K22 = self._partition(self.K(harmonic_combo, log, False, sparse).tolil(), D1_indices, D2_indices)
            M11, M12, M21, M22 = self._partition(self.M(harmonic_combo, log, False, sparse, type_of_mass_matrix), D1_indices, D2_indices)
            K_total = self.K(harmonic_combo, log, False, sparse).tolil()
            M_total = self.M(harmonic_combo, log, False, sparse, type_of_mass_matrix)

        # Get the mass normalised mode shape matrix
        Z = self._mass_normalised_mode_shapes(M11, self._eigen_vectors)

        # Get the partitioned global fixed end reaction vector
        FER1, FER2 = self._partition(self.FER(harmonic_combo), D1_indices, D2_indices)

        # Get the partitioned global nodal force vector
        P1, P2 = self._partition(self.P(harmonic_combo), D1_indices, D2_indices)

        # Get the total force vector to be used for calculation of reactions
        F_total = self.P(harmonic_combo) - self.FER(harmonic_combo)

        # Calculate the normalised force vector
        FV_n = Z.T @ (P1-FER1 - K12 @ D2)

        # Calculate the damping coefficients
        w = 2 * pi * self._NATURAL_FREQUENCIES  # Angular natural frequencies

        # Calculate the damping matrix
        # Initialise the damping options
        constant_modal_damping = 0.00
        rayleigh_alpha = None
        rayleigh_beta = None
        first_mode_damping_ratio = None
        highest_mode_damping_ratio = None
        damping_ratios_in_every_mode = None

        # Get the damping options from the dictionary
        if 'constant_modal_damping' in damping_options:
            constant_modal_damping = damping_options['constant_modal_damping']
        if 'r_alpha' in damping_options:
            rayleigh_alpha = damping_options['r_alpha']

        if 'r_beta' in damping_options:
            rayleigh_beta = damping_options['r_beta']

        if 'first_mode_damping' in damping_options:
            first_mode_damping_ratio = damping_options['first_mode_damping']

        if 'highest_mode_damping' in damping_options:
            highest_mode_damping_ratio = ['highest_mode_damping']

        if 'damping_in_every_mode' in damping_options:
            damping_ratios_in_every_mode = damping_options['damping_in_every_mode']

        # Build the modal damping matrix
        # Initialise a one dimensional array
        C_n = zeros(FV_n.shape[0])
        if damping_ratios_in_every_mode != None:
            # Declare new variable called ratios, easier to work with than the original
            ratios = damping_ratios_in_every_mode
            # Check if it is a list or turple
            if isinstance(ratios, (list, tuple)):
                # Calculate the modal damping coefficient for each mode
                # If too many damping ratios have been provided, only the first entries
                # corresponding to the requested modes will be used
                # If fewer ratios have been provided, the last ratio will be used for the rest
                # of the modes
                for k in range(len(w)):
                    C_n[k] = 2 * w[k] * ratios[min(k, len(ratios) - 1)]
            else:
                # The provided input is perhaps a just a number, not a list
                # That number will be used for all the modes
                for k in range(len(w)):
                    C_n[k] = 2 * damping_ratios_in_every_mode * w[k]
        elif rayleigh_alpha != None or rayleigh_beta != None:
            # At-least one rayleigh damping coefficient has been specified
            if rayleigh_alpha == None:
                rayleigh_alpha = 0
            if rayleigh_beta == None:
                rayleigh_beta = 0
            for k in range(len(w)):
                C_n[k] = rayleigh_alpha + rayleigh_beta * w[k] ** 2

        elif first_mode_damping_ratio != None or highest_mode_damping_ratio != None:
            # Rayleigh damping is requested and at-least one damping ratio is given
            # If only one ratio is given, it will be assumed to be the damping
            # in the lowest and highest modes
            if first_mode_damping_ratio == None:
                first_mode_damping_ratio = highest_mode_damping_ratio
            if highest_mode_damping_ratio == None:
                highest_mode_damping_ratio = first_mode_damping_ratio

            # Calculate the rayleigh damping coefficients
            # Create new shorter variables
            ratio1 = first_mode_damping_ratio
            ratio2 = highest_mode_damping_ratio

            # Extract the first and last angular frequencies
            w1 = w[0]  # Angular frequency of first mode
            w2 = w[-1]  # Angular frequency of last mode

            # Calculate the rayleigh damping coefficients
            alpha_r = 2 * w1 * w2 * (w2 * ratio1 - w1 * ratio2) / (w2 ** 2 - w1 ** 2)
            beta_r = 2 * (w2 * ratio2 - w1 * ratio1) / (w2 ** 2 - w1 ** 2)

            # Calculate the modal damping coefficients
            for k in range(len(w)):
                C_n[k] = alpha_r + beta_r * w[k] ** 2
        else:
            # Use one damping ratio for all modes, default ratio is 0.02 (2%)
            for k in range(len(w)):
                C_n[k] = 2 * w[k] * constant_modal_damping

        # Calculate the list of forcing frequencies
        # Distribute the load frequencies around the natural frequencies
        natural_frequencies = self._NATURAL_FREQUENCIES
        freq = list(linspace(f1, f2, f_div))
        for natural_freq in natural_frequencies:
            if(natural_freq>=f1 and natural_freq<=f2):
                freq.extend(
                    [0.9 * natural_freq,
                     0.95 * natural_freq,
                     natural_freq,
                     1.05 * natural_freq,
                     1.1 * natural_freq])

        freq = list(set(freq))
        freq.sort()

        omega_list = 2 * pi * array(freq)  # Angular frequency of load

        self.LoadFrequencies = array(freq)  # Save it

        # Initialise matrices to hold the three responses
        D_temp = zeros((len(self.Nodes) * 6, omega_list.shape[0]),dtype=complex)
        V_temp = zeros((len(self.Nodes) * 6, omega_list.shape[0]),dtype=complex)
        A_temp = zeros((len(self.Nodes) * 6, omega_list.shape[0]),dtype=complex)

        # Calculate the modal coordinates for each forcing frequency
        try:
            k = 0  # Index for each displacement vector
            # Initialise vectors to hold the modal response in complex notation
            Q = zeros(len(FV_n), dtype=complex) # Displacement
            Q_dot = zeros(len(FV_n), dtype=complex)  # Velocity
            Q_dot_dot = zeros(len(FV_n), dtype=complex)  # Acceleration

            # Loop through the load frequencies
            for omega in omega_list:
                # Add the effect of the prescribed acceleration [- omega**2 * Z.T @ M12 @ D2]
                # We should subtract the above from the force vector, hence the addition below
                # Not that the effect of prescribed velocity is not considered since C12 is not known
                FV_temp =  FV_n[:,0].reshape(len(FV_n),1) + omega**2 * Z.T @ M12 @ D2
                for n in range(FV_n.shape[0]):
                    # Calculate the amplitude
                    q = FV_temp[n, 0] * 1 / sqrt((w[n] ** 2 - omega ** 2) ** 2 + (omega ** 2) * (C_n[n]) ** 2)

                    # Calculate the phase
                    phase = arctan2(C_n[n]*omega, w[n]**2-omega**2)

                    # Calculate the response in complex notation
                    Q[n] = q*(cos(phase)+1j*sin(phase))
                    Q_dot[n] = omega * q * (cos(phase-pi/2)+1j*sin(phase-pi/2))
                    Q_dot_dot[n] = -(omega**2) * Q[n]

                # Calculate the physical responses
                D1 =  Z @ Q
                V1 = Z @ Q_dot
                A1 = Z @ Q_dot_dot

                # Make sure the dimensions are correct
                D1 = D1.reshape(len(D1),1)
                V1 = V1.reshape(len(V1), 1)
                A1 = A1.reshape(len(A1), 1)

                V2 = omega * D2 * 1j * sin(-pi/2)
                A2 = -(omega**2) * D2

                # Form the global displacement, velocity and acceleration vectors
                D = zeros((len(self.Nodes) * 6, 1), dtype=complex)
                V = zeros((len(self.Nodes) * 6, 1), dtype=complex)
                A = zeros((len(self.Nodes) * 6, 1), dtype=complex)

                for node in self.Nodes.values():

                    if D2_indices.count(node.ID * 6 + 0) == 1:
                        D.itemset((node.ID * 6 + 0, 0), D2[D2_indices.index(node.ID * 6 + 0), 0])
                        V.itemset((node.ID * 6 + 0, 0), V2[D2_indices.index(node.ID * 6 + 0), 0])
                        A.itemset((node.ID * 6 + 0, 0), A2[D2_indices.index(node.ID * 6 + 0), 0])
                    else:
                        D.itemset((node.ID * 6 + 0, 0), D1[D1_indices.index(node.ID * 6 + 0), 0])
                        V.itemset((node.ID * 6 + 0, 0), V1[D1_indices.index(node.ID * 6 + 0), 0])
                        A.itemset((node.ID * 6 + 0, 0), A1[D1_indices.index(node.ID * 6 + 0), 0])

                    if D2_indices.count(node.ID * 6 + 1) == 1:
                        D.itemset((node.ID * 6 + 1, 0), D2[D2_indices.index(node.ID * 6 + 1), 0])
                        V.itemset((node.ID * 6 + 1, 0), V2[D2_indices.index(node.ID * 6 + 1), 0])
                        A.itemset((node.ID * 6 + 1, 0), A2[D2_indices.index(node.ID * 6 + 1), 0])
                    else:
                        D.itemset((node.ID * 6 + 1, 0), D1[D1_indices.index(node.ID * 6 + 1), 0])
                        V.itemset((node.ID * 6 + 1, 0), V1[D1_indices.index(node.ID * 6 + 1), 0])
                        A.itemset((node.ID * 6 + 1, 0), A1[D1_indices.index(node.ID * 6 + 1), 0])
                    if D2_indices.count(node.ID * 6 + 2) == 1:
                        D.itemset((node.ID * 6 + 2, 0), D2[D2_indices.index(node.ID * 6 + 2), 0])
                        V.itemset((node.ID * 6 + 2, 0), V2[D2_indices.index(node.ID * 6 + 2), 0])
                        A.itemset((node.ID * 6 + 2, 0), A2[D2_indices.index(node.ID * 6 + 2), 0])
                    else:
                        D.itemset((node.ID * 6 + 2, 0), D1[D1_indices.index(node.ID * 6 + 2), 0])
                        V.itemset((node.ID * 6 + 2, 0), V1[D1_indices.index(node.ID * 6 + 2), 0])
                        A.itemset((node.ID * 6 + 2, 0), A1[D1_indices.index(node.ID * 6 + 2), 0])

                    if D2_indices.count(node.ID * 6 + 3) == 1:
                        D.itemset((node.ID * 6 + 3, 0), D2[D2_indices.index(node.ID * 6 + 3), 0])
                        V.itemset((node.ID * 6 + 3, 0), V2[D2_indices.index(node.ID * 6 + 3), 0])
                        A.itemset((node.ID * 6 + 3, 0), A2[D2_indices.index(node.ID * 6 + 3), 0])
                    else:
                        D.itemset((node.ID * 6 + 3, 0), D1[D1_indices.index(node.ID * 6 + 3), 0])
                        V.itemset((node.ID * 6 + 3, 0), V1[D1_indices.index(node.ID * 6 + 3), 0])
                        A.itemset((node.ID * 6 + 3, 0), A1[D1_indices.index(node.ID * 6 + 3), 0])

                    if D2_indices.count(node.ID * 6 + 4) == 1:
                        D.itemset((node.ID * 6 + 4, 0), D2[D2_indices.index(node.ID * 6 + 4), 0])
                        V.itemset((node.ID * 6 + 4, 0), V2[D2_indices.index(node.ID * 6 + 4), 0])
                        A.itemset((node.ID * 6 + 4, 0), A2[D2_indices.index(node.ID * 6 + 4), 0])
                    else:
                        D.itemset((node.ID * 6 + 4, 0), D1[D1_indices.index(node.ID * 6 + 4), 0])
                        V.itemset((node.ID * 6 + 4, 0), V1[D1_indices.index(node.ID * 6 + 4), 0])
                        A.itemset((node.ID * 6 + 4, 0), A1[D1_indices.index(node.ID * 6 + 4), 0])

                    if D2_indices.count(node.ID * 6 + 5) == 1:
                        D.itemset((node.ID * 6 + 5, 0), D2[D2_indices.index(node.ID * 6 + 5), 0])
                        V.itemset((node.ID * 6 + 5, 0), V2[D2_indices.index(node.ID * 6 + 5), 0])
                        A.itemset((node.ID * 6 + 5, 0), A2[D2_indices.index(node.ID * 6 + 5), 0])
                    else:
                        D.itemset((node.ID * 6 + 5, 0), D1[D1_indices.index(node.ID * 6 + 5), 0])
                        V.itemset((node.ID * 6 + 5, 0), V1[D1_indices.index(node.ID * 6 + 5), 0])
                        A.itemset((node.ID * 6 + 5, 0), A1[D1_indices.index(node.ID * 6 + 5), 0])

                # Save the all the maximum global displacement vectors for each load frequency

                D_temp[:, k] = D[:, 0]
                V_temp[:, k] = V[:, 0]
                A_temp[:, k] = A[:, 0]
                k += 1
            self._DISPLACEMENT_REAL = real(D_temp)
            self._DISPLACEMENT_IMAGINARY = imag(D_temp)
            self._VELOCITY_REAL = real(V_temp)
            self._VELOCITY_IMAGINARY = imag(V_temp)
            self._ACCELERATION_REAL = real(A_temp)
            self._ACCELERATION_IMAGINARY = imag(A_temp)

        except:
            raise Exception("'The stiffness matrix is singular, which implies rigid body motion."
                            "The structure is unstable. Aborting analysis.")

        # Put the displacements for the first load frequency into each node
        for node in self.Nodes.values():
            node.DX[harmonic_combo] = real(D_temp[node.ID * 6 + 0, 0])
            node.DY[harmonic_combo] = real(D_temp[node.ID * 6 + 1, 0])
            node.DZ[harmonic_combo] = real(D_temp[node.ID * 6 + 2, 0])
            node.RX[harmonic_combo] = real(D_temp[node.ID * 6 + 3, 0])
            node.RY[harmonic_combo] = real(D_temp[node.ID * 6 + 4, 0])
            node.RZ[harmonic_combo] = real(D_temp[node.ID * 6 + 5, 0])

        # Calculate reactions
        # The damping models "rayleigh" and "modal" do not offer methods for specifying the complete
        # damping matrix. As a result, the reaction forces are solely computed based on elastic and
        # inertial forces. I am still researching on this matter to determine the appropriate
        # approach for addressing this.

        if sparse:
            R =  M_total.tocsr() @ (self._ACCELERATION_REAL + 1j * self._ACCELERATION_IMAGINARY) \
                 + K_total.tocsr() @ (self._DISPLACEMENT_REAL + 1j * self._DISPLACEMENT_IMAGINARY) \
                 - F_total

        else:
            R = M_total @ (self._ACCELERATION_REAL + 1j * self._ACCELERATION_IMAGINARY) \
                + K_total @ (self._DISPLACEMENT_REAL + 1j * self._DISPLACEMENT_IMAGINARY) \
                - F_total

        # Save the reactions
        self._REACTIONS_REAL = real(R)
        self._REACTIONS_IMAGINARY = imag(R)

        # Put the reactions at the last time step into the constrained nodes
        for node in self.Nodes.values():
            if node.support_DX == True:
                node.RxnFX[harmonic_combo] = R[node.ID * 6 + 0, -1]
            else:
                node.RxnFX[harmonic_combo] = 0.0
            if node.support_DY == True:
                node.RxnFY[harmonic_combo] = R[node.ID * 6 + 1, -1]
            else:
                node.RxnFY[harmonic_combo] = 0.0
            if node.support_DZ == True:
                node.RxnFZ[harmonic_combo] = R[node.ID * 6 + 2, -1]
            else:
                node.RxnFZ[harmonic_combo] = 0.0
            if node.support_RX == True:
                node.RxnMX[harmonic_combo] = R[node.ID * 6 + 3, -1]
            else:
                node.RxnMX[harmonic_combo] = 0.0
            if node.support_RY == True:
                node.RxnMY[harmonic_combo] = R[node.ID * 6 + 4, -1]
            else:
                node.RxnMY[harmonic_combo] = 0.0
            if node.support_RZ == True:
                node.RxnMZ[harmonic_combo] = R[node.ID * 6 + 5, -1]
            else:
                node.RxnMZ[harmonic_combo] = 0.0

        if log:
            print('')
            print('- Analysis complete')
            print('')

        # Save the load combination under which the results can be viewed
        self.FRA_combo_name = harmonic_combo

        # Flag the model as solved
        self.DynamicSolution['Harmonic'] = True

    def analyze_linear_time_history_newmark_beta(self, analysis_method = 'direct', combo_name=None, AgX=None,
                                                 AgY=None, AgZ=None, step_size = 0.01, response_duration = 1,
                                                 newmark_gamma = 1/2, newmark_beta = 1/4, sparse=True,
                                                 log = False, d0 = None, v0 = None,
                                                 damping_options = dict(), type_of_mass_matrix='consistent'):

        """
            Perform linear time history analysis using the Newmark-Beta method by either direct or modal decomposition
            methods.
            If modal superposition, the analysis should be preceded by a modal analysis step.

            :param analysis_method: The analysis method to use ('direct' or 'modal'). Default is 'direct'.
            :type analysis_method: str, optional

            :param combo_name: Name of the load combination. Default is None.
            :type combo_name: str, optional

            :param AgX: Seismic ground acceleration data for X-axis as a 2D numpy array with time and acceleration values. Default is None.
            :type AgX: ndarray, optional

            :param AgY: Seismic ground acceleration data for Y-axis as a 2D numpy array with time and acceleration values. Default is None.
            :type AgY: ndarray, optional

            :param AgZ: Seismic ground acceleration data for Z-axis as a 2D numpy array with time and acceleration values. Default is None.
            :type AgZ: ndarray, optional

            :param step_size: Time step size for the analysis. Default is 0.01 seconds.
            :type step_size: float, optional

            :param response_duration: Duration of the analysis in seconds. Default is 1 second.
            :type response_duration: float, optional

            :param newmark_gamma: Newmark-Beta gamma parameter. Default is 1/2.
            :type newmark_gamma: float, optional

            :param newmark_beta: Newmark-Beta beta parameter. Default is 1/4.
            :type newmark_beta: float, optional

            :param sparse: Use sparse matrix representations. Default is True.
            :type sparse: bool, optional

            :param log: Enable verbose logging. Default is False.
            :type log: bool, optional

            :param d0: Initial displacements. Default is None.
            :type d0: ndarray, optional

            :param v0: Initial velocities. Default is None.
            :type v0: ndarray, optional

            :param damping_options: Dictionary of damping options for the analysis. Default is zero damping.
            :type damping_options: dict, optional
                \nAllowed keywords in damping_options:
                - 'constant_modal_damping' (float): Constant modal damping ratio (default: 0.00).
                - 'r_alpha' (float): Rayleigh mass proportional damping coefficient.
                - 'r_beta' (float): Rayleigh stiffness proportional damping coefficient.
                - 'first_mode_damping' (float): Damping ratio for the first mode.
                - 'highest_mode_damping' (float): Damping ratio for the highest mode.
                - 'damping_in_every_mode' (list or tuple): Damping ratio(s) for each mode.

            :param type_of_mass_matrix: Type of mass matrix ('consistent' or 'lumped'). Default is 'consistent'.
            :type type_of_mass_matrix: str, optional

            :raises DampingOptionsKeyWordError: If an incorrect damping keyword is used.
            :raises DynamicLoadNotDefinedError: If no dynamic load combination or ground acceleration data is provided.
            :raises ResultsNotFoundError: If modal results are not available.
            :raises ValueError: If input data is not in the expected format.

            :return: None
         """

        if log:
            print('Checking parameters for time history analysis')

        # Check if enter load combination name exists
        if combo_name!=None and combo_name not in self.LoadCombos.keys():
            raise ValueError("'"+combo_name+"' is not among the defined load combinations")

        # Check if the analysis method name is correct
        if analysis_method!='direct' and analysis_method!='modal':
            raise ValueError("Allowed analysis methods are 'modal' and 'direct'")

        # Check if modal results are available if modal superposition approach is selected
        if self.DynamicSolution['Modal'] == False and analysis_method == 'modal':
            raise ResultsNotFoundError('Modal results are not available. Modal superposition method should be preceded by a modal analysis step')

        # Check if correct keyword in damping options has been used
        if analysis_method == 'direct':
            accepted_damping_key_words = ['r_alpha','r_beta']
            for damping_key_word in damping_options.keys():
                if damping_key_word not in accepted_damping_key_words:
                    raise DampingOptionsKeyWordError("For direct analysis, allowed damping keywords in damping options are 'r_alpha' and 'r_beta'")
        else:
            accepted_damping_key_words = ['constant_modal_damping',
                                          'r_alpha',
                                          'r_beta',
                                          'first_mode_damping',
                                          'highest_mode_damping',
                                          'damping_in_every_mode']
            for damping_key_word in damping_options.keys():
                if damping_key_word not in accepted_damping_key_words:
                    raise DampingOptionsKeyWordError


        # Get the auxiliary list used to determine how the matrices will be partitioned
        Analysis._renumber(self)
        D1_indices, D2_indices, D2_for_check = Analysis._partition_D(self)

        # Check if the dynamic load combination or at least one seismic ground acceleration has been given
        # Or at least one nonzero displacement at a node
        if combo_name == None and AgX is None and AgY is None and AgZ is None:
            if any(D2_for_check) == False:
                raise DynamicLoadNotDefinedError

        # If only a seismic load has been provided, add default load combination 'THA combo'
        # Define its profile too
        combo_exists = True
        if combo_name==None:
            combo_exists = False
            combo_name = 'THA combo'
            self.LoadCombos[combo_name] = LoadCombo(name=combo_name, factors={'Case 1':1}, combo_tags='THA')
            self.LoadProfiles['Case 1'] = LoadProfile(load_case_name='Case 1',time = [0,response_duration],profile=[0,0])

        # Calculate the required number of time history steps
        total_steps = ceil(response_duration/step_size)+1

        # Check if profiles for all load cases in the load combination are defined
        load_profiles = self.LoadProfiles.keys()
        for case in self.LoadCombos[combo_name].factors.keys():
            if case not in load_profiles:
                raise DefinitionNotFoundError('Profile for load case '+str(case)+' has not been defined')

        # Extract the Rayleigh damping coefficients
        if analysis_method=='direct':
            if 'r_alpha' in damping_options:
                r_alpha = damping_options['r_alpha']
            else:
                r_alpha = 0

            if 'r_beta' in damping_options:
                r_beta = damping_options['r_beta']
            else:
                r_beta = 0

        if log:
            print('Preparing parameters for time history analysis')

        # Edit the load profiles so that they are defined for the entire duration of analysis
        for disp_profile in self.DisplacementProfiles.values():
            node = disp_profile.node
            dir = disp_profile.direction
            time : list = disp_profile.time
            profile: list = disp_profile.profile

            # Check if the profile has not been defined for the entire duration of analysis
            if time[-1] < response_duration:

                # We want to bring the displacement profile to zero immediately after the last given value
                # We don't want to define two values at the same instance of time
                # It can cause problems during interpolation
                # So we will begin our definition slightly later
                t = 1.0001 * time[-1]
                if t < response_duration:
                    time.extend([t,response_duration])
                    profile.extend([0,0])

                # Redefine the profile
                self.LoadProfiles[node] = DisplacementProfile(node,dir,time,profile)

        # Edit the displacement profiles so that they are defined for the entire duration of the response
        for load_profile in self.LoadProfiles.values():
            case = load_profile.load_case_name
            time : list = load_profile.time
            profile: list = load_profile.profile

            # Check if the profile has not been defined for the entire duration of analysis
            if time[-1] < response_duration:

                # We want to bring the load profile to zero immediately after the last given value
                # We don't want to define two values at the same instance of time
                # It can cause problems during interpolation
                # So we will begin our definition slightly later
                t = 1.0001 * time[-1]
                if t < response_duration:
                    time.extend([t,response_duration])
                    profile.extend([0,0])

                # Redefine the profile
                self.LoadProfiles[case] = LoadProfile(case,time,profile)

        # Extend the AgX seismic input definition too if it is less than the response duration
        if AgX is not None:
            if isinstance(AgX, ndarray):
                if AgX.shape[0] == 2 or AgX.shape[1] == 2:
                    if AgX.shape[1] == 2:
                        AgX = AgX.T

                    time, a_g = AgX[0,:], AgX[1,:]
                    if time[-1] < response_duration:

                        # We want to bring the load profile to zero immediately after the last given value
                        # We don't want to define two values at the same instance of time
                        # It can cause problems during interpolation
                        # So we will begin our definition slightly later
                        t = 1.0001 * time[-1]
                        if t < response_duration:
                            time = append(time, [t, response_duration])
                            a_g = append(a_g, [0, 0])

                        # Redefine seismic input
                        AgX = array([time,a_g])

                else:
                    raise ValueError ("AgX must have two rows, first one for time and second one for ground acceleration")
            else:
                raise ValueError("AgX must be a numpy array")

        # Extend the AgY seismic input definition too if it is less than the response duration
        if AgY is not None:
            if isinstance(AgY, ndarray):
                if AgY.shape[0] == 2 or AgY.shape[1] == 2:
                    if AgY.shape[1] == 2:
                        AgY = AgY.T

                    time, a_g = AgY[0, :], AgY[1, :]
                    if time[-1] < response_duration:

                        # We want to bring the load profile to zero immediately after the last given value
                        # We don't want to define two values at the same instance of time
                        # It can cause problems during interpolation
                        # So we will begin our definition slightly later
                        t = 1.0001 * time[-1]
                        if t < response_duration:
                            time = append(time, [t, response_duration])
                            a_g = append(a_g, [0, 0])

                        # Redefine seismic input
                        AgY = array([time, a_g])

                else:
                    raise ValueError(
                        " AgY must have two rows, first one for time and second one for ground acceleration")
            else:
                raise ValueError("AgY must be a numpy array")

        # Extend the AgZ seismic input definition too if it is less than the response duration
        if AgZ is not None:
            if isinstance(AgZ, ndarray):
                if AgZ.shape[0] == 2 or AgZ.shape[1] == 2:
                    if AgZ.shape[1] == 2:
                        AgZ = AgZ.T

                    time, a_g = AgZ[0, :], AgZ[1, :]
                    if time[-1] < response_duration:

                        # We want to bring the load profile to zero immediately after the last given value
                        # We don't want to define two values at the same instance of time
                        # It can cause problems during interpolation
                        # So we will begin our definition slightly later
                        t = 1.0001 * time[-1]
                        if t < response_duration:
                            time = append(time, [t, response_duration])
                            a_g = append(a_g, [0, 0])

                        # Redefine seismic input
                        AgZ = array([time, a_g])

                else:
                    raise ValueError(
                        " AgZ must have two rows, first one for time and second one for ground acceleration")
            else:
                raise ValueError("AgZ must be a numpy array")

        # Prepare the model
        Analysis._prepare_model(self)
        D1_indices, D2_indices, D2_for_check = Analysis._partition_D(self)

        # Get the partitioned matrices
        if sparse == True:
            K11, K12, K21, K22 = self._partition(self.K(combo_name, log, False, sparse).tolil(), D1_indices,D2_indices)
            M11, M12, M21, M22 = self._partition(self.M(combo_name, log, False, sparse,type_of_mass_matrix).tolil(),
                                                 D1_indices, D2_indices)
            K_total = self.K(combo_name, log, False, sparse).tolil()
            M_total = self.M(combo_name, log, False, sparse,type_of_mass_matrix).tolil()
        else:
            K11, K12, K21, K22 = self._partition(self.K(combo_name, log, False, sparse), D1_indices, D2_indices)
            M11, M12, M21, M22 = self._partition(self.M(combo_name, log, False, sparse, type_of_mass_matrix),
                                                 D1_indices, D2_indices)
            K_total = self.K(combo_name, log, False, sparse)
            M_total = self.M(combo_name, log, False, sparse, type_of_mass_matrix)


        if log:
            print('- Building the loading time history')

        # Initialise load vector for the entire analysis duration
        F = zeros((len(D1_indices), total_steps))

        # Initialise second load vector. This will store the entire load vector which will be used for
        # calculating the reactions
        total_dof = len(D1_indices) + len(D2_indices)
        F_total = zeros((total_dof, total_steps))

        # Initialise D2, V2 and A2 for the entire analysis duration
        D2 = zeros((len(D2_for_check),total_steps))
        V2 = zeros((len(D2_for_check), total_steps))
        A2 = zeros((len(D2_for_check), total_steps))

        # Build the influence vectors used to define the earthquake force
        # Influence vectors are used to select the degrees of freedom in
        # the model stimulated by the earthquake

        i = 0
        unp_influence_X = zeros((total_dof,1))
        unp_influence_Y = zeros((total_dof,1))
        unp_influence_Z = zeros((total_dof,1))
        while i < total_dof:
            unp_influence_X[i+0,0] = 1
            unp_influence_Y[i+1,0] = 1
            unp_influence_Z[i+2,0] = 1
            i += 6

        # Partition the influence vectors
        influence_X = self._partition(unp_influence_X, D1_indices, D2_indices)[0]
        influence_Y = self._partition(unp_influence_Y, D1_indices, D2_indices)[0]
        influence_Z = self._partition(unp_influence_Z, D1_indices, D2_indices)[0]


        # We want to build the loading history, i.e load for each time step
        # Since each load case has its own loading profile or function, we want to calculate
        # the nodal and fixed end forces separately for each load case
        # We can do this by creating separate load combinations for each case
        # These temporary load combinations only consist of one load case
        # Hence we need to add combinations to add combinations to the existing load combinations dictionary
        # Since we are modifying the models load combinations dictionary, we must make a copy of it
        # This copy will be used to restore the original

        original_load_combo = copy.deepcopy(self.LoadCombos)

        # We initialise a dictionary that will hold the nodal and fixed end forces for each load case
        # We want to compute these vectors once and for all, as opposed to doing it for each time step
        # Doing this for each time step is extremely slow
        # We actually initialise two, one to hold the partitioned and the other to hold the total
        P_and_FER = dict()
        unp_P_and_FER = dict()

        # We compute the nodal and fixed end forces for each load case
        for case_name in self.LoadCombos[combo_name].factors.keys():

            # We create a temporary load combination that consists of only one load case
            temp_combo = LoadCombo(name=combo_name,
                                        factors={case_name: original_load_combo[combo_name].factors[case_name]})

            # We add this temporary load combination to the models load combination dictionary
            self.LoadCombos[case_name] = temp_combo

            # We finally compute the nodal and fixed end forces for this load combination, and, essentially
            # for this load case
            P_and_FER_temp = self.P(case_name)[:,0] - self.FER(case_name)[:,0]

            # Save into the total force dictionary
            unp_P_and_FER[case_name] = P_and_FER_temp

            # Save into the partitioned force dictionary
            P_and_FER[case_name] = self._partition(P_and_FER_temp.reshape(total_dof,1),
                                                   D1_indices,D2_indices)[0]

        # We restore the original load combination
        self.LoadCombos = original_load_combo


        # We create a list of time instances from 0 to the duration of the analysis
        expanded_time = linspace(0,response_duration,total_steps)

        # We calculate the load vectors for each case for each time instance, and sum them up

        # FOR DEBUGGING
        combo_exists = True

        if combo_exists:
            for case_name in self.LoadCombos[combo_name].factors.keys():
                # Extract the time vector from the load profile definition for this load case
                time_list = self.LoadProfiles[case_name].time

                # Extract the load profile for this load case
                profile_list = self.LoadProfiles[case_name].profile

                # Interpolate the load profiles
                interpolated_profile = interp(expanded_time, time_list, profile_list)

                # Multiply the nodal and fixed end forces with the interpolated profile
                # Then add this contribution to the model's load vectors (partitioned and total)
                F_total += outer(unp_P_and_FER[case_name], interpolated_profile)
                F += outer(P_and_FER[case_name], interpolated_profile)

        # If ground acceleration in the X direction has been given, calculate the corresponding forces
        if AgX is not None:
            # Interpolate the ground acceleration
            interpolated_AgX = interp(expanded_time,AgX[0,:],AgX[1,:])
            if sparse:
                AgX_F = -M11.tocsr() @ outer(influence_X ,interpolated_AgX)
                unp_AgX_F = -M_total.tocsr() @ outer(unp_influence_X, interpolated_AgX)
            else:
                AgX_F = -M11 @ influence_X @ outer(influence_X ,interpolated_AgX)
                unp_AgX_F = -M_total @ influence_X @ outer(unp_influence_X, interpolated_AgX)

            # Add to the models partitioned and total force vectors
            F_total += unp_AgX_F
            F += AgX_F

        # If ground acceleration in the X direction has been given, calculate the corresponding forces
        if AgY is not None:
            # Interpolate the ground acceleration
            interpolated_AgY = interp(expanded_time,AgY[0,:],AgY[1,:])
            if sparse:
                AgY_F = -M11.tocsr() @ outer(influence_Y ,interpolated_AgY)
                unp_AgY_F = -M_total.tocsr() @ outer(unp_influence_Y, interpolated_AgY)
            else:
                AgY_F = -M11 @ influence_Y @ outer(influence_Y ,interpolated_AgY)
                unp_AgY_F = -M_total @ influence_Y @ outer(unp_influence_Y, interpolated_AgY)

            # Add to the models partitioned and total force vectors
            F_total += unp_AgY_F
            F += AgY_F

        # If ground acceleration in the X direction has been given, calculate the corresponding forces
        if AgZ is not None:
            # Interpolate the ground acceleration
            interpolated_AgZ = interp(expanded_time,AgZ[0,:],AgZ[1,:])
            if sparse:
                AgZ_F = -M11.tocsr() @ outer(influence_Z ,interpolated_AgZ)
                unp_AgZ_F = -M_total.tocsr() @ outer(unp_influence_Z, interpolated_AgZ)
            else:
                AgZ_F = -M11 @ influence_Z @ outer(influence_Z ,interpolated_AgZ)
                unp_AgZ_F = -M_total @ influence_Z @ outer(unp_influence_Z, interpolated_AgZ)

            # Add to the models partitioned and total force vectors
            F_total += unp_AgZ_F
            F += AgZ_F

        # Save the total global force
        self.F_TOTAL = F_total


        # Get the mode shapes and natural frequencies if modal analysis method is specified
        if analysis_method == 'modal':
            Z = self._mass_normalised_mode_shapes(M11, self._eigen_vectors)

            # Get the natural frequencies
            w = 2 * pi * self.NATURAL_FREQUENCIES()

        # Get the initial values of displacements and velocities
        # If not given, set them to zero
        if d0 == None:
            d0_phy = zeros(len(D1_indices))
        else:
            d0_phy, d02 = self._partition(d0, D1_indices, D2_indices)

        if v0 == None:
            v0_phy = zeros(len(D1_indices))
        else:
            v0_phy, v02 = self._partition(v0, D1_indices, D2_indices)

        # Find the corresponding quantities in the modal coordinate system if modal superposition method is requested
        if analysis_method == 'modal':
            d0_n = solve(Z.T @ Z, Z.T @ d0_phy)
            v0_n = solve(Z.T @ Z, Z.T @ v0_phy)
            F_n = Z.T @ F

        # Run the analysis

        if log:
            print('')
            print('+-------------------------+')
            print('| Analyzing: Time History |')
            print('+-------------------------+')

        try:
            if analysis_method == 'direct':

                TIME, D1, V1, A1 = \
                     Analysis._transient_solver_linear_direct(K=K11, M=M11,d0=d0_phy,v0=v0_phy,
                                                              F0=F[:,0],F = F,step_size=step_size,
                                                              required_duration=response_duration,
                                                              newmark_gamma=newmark_gamma,
                                                              newmark_beta=newmark_beta,
                                                              taylor_alpha=0, wilson_theta=1,
                                                              rayleigh_alpha=r_alpha, rayleigh_beta=r_beta,
                                                              sparse=sparse,log=log)

            else:
                TIME, D1, V1, A1 = \
                    Analysis._transient_solver_linear_modal(d0_n=d0_n, v0_n=v0_n, F0_n=F_n[:, 0],
                                                            F_n=F_n, step_size=step_size,
                                                            required_duration=response_duration,
                                                            mass_normalised_eigen_vectors=Z,
                                                            natural_freq=w, newmark_gamma=newmark_gamma,
                                                            newmark_beta=newmark_beta, taylor_alpha=0,
                                                            wilson_theta=1, damping_options=damping_options,
                                                            log=log)
        except:
            raise Exception("Out of memory")

        # Form the global response vectors D, V and A
        D = zeros((len(self.Nodes) * 6, total_steps))
        V = zeros((len(self.Nodes) * 6, total_steps))
        A = zeros((len(self.Nodes) * 6, total_steps))

        for node in self.Nodes.values():
            if D2_indices.count(node.ID * 6 + 0) == 1:
                D[node.ID * 6 + 0, :] = D2[D2_indices.index(node.ID * 6 + 0), :]
                V[node.ID * 6 + 0, :] = V2[D2_indices.index(node.ID * 6 + 0), :]
                A[node.ID * 6 + 0, :] = A2[D2_indices.index(node.ID * 6 + 0), :]
            else:
                D[node.ID * 6 + 0, :] = D1[D1_indices.index(node.ID * 6 + 0), :]
                V[node.ID * 6 + 0, :] = V1[D1_indices.index(node.ID * 6 + 0), :]
                A[node.ID * 6 + 0, :] = A1[D1_indices.index(node.ID * 6 + 0), :]

            if D2_indices.count(node.ID * 6 + 1) == 1:
                D[node.ID * 6 + 1, :] = D2[D2_indices.index(node.ID * 6 + 1), :]
                V[node.ID * 6 + 1, :] = V2[D2_indices.index(node.ID * 6 + 1), :]
                A[node.ID * 6 + 1, :] = A2[D2_indices.index(node.ID * 6 + 1), :]
            else:
                D[node.ID * 6 + 1, :] = D1[D1_indices.index(node.ID * 6 + 1), :]
                V[node.ID * 6 + 1, :] = V1[D1_indices.index(node.ID * 6 + 1), :]
                A[node.ID * 6 + 1, :] = A1[D1_indices.index(node.ID * 6 + 1), :]

            if D2_indices.count(node.ID * 6 + 2) == 1:
                D[node.ID * 6 + 2, :] = D2[D2_indices.index(node.ID * 6 + 2), :]
                V[node.ID * 6 + 2, :] = V2[D2_indices.index(node.ID * 6 + 2), :]
                A[node.ID * 6 + 2, :] = A2[D2_indices.index(node.ID * 6 + 2), :]
            else:
                D[node.ID * 6 + 2, :] = D1[D1_indices.index(node.ID * 6 + 2), :]
                V[node.ID * 6 + 2, :] = V1[D1_indices.index(node.ID * 6 + 2), :]
                A[node.ID * 6 + 2, :] = A1[D1_indices.index(node.ID * 6 + 2), :]

            if D2_indices.count(node.ID * 6 + 3) == 1:
                D[node.ID * 6 + 3, :] = D2[D2_indices.index(node.ID * 6 + 3), :]
                V[node.ID * 6 + 3, :] = V2[D2_indices.index(node.ID * 6 + 3), :]
                A[node.ID * 6 + 3, :] = A2[D2_indices.index(node.ID * 6 + 3), :]
            else:
                D[node.ID * 6 + 3, :] = D1[D1_indices.index(node.ID * 6 + 3), :]
                V[node.ID * 6 + 3, :] = V1[D1_indices.index(node.ID * 6 + 3), :]
                A[node.ID * 6 + 3, :] = A1[D1_indices.index(node.ID * 6 + 3), :]

            if D2_indices.count(node.ID * 6 + 4) == 1:
                D[node.ID * 6 + 4, :] = D2[D2_indices.index(node.ID * 6 + 4), :]
                V[node.ID * 6 + 4, :] = V2[D2_indices.index(node.ID * 6 + 4), :]
                A[node.ID * 6 + 4, :] = A2[D2_indices.index(node.ID * 6 + 4), :]
            else:
                D[node.ID * 6 + 4, :] = D1[D1_indices.index(node.ID * 6 + 4), :]
                V[node.ID * 6 + 4, :] = V1[D1_indices.index(node.ID * 6 + 4), :]
                A[node.ID * 6 + 4, :] = A1[D1_indices.index(node.ID * 6 + 4), :]

            if D2_indices.count(node.ID * 6 + 5) == 1:
                D[node.ID * 6 + 5, :] = D2[D2_indices.index(node.ID * 6 + 5), :]
                V[node.ID * 6 + 5, :] = V2[D2_indices.index(node.ID * 6 + 5), :]
                A[node.ID * 6 + 5, :] = A2[D2_indices.index(node.ID * 6 + 5), :]
            else:
                D[node.ID * 6 + 5, :] = D1[D1_indices.index(node.ID * 6 + 5), :]
                V[node.ID * 6 + 5, :] = V1[D1_indices.index(node.ID * 6 + 5), :]
                A[node.ID * 6 + 5, :] = A1[D1_indices.index(node.ID * 6 + 5), :]

        # Save the responses
        self._TIME_THA = TIME
        self._DISPLACEMENT_THA = D
        self._VELOCITY_THA = V
        self._ACCELERATION_THA = A

        # Put the displacements at the end of the analysis into each node
        for node in self.Nodes.values():
            node.DX[combo_name] = D[node.ID * 6 + 0, -1]
            node.DY[combo_name] = D[node.ID * 6 + 1, -1]
            node.DZ[combo_name] = D[node.ID * 6 + 2, -1]
            node.RX[combo_name] = D[node.ID * 6 + 3, -1]
            node.RY[combo_name] = D[node.ID * 6 + 4, -1]
            node.RZ[combo_name] = D[node.ID * 6 + 5, -1]

        # Calculate reactions
        # The damping models "rayleigh" and "modal" do not offer methods for specifying the complete
        # damping matrix. As a result, the reaction forces are solely computed based on elastic and
        # inertial forces. I am still researching on this matter to determine the appropriate
        # approach for addressing it.
        if sparse:
            R = M_total.tocsr() @ self._ACCELERATION_THA\
                + K_total.tocsr() @ self._DISPLACEMENT_THA\
                - self.F_TOTAL
        else:
            R = M_total @ self._ACCELERATION_THA \
                + K_total @ self._DISPLACEMENT_THA \
                - self.F_TOTAL

        # Save the reactions
        self._REACTIONS_THA = R

        # Put the reactions at the last time step into the constrained nodes
        for node in self.Nodes.values():
            if node.support_DX == True:
                node.RxnFX[combo_name] = R[node.ID * 6 + 0, -1]
            else:
                node.RxnFX[combo_name] = 0.0
            if node.support_DY == True:
                node.RxnFY[combo_name] = R[node.ID * 6 + 1, -1]
            else:
                node.RxnFY[combo_name] = 0.0
            if node.support_DZ == True:
                node.RxnFZ[combo_name] = R[node.ID * 6 + 2, -1]
            else:
                node.RxnFZ[combo_name] = 0.0
            if node.support_RX == True:
                node.RxnMX[combo_name] = R[node.ID * 6 + 3, -1]
            else:
                node.RxnMX[combo_name] = 0.0
            if node.support_RY == True:
                node.RxnMY[combo_name] = R[node.ID * 6 + 4, -1]
            else:
                node.RxnMY[combo_name] = 0.0
            if node.support_RZ == True:
                node.RxnMZ[combo_name] = R[node.ID * 6 + 5, -1]
            else:
                node.RxnMZ[combo_name] = 0.0

        if log:
            print('')
            print('Analysis Complete')
            print('')

        # Save the load combination name under which the results can be viewed
        self.THA_combo_name = combo_name

        # Flag the model as solved
        self.DynamicSolution['Time History'] = True


    def analyze_linear_time_history_wilson_theta(self, analysis_method = 'direct', combo_name=None, AgX=None, AgY=None,
                                                 AgZ=None,step_size = 0.01, response_duration = 1,
                                                 wilson_theta = 1.420815, sparse=True, log = False, d0 = None, v0 = None,
                                                 damping_options = dict(), type_of_mass_matrix='consistent'):

        """
            Perform linear time history analysis using the Wilson theta method by either direct or modal decomposition
            methods.
            If modal superposition, the analysis should be preceded by a modal analysis step.

            :param analysis_method: The analysis method to use ('direct' or 'modal'). Default is 'direct'.
            :type analysis_method: str, optional

            :param combo_name: Name of the load combination. Default is None.
            :type combo_name: str, optional

            :param AgX: Seismic ground acceleration data for X-axis as a 2D numpy array with time and acceleration values. Default is None.
            :type AgX: ndarray, optional

            :param AgY: Seismic ground acceleration data for Y-axis as a 2D numpy array with time and acceleration values. Default is None.
            :type AgY: ndarray, optional

            :param AgZ: Seismic ground acceleration data for Z-axis as a 2D numpy array with time and acceleration values. Default is None.
            :type AgZ: ndarray, optional

            :param step_size: Time step size for the analysis. Default is 0.01 seconds.
            :type step_size: float, optional

            :param response_duration: Duration of the analysis in seconds. Default is 1 second.
            :type response_duration: float, optional

            :param wilson_theta: Wilson theta parameter. Default is 1.420815.
            :type wilson_theta: float, optional

            :param sparse: Use sparse matrix representations. Default is True.
            :type sparse: bool, optional

            :param log: Enable verbose logging. Default is False.
            :type log: bool, optional

            :param d0: Initial displacements. Default is None.
            :type d0: ndarray, optional

            :param v0: Initial velocities. Default is None.
            :type v0: ndarray, optional

            :param damping_options: Dictionary of damping options for the analysis. Default is zero damping.
            :type damping_options: dict, optional
                \nAllowed keywords in damping_options:
                - 'constant_modal_damping' (float): Constant modal damping ratio (default: 0.00).
                - 'r_alpha' (float): Rayleigh mass proportional damping coefficient.
                - 'r_beta' (float): Rayleigh stiffness proportional damping coefficient.
                - 'first_mode_damping' (float): Damping ratio for the first mode.
                - 'highest_mode_damping' (float): Damping ratio for the highest mode.
                - 'damping_in_every_mode' (list or tuple): Damping ratio(s) for each mode.

            :param type_of_mass_matrix: Type of mass matrix ('consistent' or 'lumped'). Default is 'consistent'.
            :type type_of_mass_matrix: str, optional

            :raises DampingOptionsKeyWordError: If an incorrect damping keyword is used.
            :raises DynamicLoadNotDefinedError: If no dynamic load combination or ground acceleration data is provided.
            :raises ResultsNotFoundError: If modal results are not available.
            :raises ValueError: If input data is not in the expected format.

            :return: None
         """

        if log:
            print('Checking parameters for time history analysis')

        # Check if enter load combination name exists
        if combo_name!=None and combo_name not in self.LoadCombos.keys():
            raise ValueError("'"+combo_name+"' is not among the defined load combinations")

        # Check if the analysis method name is correct
        if analysis_method!='direct' and analysis_method!='modal':
            raise ValueError("Allowed analysis methods are 'modal' and 'direct'")

        # Check if modal results are available if modal superposition approach is selected
        if self.DynamicSolution['Modal'] == False and analysis_method == 'modal':
            raise ResultsNotFoundError('Modal results are not available. Modal superposition method should be preceded by a modal analysis step')

        # Check if correct keyword in damping options has been used
        if analysis_method == 'direct':
            accepted_damping_key_words = ['r_alpha','r_beta']
            for damping_key_word in damping_options.keys():
                if damping_key_word not in accepted_damping_key_words:
                    raise DampingOptionsKeyWordError("For direct analysis, allowed damping keywords in damping options are 'r_alpha' and 'r_beta'")
        else:
            accepted_damping_key_words = ['constant_modal_damping',
                                          'r_alpha',
                                          'r_beta',
                                          'first_mode_damping',
                                          'highest_mode_damping',
                                          'damping_in_every_mode']
            for damping_key_word in damping_options.keys():
                if damping_key_word not in accepted_damping_key_words:
                    raise DampingOptionsKeyWordError

        # Check if the dynamic load combination or at least one seismic ground acceleration has been given
        if combo_name == None and AgX is None and AgY is None and AgZ is None:
            raise DynamicLoadNotDefinedError

        # If only a seismic load has been provided, add default the load combination 'Combo 1'
        if combo_name==None:
            combo_name = 'Combo 1'
            self.LoadCombos['Combo 1'] = LoadCombo(name='Combo 1', factors={'Case 1':1}, combo_tags='THS')

        # Add tags to the load combinations that do not have tags. We will use this to filter results
        for combo in self.LoadCombos.values():
            if combo.combo_tags == None:
                combo.combo_tags = 'unknown_type'


        # Calculate the required number of time history steps
        total_steps = ceil(response_duration/step_size)+1

        # Check if profiles for all load cases in the load combination are defined
        load_profiles = self.LoadProfiles.keys()
        for case in self.LoadCombos[combo_name].factors.keys():
            if case not in load_profiles:
                raise DefinitionNotFoundError('Profile for load case '+str(case)+' has not been defined')

        if log:
            print('Preparing parameters for time history analysis')

        # Edit the load profiles so that they are defined for the entire duration of analysis
        for load_profile in self.LoadProfiles.values():
            case = load_profile.load_case_name
            time : list = load_profile.time
            profile: list = load_profile.profile

            # Check if the profile has not been defined for the entire duration of analysis
            if time[-1] < response_duration:

                # We want to bring the load profile to zero immediately after the last given value
                # We don't want to define two values at the same instance of time
                # It can cause problems during interpolation
                # So we will begin our definition slightly later
                t = 1.0001 * time[-1]
                if t < response_duration:
                    time.extend([t,response_duration])
                    profile.extend([0,0])

                # Redefine the profile
                self.LoadProfiles[case] = LoadProfile(case,time,profile)


        # Extend the AgX seismic input definition too if it is less than the response duration
        if AgX is not None:
            if isinstance(AgX, ndarray):
                if AgX.shape[0] == 2 or AgX.shape[1] == 2:
                    if AgX.shape[1] == 2:
                        AgX = AgX.T

                    time, a_g = AgX[0,:], AgX[1,:]
                    if time[-1] < response_duration:

                        # We want to bring the load profile to zero immediately after the last given value
                        # We don't want to define two values at the same instance of time
                        # It can cause problems during interpolation
                        # So we will begin our definition slightly later
                        t = 1.0001 * time[-1]
                        if t < response_duration:
                            time = append(time, [t, response_duration])
                            a_g = append(a_g, [0, 0])

                        # Redefine seismic input
                        AgX = array([time,a_g])

                else:
                    raise ValueError ("AgX must have two rows, first one for time and second one for ground acceleration")
            else:
                raise ValueError("AgX must be a numpy array")

        # Extend the AgY seismic input definition too if it is less than the response duration
        if AgY is not None:
            if isinstance(AgY, ndarray):
                if AgY.shape[0] == 2 or AgY.shape[1] == 2:
                    if AgY.shape[1] == 2:
                        AgY = AgY.T

                    time, a_g = AgY[0, :], AgY[1, :]
                    if time[-1] < response_duration:

                        # We want to bring the load profile to zero immediately after the last given value
                        # We don't want to define two values at the same instance of time
                        # It can cause problems during interpolation
                        # So we will begin our definition slightly later
                        t = 1.0001 * time[-1]
                        if t < response_duration:
                            time = append(time, [t, response_duration])
                            a_g = append(a_g, [0, 0])

                        # Redefine seismic input
                        AgY = array([time, a_g])

                else:
                    raise ValueError(
                        " AgY must have two rows, first one for time and second one for ground acceleration")
            else:
                raise ValueError("AgY must be a numpy array")

        # Extend the AgZ seismic input definition too if it is less than the response duration
        if AgZ is not None:
            if isinstance(AgZ, ndarray):
                if AgZ.shape[0] == 2 or AgZ.shape[1] == 2:
                    if AgZ.shape[1] == 2:
                        AgZ = AgZ.T

                    time, a_g = AgZ[0, :], AgZ[1, :]
                    if time[-1] < response_duration:

                        # We want to bring the load profile to zero immediately after the last given value
                        # We don't want to define two values at the same instance of time
                        # It can cause problems during interpolation
                        # So we will begin our definition slightly later
                        t = 1.0001 * time[-1]
                        if t < response_duration:
                            time = append(time, [t, response_duration])
                            a_g = append(a_g, [0, 0])

                        # Redefine seismic input
                        AgZ = array([time, a_g])

                else:
                    raise ValueError(
                        " AgZ must have two rows, first one for time and second one for ground acceleration")
            else:
                raise ValueError("AgZ must be a numpy array")

        # Prepare the model
        Analysis._prepare_model(self)

        # Get the auxiliary list used to determine how the matrices will be partitioned
        D1_indices, D2_indices, D2 = Analysis._partition_D(self)

        # Make sure D2 is a matrix in 2 dimensions
        D2 = D2.reshape(len(D2), 1)

        # Get the partitioned matrices
        if sparse == True:
            K11, K12, K21, K22 = self._partition(self.K(combo_name, log, False, sparse).tolil(), D1_indices,D2_indices)
            M11, M12, M21, M22 = self._partition(self.M(combo_name, log, False, sparse,type_of_mass_matrix).tolil(),
                                                 D1_indices, D2_indices)
        else:
            K11, K12, K21, K22 = self._partition(self.K(combo_name, log, False, sparse), D1_indices, D2_indices)
            M11, M12, M21, M22 = self._partition(self.M(combo_name, log, False, sparse, type_of_mass_matrix),
                                                 D1_indices, D2_indices)

        # Initialise load vector for the entire analysis duration
        F = zeros((len(D1_indices), total_steps))

        # Build the influence vectors used to define the earthquake force
        # Influence vectors are used to select the degrees of freedom in
        # the model stimulated by the earthquake

        total_dof = len(D1_indices)+len(D2_indices)
        i = 0
        influence_X = zeros((total_dof,1))
        influence_Y = zeros((total_dof,1))
        influence_Z = zeros((total_dof,1))
        while i < total_dof:
            influence_X[i+0,0] = 1
            influence_Y[i+1,0] = 1
            influence_Z[i+2,0] = 1
            i += 6

        # Build the load vector step by step
        # We will make modifications to the load combination in order to define the dynamic load
        # Each step uses the original load combination, modifies it according to the given load
        # profiles, and calculates the load vector for that step
        # Hence we must make a copy of the load combination since each step needs the original
        # load combination. Also at the end of the analysis we want to restore the original load
        # combination
        original_load_combo = copy.deepcopy(self.LoadCombos)
        t = 0
        for i in range(total_steps):
            # Check if a load combination has been given
            if combo_name != None:
                # For each load case in the load combination
                for case_name in self.LoadCombos[combo_name].factors.keys():

                    # Extract the time vector from the load profile definition for this load case
                    time_list = self.LoadProfiles[case_name].time

                    # Extract the load profile for this load case
                    profile_list = self.LoadProfiles[case_name].profile

                    # Interpolate the load profile to find the scaling factor for this time t
                    scaler = interp(t, time_list,profile_list)

                    # Get the load factor from the load combination. We will scale this factor
                    # It would be more correct to scale the actual load value and not its factor
                    # But it's hard to do so especially that some load cases are defined by more
                    # than one value, e.g line member loads are defined by two values
                    # Also the same load case can apply to different load types e.g the same
                    # load case can be used for point loads, line loads, pressures, etc.
                    # Hence, the easiest way to accomplish this is by scaling the load factor
                    current_factor = self.LoadCombos[combo_name].factors[case_name]

                    # Edit the load combination using the changed load factor
                    self.LoadCombos[combo_name].factors[case_name] = scaler * current_factor

                # For this time t, the load combination has been edited to reflect the loading situation
                # at this point in time. Hence the fixed end reactions and nodal loads can be calculated
                # for this point in time
                FER1, FER2 = self._partition(self.FER(combo_name), D1_indices, D2_indices)
                P1, P2 = self._partition(self.P(combo_name), D1_indices, D2_indices)

                # Save the calculated nodal loads and fixed end reactions into the load vector
                F[:,i] = P1[:,0] - FER1[:,0]

            # Add the seismic forces as well if the ground acceleration has been given
            # F_s = -[M]{i}a_g where {i} is the influence vector and [M] is the mass matrix
            # and a_g is the ground acceleration
            # Interpolation is used again to find the ground acceleration at time t
            if AgX is not None:
                AgX_F = -M11 @ self._partition(influence_X , D1_indices, D2_indices)[0] \
                        * interp(t, AgX[0, :], AgX[1, :])
                F[:,i] += AgX_F[0,:]

            if AgY is not None:
                AgY_F = -M11 @ self._partition(influence_Y , D1_indices, D2_indices)[0] \
                         * interp(t, AgY[0, :], AgY[1, :])
                F[:,i] += AgY_F[0,:]

            if AgZ is not None:
                AgZ_F = -M11 @ self._partition(influence_Z , D1_indices, D2_indices)[0] \
                         * interp(t, AgZ[0,:], AgZ[1,:])
                F[:,i] += AgZ_F[0,:]

            # Update the time
            t += step_size

            # Restore the time load combination to the original one
            self.LoadCombos = copy.deepcopy(original_load_combo)

        # Update force vector to include the effects of the constrained degrees of freedom
        # In theory we also need to add -M12 @ A2 and -C12 @ V2.
        # However, the constrained displacements don't really change in time for normal
        # structural analysis
        # Hence, the velocity and accelerations will be zero
        F[:,:] -= K12 @ D2

        # Get the mode shapes and natural frequencies if modal analysis method is specified
        if analysis_method == 'modal':
            Z = self._mass_normalised_mode_shapes(M11, self._eigen_vectors)

            # Get the natural frequencies
            w = 2 * pi * self.NATURAL_FREQUENCIES()

        # Get the initial values of displacements and velocities
        # If not given, set them to zero
        if d0 == None:
            d0_phy = zeros(len(D1_indices))
        else:
            d0_phy, d02 = self._partition(d0, D1_indices, D2_indices)

        if v0 == None:
            v0_phy = zeros(len(D1_indices))
        else:
            v0_phy, v02 = self._partition(v0, D1_indices, D2_indices)

        # Find the corresponding quantities the modal coordinate system if modal superposition method is requested
        if analysis_method == 'modal':
            d0_n = solve(Z.T @ Z, Z.T @ d0_phy)
            v0_n = solve(Z.T @ Z, Z.T @ v0_phy)
            F_n = Z.T @ F

        # Run the analysis
        if log:
            print('+-------------------------+')
            print('| Analyzing: Time History |')
            print('+-------------------------+')

        try:
            if analysis_method == 'direct':
                # Extract the Rayleigh damping coefficients
                if 'r_alpha' in damping_options:
                    r_alpha = damping_options['r_alpha']
                else:
                    r_alpha = 0

                if 'r_beta' in damping_options:
                    r_beta = damping_options['r_beta']
                else:
                    r_beta = 0

                TIME, D1, V1, A1 = \
                     Analysis._transient_solver_linear_direct(K=K11, M=M11,d0=d0_phy,v0=v0_phy,
                                                              F0=F[:,0],F = F,step_size=step_size,
                                                              required_duration=response_duration,
                                                              newmark_gamma=1/2, newmark_beta=1/6,
                                                              taylor_alpha=0, wilson_theta=wilson_theta,
                                                              rayleigh_alpha=r_alpha, rayleigh_beta=r_beta,
                                                              sparse=sparse,log=log)

            else:
                TIME, D1, V1, A1 = \
                    Analysis._transient_solver_linear_modal(d0_n=d0_n, v0_n=v0_n, F0_n=F_n[:, 0], F_n=F_n,
                                                            step_size=step_size,
                                                            required_duration=response_duration,
                                                            mass_normalised_eigen_vectors=Z,
                                                            natural_freq=w, newmark_gamma=1/2,
                                                            newmark_beta=1/6, taylor_alpha=0,
                                                            wilson_theta=wilson_theta,
                                                            damping_options=damping_options,
                                                            log=log)
        except:
            raise Exception("Out of memory")

        # Form the global response vectors D, V and A
        D = zeros((len(self.Nodes) * 6, total_steps))
        V = zeros((len(self.Nodes) * 6, total_steps))
        A = zeros((len(self.Nodes) * 6, total_steps))

        # The accelerations and velocities for the constrained degrees of freedom will be zeros
        V2 = zeros(D2.shape)
        A2 = zeros(D2.shape)

        for node in self.Nodes.values():

            if D2_indices.count(node.ID * 6 + 0) == 1:
                D.itemset((node.ID * 6 + 0, 0), D2[D2_indices.index(node.ID * 6 + 0), 0])
                V.itemset((node.ID * 6 + 0, 0), V2[D2_indices.index(node.ID * 6 + 0), 0])
                A.itemset((node.ID * 6 + 0, 0), A2[D2_indices.index(node.ID * 6 + 0), 0])
            else:
                D[node.ID * 6 + 0, :] = D1[D1_indices.index(node.ID * 6 + 0), :]
                V[node.ID * 6 + 0, :] = V1[D1_indices.index(node.ID * 6 + 0), :]
                A[node.ID * 6 + 0, :] = A1[D1_indices.index(node.ID * 6 + 0), :]
            if D2_indices.count(node.ID * 6 + 1) == 1:
                D.itemset((node.ID * 6 + 1, 0), D2[D2_indices.index(node.ID * 6 + 1), 0])
                V.itemset((node.ID * 6 + 1, 0), V2[D2_indices.index(node.ID * 6 + 1), 0])
                A.itemset((node.ID * 6 + 1, 0), A2[D2_indices.index(node.ID * 6 + 1), 0])
            else:
                D[node.ID * 6 + 1, :] = D1[D1_indices.index(node.ID * 6 + 1), :]
                V[node.ID * 6 + 1, :] = V1[D1_indices.index(node.ID * 6 + 1), :]
                A[node.ID * 6 + 1, :] = A1[D1_indices.index(node.ID * 6 + 1), :]

            if D2_indices.count(node.ID * 6 + 2) == 1:
                D.itemset((node.ID * 6 + 2, 0), D2[D2_indices.index(node.ID * 6 + 2), 0])
                V.itemset((node.ID * 6 + 2, 0), V2[D2_indices.index(node.ID * 6 + 2), 0])
                A.itemset((node.ID * 6 + 2, 0), A2[D2_indices.index(node.ID * 6 + 2), 0])
            else:
                D[node.ID * 6 + 2, :] = D1[D1_indices.index(node.ID * 6 + 2), :]
                V[node.ID * 6 + 2, :] = V1[D1_indices.index(node.ID * 6 + 2), :]
                A[node.ID * 6 + 2, :] = A1[D1_indices.index(node.ID * 6 + 2), :]

            if D2_indices.count(node.ID * 6 + 3) == 1:
                D.itemset((node.ID * 6 + 3, 0), D2[D2_indices.index(node.ID * 6 + 3), 0])
                V.itemset((node.ID * 6 + 3, 0), V2[D2_indices.index(node.ID * 6 + 3), 0])
                A.itemset((node.ID * 6 + 3, 0), A2[D2_indices.index(node.ID * 6 + 3), 0])
            else:
                D[node.ID * 6 + 3, :] = D1[D1_indices.index(node.ID * 6 + 3), :]
                V[node.ID * 6 + 3, :] = V1[D1_indices.index(node.ID * 6 + 3), :]
                A[node.ID * 6 + 3, :] = A1[D1_indices.index(node.ID * 6 + 3), :]

            if D2_indices.count(node.ID * 6 + 4) == 1:
                D.itemset((node.ID * 6 + 4, 0), D2[D2_indices.index(node.ID * 6 + 4), 0])
                V.itemset((node.ID * 6 + 4, 0), V2[D2_indices.index(node.ID * 6 + 4), 0])
                A.itemset((node.ID * 6 + 4, 0), A2[D2_indices.index(node.ID * 6 + 4), 0])
            else:
                D[node.ID * 6 + 4, :] = D1[D1_indices.index(node.ID * 6 + 4), :]
                V[node.ID * 6 + 4, :] = V1[D1_indices.index(node.ID * 6 + 4), :]
                A[node.ID * 6 + 4, :] = A1[D1_indices.index(node.ID * 6 + 4), :]

            if D2_indices.count(node.ID * 6 + 5) == 1:
                D.itemset((node.ID * 6 + 5, 0), D2[D2_indices.index(node.ID * 6 + 5), 0])
                V.itemset((node.ID * 6 + 5, 0), V2[D2_indices.index(node.ID * 6 + 5), 0])
                A.itemset((node.ID * 6 + 5, 0), A2[D2_indices.index(node.ID * 6 + 5), 0])
            else:
                D[node.ID * 6 + 5, :] = D1[D1_indices.index(node.ID * 6 + 5), :]
                V[node.ID * 6 + 5, :] = V1[D1_indices.index(node.ID * 6 + 5), :]
                A[node.ID * 6 + 5, :] = A1[D1_indices.index(node.ID * 6 + 5), :]

        # Save the responses
        self._TIME_THA = TIME
        self._DISPLACEMENT_THA = D
        self._VELOCITY_THA = V
        self._ACCELERATION_THA = A

        # Put the displacements at the end of the analysis into each node
        for node in self.Nodes.values():
            node.DX[combo_name] = D[node.ID * 6 + 0, -1]
            node.DY[combo_name] = D[node.ID * 6 + 1, -1]
            node.DZ[combo_name] = D[node.ID * 6 + 2, -1]
            node.RX[combo_name] = D[node.ID * 6 + 3, -1]
            node.RY[combo_name] = D[node.ID * 6 + 4, -1]
            node.RZ[combo_name] = D[node.ID * 6 + 5, -1]

        Analysis._calc_reactions(self, log, combo_tags='THA')

        if log:
            print('')
            print('Analysis Complete')
            print('')

        # Flag the model as solved
        self.DynamicSolution['Time History'] = True


    def analyze_linear_time_history_HHT_alpha(self, analysis_method = 'direct', combo_name=None, AgX=None, AgY=None,
                                              AgZ=None,step_size = 0.01, response_duration = 1,
                                              HHT_alpha = 0,  sparse=True, log = False, d0 = None, v0 = None,
                                              damping_options = dict(), type_of_mass_matrix='consistent'):

        """
            Perform linear time history analysis using the Hilber-Hughes-Taylor method by either direct or modal decomposition
            methods.
            If modal superposition, the analysis should be preceded by a modal analysis step.

            :param analysis_method: The analysis method to use ('direct' or 'modal'). Default is 'direct'.
            :type analysis_method: str, optional

            :param combo_name: Name of the load combination. Default is None.
            :type combo_name: str, optional

            :param AgX: Seismic ground acceleration data for X-axis as a 2D numpy array with time and acceleration values. Default is None.
            :type AgX: ndarray, optional

            :param AgY: Seismic ground acceleration data for Y-axis as a 2D numpy array with time and acceleration values. Default is None.
            :type AgY: ndarray, optional

            :param AgZ: Seismic ground acceleration data for Z-axis as a 2D numpy array with time and acceleration values. Default is None.
            :type AgZ: ndarray, optional

            :param step_size: Time step size for the analysis. Default is 0.01 seconds.
            :type step_size: float, optional

            :param response_duration: Duration of the analysis in seconds. Default is 1 second.
            :type response_duration: float, optional

            :param HHT_alpha: Hilber-Hughes-Taylor parameter. Default is 0.
            :type HHT_alpha: float, optional

            :param sparse: Use sparse matrix representations. Default is True.
            :type sparse: bool, optional

            :param log: Enable verbose logging. Default is False.
            :type log: bool, optional

            :param d0: Initial displacements. Default is None.
            :type d0: ndarray, optional

            :param v0: Initial velocities. Default is None.
            :type v0: ndarray, optional

            :param damping_options: Dictionary of damping options for the analysis. Default is zero damping.
            :type damping_options: dict, optional
                \nAllowed keywords in damping_options:
                - 'constant_modal_damping' (float): Constant modal damping ratio (default: 0.00).
                - 'r_alpha' (float): Rayleigh mass proportional damping coefficient.
                - 'r_beta' (float): Rayleigh stiffness proportional damping coefficient.
                - 'first_mode_damping' (float): Damping ratio for the first mode.
                - 'highest_mode_damping' (float): Damping ratio for the highest mode.
                - 'damping_in_every_mode' (list or tuple): Damping ratio(s) for each mode.

            :param type_of_mass_matrix: Type of mass matrix ('consistent' or 'lumped'). Default is 'consistent'.
            :type type_of_mass_matrix: str, optional

            :raises DampingOptionsKeyWordError: If an incorrect damping keyword is used.
            :raises DynamicLoadNotDefinedError: If no dynamic load combination or ground acceleration data is provided.
            :raises ResultsNotFoundError: If modal results are not available.
            :raises ValueError: If input data is not in the expected format.

            :return: None
         """

        if log:
            print('Checking parameters for time history analysis')

        # Check if enter load combination name exists
        if combo_name!=None and combo_name not in self.LoadCombos.keys():
            raise ValueError("'"+combo_name+"' is not among the defined load combinations")

        # Check if the analysis method name is correct
        if analysis_method!='direct' and analysis_method!='modal':
            raise ValueError("Allowed analysis methods are 'modal' and 'direct'")

        # Check if modal results are available if modal superposition approach is selected
        if self.DynamicSolution['Modal'] == False and analysis_method == 'modal':
            raise ResultsNotFoundError('Modal results are not available. Modal superposition method should be preceded by a modal analysis step')

        # Check if correct keyword in damping options has been used
        if analysis_method == 'direct':
            accepted_damping_key_words = ['r_alpha','r_beta']
            for damping_key_word in damping_options.keys():
                if damping_key_word not in accepted_damping_key_words:
                    raise DampingOptionsKeyWordError("For direct analysis, allowed damping keywords in damping options are 'r_alpha' and 'r_beta'")
        else:
            accepted_damping_key_words = ['constant_modal_damping',
                                          'r_alpha',
                                          'r_beta',
                                          'first_mode_damping',
                                          'highest_mode_damping',
                                          'damping_in_every_mode']
            for damping_key_word in damping_options.keys():
                if damping_key_word not in accepted_damping_key_words:
                    raise DampingOptionsKeyWordError

        # Check if the dynamic load combination or at least one seismic ground acceleration has been given
        if combo_name == None and AgX is None and AgY is None and AgZ is None:
            raise DynamicLoadNotDefinedError

        # If only a seismic load has been provided, add default the load combination 'Combo 1'
        if combo_name==None:
            combo_name = 'Combo 1'
            self.LoadCombos['Combo 1'] = LoadCombo(name='Combo 1', factors={'Case 1':1}, combo_tags='THS')

        # Add tags to the load combinations that do not have tags. We will use this to filter results
        for combo in self.LoadCombos.values():
            if combo.combo_tags == None:
                combo.combo_tags = 'unknown_type'


        # Calculate the required number of time history steps
        total_steps = ceil(response_duration/step_size)+1

        # Check if profiles for all load cases in the load combination are defined
        load_profiles = self.LoadProfiles.keys()
        for case in self.LoadCombos[combo_name].factors.keys():
            if case not in load_profiles:
                raise DefinitionNotFoundError('Profile for load case '+str(case)+' has not been defined')

        if log:
            print('Preparing parameters for time history analysis')

        # Edit the load profiles so that they are defined for the entire duration of analysis
        for load_profile in self.LoadProfiles.values():
            case = load_profile.load_case_name
            time : list = load_profile.time
            profile: list = load_profile.profile

            # Check if the profile has not been defined for the entire duration of analysis
            if time[-1] < response_duration:

                # We want to bring the load profile to zero immediately after the last given value
                # We don't want to define two values at the same instance of time
                # It can cause problems during interpolation
                # So we will begin our definition slightly later
                t = 1.0001 * time[-1]
                if t < response_duration:
                    time.extend([t,response_duration])
                    profile.extend([0,0])

                # Redefine the profile
                self.LoadProfiles[case] = LoadProfile(case,time,profile)


        # Extend the AgX seismic input definition too if it is less than the response duration
        if AgX is not None:
            if isinstance(AgX, ndarray):
                if AgX.shape[0] == 2 or AgX.shape[1] == 2:
                    if AgX.shape[1] == 2:
                        AgX = AgX.T

                    time, a_g = AgX[0,:], AgX[1,:]
                    if time[-1] < response_duration:

                        # We want to bring the load profile to zero immediately after the last given value
                        # We don't want to define two values at the same instance of time
                        # It can cause problems during interpolation
                        # So we will begin our definition slightly later
                        t = 1.0001 * time[-1]
                        if t < response_duration:
                            time = append(time, [t, response_duration])
                            a_g = append(a_g, [0, 0])

                        # Redefine seismic input
                        AgX = array([time,a_g])

                else:
                    raise ValueError ("AgX must have two rows, first one for time and second one for ground acceleration")
            else:
                raise ValueError("AgX must be a numpy array")

        # Extend the AgY seismic input definition too if it is less than the response duration
        if AgY is not None:
            if isinstance(AgY, ndarray):
                if AgY.shape[0] == 2 or AgY.shape[1] == 2:
                    if AgY.shape[1] == 2:
                        AgY = AgY.T

                    time, a_g = AgY[0, :], AgY[1, :]
                    if time[-1] < response_duration:

                        # We want to bring the load profile to zero immediately after the last given value
                        # We don't want to define two values at the same instance of time
                        # It can cause problems during interpolation
                        # So we will begin our definition slightly later
                        t = 1.0001 * time[-1]
                        if t < response_duration:
                            time = append(time, [t, response_duration])
                            a_g = append(a_g, [0, 0])

                        # Redefine seismic input
                        AgY = array([time, a_g])

                else:
                    raise ValueError(
                        " AgY must have two rows, first one for time and second one for ground acceleration")
            else:
                raise ValueError("AgY must be a numpy array")

        # Extend the AgZ seismic input definition too if it is less than the response duration
        if AgZ is not None:
            if isinstance(AgZ, ndarray):
                if AgZ.shape[0] == 2 or AgZ.shape[1] == 2:
                    if AgZ.shape[1] == 2:
                        AgZ = AgZ.T

                    time, a_g = AgZ[0, :], AgZ[1, :]
                    if time[-1] < response_duration:

                        # We want to bring the load profile to zero immediately after the last given value
                        # We don't want to define two values at the same instance of time
                        # It can cause problems during interpolation
                        # So we will begin our definition slightly later
                        t = 1.0001 * time[-1]
                        if t < response_duration:
                            time = append(time, [t, response_duration])
                            a_g = append(a_g, [0, 0])

                        # Redefine seismic input
                        AgZ = array([time, a_g])

                else:
                    raise ValueError(
                        " AgZ must have two rows, first one for time and second one for ground acceleration")
            else:
                raise ValueError("AgZ must be a numpy array")

        # Prepare the model
        Analysis._prepare_model(self)

        # Get the auxiliary list used to determine how the matrices will be partitioned
        D1_indices, D2_indices, D2 = Analysis._partition_D(self)

        # Make sure D2 is a matrix in 2 dimensions
        D2 = D2.reshape(len(D2), 1)

        # Get the partitioned matrices
        if sparse == True:
            K11, K12, K21, K22 = self._partition(self.K(combo_name, log, False, sparse).tolil(), D1_indices,D2_indices)
            M11, M12, M21, M22 = self._partition(self.M(combo_name, log, False, sparse,type_of_mass_matrix).tolil(),
                                                 D1_indices, D2_indices)
        else:
            K11, K12, K21, K22 = self._partition(self.K(combo_name, log, False, sparse), D1_indices, D2_indices)
            M11, M12, M21, M22 = self._partition(self.M(combo_name, log, False, sparse, type_of_mass_matrix),
                                                 D1_indices, D2_indices)

        # Initialise load vector for the entire analysis duration
        F = zeros((len(D1_indices), total_steps))

        # Build the influence vectors used to define the earthquake force
        # Influence vectors are used to select the degrees of freedom in
        # the model stimulated by the earthquake

        total_dof = len(D1_indices)+len(D2_indices)
        i = 0
        influence_X = zeros((total_dof,1))
        influence_Y = zeros((total_dof,1))
        influence_Z = zeros((total_dof,1))
        while i < total_dof:
            influence_X[i+0,0] = 1
            influence_Y[i+1,0] = 1
            influence_Z[i+2,0] = 1
            i += 6

        # Build the load vector step by step
        # We will make modifications to the load combination in order to define the dynamic load
        # Each step uses the original load combination, modifies it according to the given load
        # profiles, and calculates the load vector for that step
        # Hence we must make a copy of the load combination since each step needs the original
        # load combination. Also at the end of the analysis we want to restore the original load
        # combination
        original_load_combo = copy.deepcopy(self.LoadCombos)
        t = 0
        for i in range(total_steps):
            # Check if a load combination has been given
            if combo_name != None:
                # For each load case in the load combination
                for case_name in self.LoadCombos[combo_name].factors.keys():

                    # Extract the time vector from the load profile definition for this load case
                    time_list = self.LoadProfiles[case_name].time

                    # Extract the load profile for this load case
                    profile_list = self.LoadProfiles[case_name].profile

                    # Interpolate the load profile to find the scaling factor for this time t
                    scaler = interp(t, time_list,profile_list)

                    # Get the load factor from the load combination. We will scale this factor
                    # It would be more correct to scale the actual load value and not its factor
                    # But it's hard to do so especially that some load cases are defined by more
                    # than one value, e.g line member loads are defined by two values
                    # Also the same load case can apply to different load types e.g the same
                    # load case can be used for point loads, line loads, pressures, etc.
                    # Hence, the easiest way to accomplish this is by scaling the load factor
                    current_factor = self.LoadCombos[combo_name].factors[case_name]

                    # Edit the load combination using the changed load factor
                    self.LoadCombos[combo_name].factors[case_name] = scaler * current_factor

                # For this time t, the load combination has been edited to reflect the loading situation
                # at this point in time. Hence the fixed end reactions and nodal loads can be calculated
                # for this point in time
                FER1, FER2 = self._partition(self.FER(combo_name), D1_indices, D2_indices)
                P1, P2 = self._partition(self.P(combo_name), D1_indices, D2_indices)

                # Save the calculated nodal loads and fixed end reactions into the load vector
                F[:,i] = P1[:,0] - FER1[:,0]

            # Add the seismic forces as well if the ground acceleration has been given
            # F_s = -[M]{i}a_g where {i} is the influence vector and [M] is the mass matrix
            # and a_g is the ground acceleration
            # Interpolation is used again to find the ground acceleration at time t
            if AgX is not None:
                AgX_F = -M11 @ self._partition(influence_X , D1_indices, D2_indices)[0] \
                        * interp(t, AgX[0, :], AgX[1, :])
                F[:,i] += AgX_F[0,:]

            if AgY is not None:
                AgY_F = -M11 @ self._partition(influence_Y , D1_indices, D2_indices)[0] \
                         * interp(t, AgY[0, :], AgY[1, :])
                F[:,i] += AgY_F[0,:]

            if AgZ is not None:
                AgZ_F = -M11 @ self._partition(influence_Z , D1_indices, D2_indices)[0] \
                         * interp(t, AgZ[0,:], AgZ[1,:])
                F[:,i] += AgZ_F[0,:]

            # Update the time
            t += step_size

            # Restore the time load combination to the original one
            self.LoadCombos = copy.deepcopy(original_load_combo)

        # Update force vector to include the effects of the constrained degrees of freedom
        # In theory we also need to add -M12 @ A2 and -C12 @ V2.
        # However, the constrained displacements don't really change in time for normal
        # structural analysis
        # Hence, the velocity and accelerations will be zero
        F[:,:] -= K12 @ D2

        # Get the mode shapes and natural frequencies if modal analysis method is specified
        if analysis_method == 'modal':
            Z = self._mass_normalised_mode_shapes(M11, self._eigen_vectors)

            # Get the natural frequencies
            w = 2 * pi * self.NATURAL_FREQUENCIES()

        # Get the initial values of displacements and velocities
        # If not given, set them to zero
        if d0 == None:
            d0_phy = zeros(len(D1_indices))
        else:
            d0_phy, d02 = self._partition(d0, D1_indices, D2_indices)

        if v0 == None:
            v0_phy = zeros(len(D1_indices))
        else:
            v0_phy, v02 = self._partition(v0, D1_indices, D2_indices)

        # Find the corresponding quantities the modal coordinate system if modal superposition method is requested
        if analysis_method == 'modal':
            d0_n = solve(Z.T @ Z, Z.T @ d0_phy)
            v0_n = solve(Z.T @ Z, Z.T @ v0_phy)
            F_n = Z.T @ F

        # Run the analysis
        if log:
            print('+-------------------------+')
            print('| Analyzing: Time History |')
            print('+-------------------------+')

        try:
            if analysis_method == 'direct':
                # Extract the Rayleigh damping coefficients
                if 'r_alpha' in damping_options:
                    r_alpha = damping_options['r_alpha']
                else:
                    r_alpha = 0

                if 'r_beta' in damping_options:
                    r_beta = damping_options['r_beta']
                else:
                    r_beta = 0

                TIME, D1, V1, A1 = \
                     Analysis._transient_solver_linear_direct(K=K11, M=M11,d0=d0_phy,v0=v0_phy,
                                                              F0=F[:,0],F = F,step_size=step_size,
                                                              required_duration=response_duration,
                                                              newmark_gamma=0.5 - HHT_alpha,
                                                              newmark_beta=0.25 * (1-HHT_alpha)**2,
                                                              taylor_alpha=HHT_alpha, wilson_theta=1,
                                                              rayleigh_alpha=r_alpha, rayleigh_beta=r_beta,
                                                              sparse=sparse,log=log)

            else:
                TIME, D1, V1, A1 = \
                    Analysis._transient_solver_linear_modal(d0_n=d0_n, v0_n=v0_n, F0_n=F_n[:, 0],
                                                            F_n=F_n, step_size=step_size,
                                                            required_duration=response_duration,
                                                            mass_normalised_eigen_vectors=Z,
                                                            natural_freq=w, newmark_gamma=0.5-HHT_alpha,
                                                            newmark_beta=0.25*(1-HHT_alpha)**2, taylor_alpha=HHT_alpha,
                                                            wilson_theta=1, damping_options=damping_options,
                                                            log=log)
        except:
            raise Exception("Out of memory")

        # Form the global response vectors D, V and A
        D = zeros((len(self.Nodes) * 6, total_steps))
        V = zeros((len(self.Nodes) * 6, total_steps))
        A = zeros((len(self.Nodes) * 6, total_steps))

        # The accelerations and velocities for the constrained degrees of freedom will be zeros
        V2 = zeros(D2.shape)
        A2 = zeros(D2.shape)

        for node in self.Nodes.values():

            if D2_indices.count(node.ID * 6 + 0) == 1:
                D.itemset((node.ID * 6 + 0, 0), D2[D2_indices.index(node.ID * 6 + 0), 0])
                V.itemset((node.ID * 6 + 0, 0), V2[D2_indices.index(node.ID * 6 + 0), 0])
                A.itemset((node.ID * 6 + 0, 0), A2[D2_indices.index(node.ID * 6 + 0), 0])
            else:
                D[node.ID * 6 + 0, :] = D1[D1_indices.index(node.ID * 6 + 0), :]
                V[node.ID * 6 + 0, :] = V1[D1_indices.index(node.ID * 6 + 0), :]
                A[node.ID * 6 + 0, :] = A1[D1_indices.index(node.ID * 6 + 0), :]
            if D2_indices.count(node.ID * 6 + 1) == 1:
                D.itemset((node.ID * 6 + 1, 0), D2[D2_indices.index(node.ID * 6 + 1), 0])
                V.itemset((node.ID * 6 + 1, 0), V2[D2_indices.index(node.ID * 6 + 1), 0])
                A.itemset((node.ID * 6 + 1, 0), A2[D2_indices.index(node.ID * 6 + 1), 0])
            else:
                D[node.ID * 6 + 1, :] = D1[D1_indices.index(node.ID * 6 + 1), :]
                V[node.ID * 6 + 1, :] = V1[D1_indices.index(node.ID * 6 + 1), :]
                A[node.ID * 6 + 1, :] = A1[D1_indices.index(node.ID * 6 + 1), :]

            if D2_indices.count(node.ID * 6 + 2) == 1:
                D.itemset((node.ID * 6 + 2, 0), D2[D2_indices.index(node.ID * 6 + 2), 0])
                V.itemset((node.ID * 6 + 2, 0), V2[D2_indices.index(node.ID * 6 + 2), 0])
                A.itemset((node.ID * 6 + 2, 0), A2[D2_indices.index(node.ID * 6 + 2), 0])
            else:
                D[node.ID * 6 + 2, :] = D1[D1_indices.index(node.ID * 6 + 2), :]
                V[node.ID * 6 + 2, :] = V1[D1_indices.index(node.ID * 6 + 2), :]
                A[node.ID * 6 + 2, :] = A1[D1_indices.index(node.ID * 6 + 2), :]

            if D2_indices.count(node.ID * 6 + 3) == 1:
                D.itemset((node.ID * 6 + 3, 0), D2[D2_indices.index(node.ID * 6 + 3), 0])
                V.itemset((node.ID * 6 + 3, 0), V2[D2_indices.index(node.ID * 6 + 3), 0])
                A.itemset((node.ID * 6 + 3, 0), A2[D2_indices.index(node.ID * 6 + 3), 0])
            else:
                D[node.ID * 6 + 3, :] = D1[D1_indices.index(node.ID * 6 + 3), :]
                V[node.ID * 6 + 3, :] = V1[D1_indices.index(node.ID * 6 + 3), :]
                A[node.ID * 6 + 3, :] = A1[D1_indices.index(node.ID * 6 + 3), :]

            if D2_indices.count(node.ID * 6 + 4) == 1:
                D.itemset((node.ID * 6 + 4, 0), D2[D2_indices.index(node.ID * 6 + 4), 0])
                V.itemset((node.ID * 6 + 4, 0), V2[D2_indices.index(node.ID * 6 + 4), 0])
                A.itemset((node.ID * 6 + 4, 0), A2[D2_indices.index(node.ID * 6 + 4), 0])
            else:
                D[node.ID * 6 + 4, :] = D1[D1_indices.index(node.ID * 6 + 4), :]
                V[node.ID * 6 + 4, :] = V1[D1_indices.index(node.ID * 6 + 4), :]
                A[node.ID * 6 + 4, :] = A1[D1_indices.index(node.ID * 6 + 4), :]

            if D2_indices.count(node.ID * 6 + 5) == 1:
                D.itemset((node.ID * 6 + 5, 0), D2[D2_indices.index(node.ID * 6 + 5), 0])
                V.itemset((node.ID * 6 + 5, 0), V2[D2_indices.index(node.ID * 6 + 5), 0])
                A.itemset((node.ID * 6 + 5, 0), A2[D2_indices.index(node.ID * 6 + 5), 0])
            else:
                D[node.ID * 6 + 5, :] = D1[D1_indices.index(node.ID * 6 + 5), :]
                V[node.ID * 6 + 5, :] = V1[D1_indices.index(node.ID * 6 + 5), :]
                A[node.ID * 6 + 5, :] = A1[D1_indices.index(node.ID * 6 + 5), :]

        # Save the responses
        self._TIME_THA = TIME
        self._DISPLACEMENT_THA = D
        self._VELOCITY_THA = V
        self._ACCELERATION_THA = A

        # Put the displacements at the end of the analysis into each node
        for node in self.Nodes.values():
            node.DX[combo_name] = D[node.ID * 6 + 0, -1]
            node.DY[combo_name] = D[node.ID * 6 + 1, -1]
            node.DZ[combo_name] = D[node.ID * 6 + 2, -1]
            node.RX[combo_name] = D[node.ID * 6 + 3, -1]
            node.RY[combo_name] = D[node.ID * 6 + 4, -1]
            node.RZ[combo_name] = D[node.ID * 6 + 5, -1]

        Analysis._calc_reactions(self, log, combo_tags='THA')

        if log:
            print('')
            print('Analysis Complete')
            print('')

        # Flag the model as solved
        self.DynamicSolution['Time History'] = True


    def _mass_normalised_mode_shapes(self, m, modes):
        """
        Normalises the Mode shapes with respect to the mass matrix
        :param m: Mass matrix
        :type m: ndarray, lil_matrix, csr_matrix
        :param modes: Mode shapes
        :type modes: ndarray or lil_matrix
        """
        if isinstance(m, ndarray):
            Mr = modes.T @ m @ modes
        elif isinstance(m, lil_matrix):
            Mr = modes.T @ m.tocsr() @ modes
        elif isinstance(m, csr_matrix):
            Mr = modes.T @ m @ modes
        else:
            raise ValueError("Invalid input type for 'm'. Expected ndarray, lil_matrix, or csr_matrix.")

        for col in range(modes.shape[1]):
            modes[:, col] = modes[:, col] / sqrt(Mr[col, col])
        return modes

    def DISPLACEMENT_REAL(self):
        """
        Returns the real part of the global nodal displacement of the model solved using harmonic analysis
        """
        return self._DISPLACEMENT_REAL

    def DISPLACEMENT_IMAGINARY(self):
        """
        Returns the imaginary part of the global nodal displacement of the model solved using harmonic analysis
        """
        return self._DISPLACEMENT_IMAGINARY

    def VELOCITY_REAL(self):
        """
        Returns the real part of the global nodal velocity of the model solved using harmonic analysis
        """
        return self._VELOCITY_REAL

    def VELOCITY_IMAGINARY(self):
        """
        Returns the imaginary part of the global nodal velocity of the model solved using harmonic analysis
        """
        return self._VELOCITY_IMAGINARY

    def ACCELERATION_REAL(self):
        """
        Returns the real part of the global nodal acceleration of the model solved using harmonic analysis
        """
        return self._ACCELERATION_REAL

    def ACCELERATION_IMAGINARY(self):
        """
        Returns the real part of the global nodal acceleration of the model solved using harmonic analysis
        """
        return self._ACCELERATION_IMAGINARY

    def REACTIONS_REAL(self):
        """
        Returns the real part of the models reaction forces solved from harmonic analysis
        """
        return self._REACTIONS_REAL

    def REACTIONS_IMAGINARY(self):
        """
        Returns the imaginary part of the models reaction forces solved from harmonic analysis
        """
        return self._REACTIONS_IMAGINARY

    def NATURAL_FREQUENCIES(self):
        """
        Returns the natural frequencies of the model
        """
        return self._NATURAL_FREQUENCIES

    def MODE_SHAPES(self):
        """
        Returns the Mode shapes of the structure
        """
        return self._MODE_SHAPES

    def DISPLACEMENT_THA(self):
        """
        Returns the global time history displacements
        """
        return self._DISPLACEMENT_THA

    def VELOCITY_THA(self):
        """
        Returns the global time history velocities
        """
        return self._VELOCITY_THA

    def ACCELERATION_THA(self):
        """
        Returns the global time history accelerations
        """
        return self._ACCELERATION_THA

    def REACTIONS_THA(self):
        """
        Returns the model's reactions time history
        """
        return self._REACTIONS_THA

    def TIME_THA(self):
        """
        Returns the time vector over which the time history analysis has been conducted
        """
        return self._TIME_THA

    def MASS_PARTICIPATION_PERCENTAGES(self):
        """
        Returns the mass participation of the calculated modes in the x, y and z directions
        """
        return self._mass_participation

    def unique_name(self, dictionary, prefix):
        """Returns the next available unique name for a dictionary of objects.

        :param dictionary: The dictionary to get a unique name for.
        :type dictionary: dict
        :param prefix: The prefix to use for the unique name.
        :type prefix: str
        :return: A unique name for the dictionary.
        :rtype: str
        """

        # Select a trial value for the next available name
        name = prefix + str(len(dictionary) + 1)
        i = 2
        while name in dictionary.keys():
            name = prefix + str(len(dictionary) + i)
            i += 1

        # Return the next available name
        return name

    def rename(self):
        """
        Renames all the nodes and elements in the model.
        """

        # Rename each node in the model
        temp = self.Nodes.copy()
        id = 1
        for old_key in temp.keys():
            new_key = 'N' + str(id)
            self.Nodes[new_key] = self.Nodes.pop(old_key)
            self.Nodes[new_key].name = new_key
            id += 1

        # Rename each spring in the model
        temp = self.Springs.copy()
        id = 1
        for old_key in temp.keys():
            new_key = 'S' + str(id)
            self.Springs[new_key] = self.Springs.pop(old_key)
            self.Springs[new_key].name = new_key
            id += 1

        # Rename each member in the model
        temp = self.Members.copy()
        id = 1
        for old_key in temp.keys():
            new_key = 'M' + str(id)
            self.Members[new_key] = self.Members.pop(old_key)
            self.Members[new_key].name = new_key
            id += 1

        # Rename each plate in the model
        temp = self.Plates.copy()
        id = 1
        for old_key in temp.keys():
            new_key = 'P' + str(id)
            self.Plates[new_key] = self.Plates.pop(old_key)
            self.Plates[new_key].name = new_key
            id += 1

        # Rename each quad in the model
        temp = self.Quads.copy()
        id = 1
        for old_key in temp.keys():
            new_key = 'Q' + str(id)
            self.Quads[new_key] = self.Quads.pop(old_key)
            self.Quads[new_key].name = new_key
            id += 1

    def orphaned_nodes(self):
        """
        Returns a list of the names of nodes that are not attached to any elements.
        """

        # Initialize a list of orphaned nodes
        orphans = []

        # Step through each node in the model
        for node in self.Nodes.values():

            orphaned = False

            # Check to see if the node is attached to any elements
            quads = [quad.name for quad in self.Quads.values() if
                     quad.i_node == node or quad.j_node == node or quad.m_node == node or quad.n_node == node]
            plates = [plate.name for plate in self.Plates.values() if
                      plate.i_node == node or plate.j_node == node or plate.m_node == node or plate.n_node == node]
            members = [member.name for member in self.Members.values() if
                       member.i_node == node or member.j_node == node]
            springs = [spring.name for spring in self.Springs.values() if
                       spring.i_node == node or spring.j_node == node]

            # Determine if the node is orphaned
            if quads == [] and plates == [] and members == [] and springs == []:
                orphaned = True

            # Add the orphaned nodes to the list of orphaned nodes
            if orphaned == True:
                orphans.append(node.name)

        return orphans<|MERGE_RESOLUTION|>--- conflicted
+++ resolved
@@ -2747,16 +2747,9 @@
             # Solve the current load combination without the pushover load applied
             Analysis._PDelta_step(self, combo.name, P1, FER1, D1_indices, D2_indices, D2, log, sparse, check_stability, max_iter, first_step=True)
 
-<<<<<<< HEAD
             # Since a P-Delta analysis was just run, we'll need to correct the solution to flag it
             # as 'pushover' instead of 'PDelta'
             self.solution = 'pushover'
-=======
-
-            # Delete this next line used for debugging
-            fx, my, mz = self.Members['M1'].f(combo.name)[0, 0], self.Members['M1'].f(combo.name)[4, 0], self.Members['M1'].f(combo.name)[5, 0]
-            dummy = 1
->>>>>>> 3302c2b3
 
             # Apply the pushover load in steps, summing deformations as we go, until the full
             # pushover load has been analyzed
