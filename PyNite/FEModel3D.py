--- conflicted
+++ resolved
@@ -439,13 +439,9 @@
 
         # Create a new plate
         new_plate = Plate3D(name, self.Nodes[i_node], self.Nodes[j_node], self.Nodes[m_node],
-<<<<<<< HEAD
+
                            self.Nodes[n_node], t, material_name, self, kx_mod, ky_mod)
         
-=======
-                            self.Nodes[n_node], t, material, self, kx_mod, ky_mod)
-
->>>>>>> 5bb65abd
         # Add the new plate to the list
         self.Plates[name] = new_plate
 
@@ -505,13 +501,10 @@
 
         # Create a new member
         new_quad = Quad3D(name, self.Nodes[i_node], self.Nodes[j_node], self.Nodes[m_node],
-<<<<<<< HEAD
+
                          self.Nodes[n_node], t, material_name, self, kx_mod, ky_mod)
         
-=======
-                          self.Nodes[n_node], t, material, self, kx_mod, ky_mod)
-
->>>>>>> 5bb65abd
+
         # Add the new member to the list
         self.Quads[name] = new_quad
 
@@ -523,13 +516,10 @@
         # Return the quad name
         return name
 
-<<<<<<< HEAD
+
     def add_rectangle_mesh(self, name, mesh_size, width, height, thickness, material_name, kx_mod=1.0, ky_mod=1.0, origin=[0, 0, 0], plane='XY', x_control=None, y_control=None, start_node=None, start_element = None, element_type='Quad'):
-=======
-    def add_rectangle_mesh(self, name, mesh_size, width, height, thickness, material, kx_mod=1.0, ky_mod=1.0,
-                           origin=[0, 0, 0], plane='XY', x_control=None, y_control=None, start_node=None,
-                           start_element=None, element_type='Quad'):
->>>>>>> 5bb65abd
+
+
         """Adds a rectangular mesh of elements to the model.
 
         :param name: A unique name for the mesh.
@@ -598,15 +588,12 @@
 
         # Return the mesh's name
         return name
-<<<<<<< HEAD
+
     
     def add_annulus_mesh(self, name, mesh_size, outer_radius, inner_radius, thickness, material_name, kx_mod=1.0, 
             ky_mod=1.0, origin=[0, 0, 0], axis='Y', start_node=None, start_element=None):
-=======
-
-    def add_annulus_mesh(self, name, mesh_size, outer_radius, inner_radius, thickness, material, kx_mod=1.0,
-                         ky_mod=1.0, origin=[0, 0, 0], axis='Y', start_node=None, start_element=None):
->>>>>>> 5bb65abd
+
+
         """Adds a mesh of quadrilaterals forming an annulus (a donut).
 
         :param name: A unique name for the mesh.
@@ -671,12 +658,9 @@
         # Return the mesh's name
         return name
 
-<<<<<<< HEAD
+
     def add_frustrum_mesh(self, name, mesh_size, large_radius, small_radius, height, thickness,material_name, kx_mod=1.0, ky_mod=1.0, origin=[0, 0, 0], axis='Y', start_node=None, start_element=None):
-=======
-    def add_frustrum_mesh(self, name, mesh_size, large_radius, small_radius, height, thickness, material, kx_mod=1.0,
-                          ky_mod=1.0, origin=[0, 0, 0], axis='Y', start_node=None, start_element=None):
->>>>>>> 5bb65abd
+
         """Adds a mesh of quadrilaterals forming a frustrum (a cone intersected by a horizontal plane).
 
         :param name: A unique name for the mesh.
@@ -739,13 +723,9 @@
 
         # Return the mesh's name
         return name
-<<<<<<< HEAD
+
     
     def add_cylinder_mesh(self, name, mesh_size, radius, height, thickness, material_name, kx_mod=1,
-=======
-
-    def add_cylinder_mesh(self, name, mesh_size, radius, height, thickness, material, kx_mod=1,
->>>>>>> 5bb65abd
                           ky_mod=1, origin=[0, 0, 0], axis='Y', num_elements=None, start_node=None,
                           start_element=None, element_type='Quad'):
         """Adds a mesh of elements forming a cylinder.
@@ -809,15 +789,9 @@
             start_element = self.unique_name(self.Quads, 'Q')
 
         # Create a new mesh
-<<<<<<< HEAD
         new_mesh = CylinderMesh(mesh_size, radius, height, thickness, material_name, self,
                                kx_mod, ky_mod, origin, axis, start_node, start_element,
                                num_elements, element_type)
-=======
-        new_mesh = CylinderMesh(mesh_size, radius, height, thickness, material, self,
-                                kx_mod, ky_mod, origin, axis, start_node, start_element,
-                                num_elements, element_type)
->>>>>>> 5bb65abd
 
         # Add the new mesh to the `Meshes` dictionary
         self.Meshes[name] = new_mesh
