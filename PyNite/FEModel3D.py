# %%
from os import rename
import warnings
import copy
from math import isclose

from numpy import array, zeros, matmul, divide, subtract, atleast_2d, nanmax, argsort, ones
from numpy import seterr, real, pi, sqrt, ndarray, interp, linspace
from numpy.linalg import solve
from scipy.sparse.linalg import eigs, eigsh
from scipy.sparse import csr_matrix, lil_matrix
from scipy.interpolate import CubicSpline

from PyNite.Node3D import Node3D
from PyNite.Material import Material
from PyNite.PhysMember import PhysMember
from PyNite.Spring3D import Spring3D
from PyNite.Member3D import Member3D
from PyNite.Quad3D import Quad3D
from PyNite.Plate3D import Plate3D
from PyNite.LoadCombo import LoadCombo
from PyNite.MassCase import MassCase
from PyNite.Mesh import Mesh, RectangleMesh, AnnulusMesh, FrustrumMesh, CylinderMesh
from PyNite import Analysis

from PyNite.PyNiteExceptions import ResultsNotFoundError, InputOutOfRangeError


# %%
class FEModel3D():
    """A 3D finite element model object. This object has methods and dictionaries to create, store,
       and retrieve results from a finite element model.
    """

    def __init__(self):
        """Creates a new 3D finite element model.
        """

        # Initialize the model's various dictionaries. The dictionaries will be prepopulated with
        # the data types they store, and then those types will be removed. This will give us the
        # ability to get type-based hints when using the dictionaries.

        self.Nodes = {str: Node3D}  # A dictionary of the model's nodes
        self.Nodes.pop(str)
        self.AuxNodes = {str: Node3D}  # A dictionary of the model's auxiliary nodes
        self.AuxNodes.pop(str)
        self.Materials = {str: Material}  # A dictionary of the model's materials
        self.Materials.pop(str)
        self.Springs = {str: Spring3D}  # A dictionary of the model's springs
        self.Springs.pop(str)
        self.Members = {str: PhysMember}  # A dictionary of the model's physical members
        self.Members.pop(str)
        self.Quads = {str: Quad3D}  # A dictionary of the model's quadiralterals
        self.Quads.pop(str)
        self.Plates = {str: Plate3D}  # A dictionary of the model's rectangular plates
        self.Plates.pop(str)
        self.Meshes = {str: Mesh}  # A dictionary of the model's meshes
        self.Meshes.pop(str)
        self.LoadCombos = {str: LoadCombo}  # A dictionary of the model's load combinations
        self.LoadCombos.pop(str)
        self._D = {str: []}  # A dictionary of the model's nodal displacements by load combination
        self._D.pop(str)
        self._SHAPE = {int: []}  # A dictionary of the model's mode shape by modes
        self._SHAPE.pop(int)
        self.Active_Mode = 1  # A variable to keep track of the active mode
        self.Natural_Frequencies = []  # A list to store the calculated natural frequencies
        self._Max_D_Harmonic = []  # A dictionary of the models maximum displacements per load frequency
        self.MassCases = {str: []}  # A dictionary of load cases to be considered as mass cases
        self.MassCases.pop(str)

        self.LoadFrequencies = []  # A list to store the calculated load frequencies
        self.solution = None  # Indicates the solution type for the latest run of the model

    @property
    def LoadCases(self):
        """Returns a list of all the load cases in the model (in alphabetical order).
        """

        # Create an empty list of load cases
        cases = []

        # Step through each node
        for node in self.Nodes.values():
            # Step through each nodal load
            for load in node.NodeLoads:
                # Get the load case for each nodal laod
                cases.append(load[2])

        # Step through each member
        for member in self.Members.values():
            # Step through each member point load
            for load in member.PtLoads:
                # Get the load case for each member point load
                cases.append(load[3])
            # Step through each member distributed load
            for load in member.DistLoads:
                # Get the load case for each member distributed load
                cases.append(load[5])

        # Step through each plate/quad
        for plate in list(self.Plates.values()) + list(self.Quads.values()):
            # Step through each surface load
            for load in plate.pressures:
                # Get the load case for each plate/quad pressure
                cases.append(load[1])

        # Remove duplicates and return the list (sorted ascending)
        return sorted(list(dict.fromkeys(cases)))

    def add_node(self, name, X, Y, Z):
        """Adds a new node to the model.

        :param name: A unique user-defined name for the node. If set to None or "" a name will be
                     automatically assigned.
        :type name: str
        :param X: The node's global X-coordinate.
        :type X: number
        :param Y: The node's global Y-coordinate.
        :type Y: number
        :param Z: The node's global Z-coordinate.
        :type Z: number
        :raises NameError: Occurs when the specified name already exists in the model.
        :return: The name of the node added to the model.
        :rtype: str
        """

        # Name the node or check it doesn't already exist
        if name:
            if name in self.Nodes:
                raise NameError(f"Node name '{name}' already exists")
        else:
            # As a guess, start with the length of the dictionary
            name = "N" + str(len(self.Nodes))
            count = 1
            while name in self.Nodes:
                name = "N" + str(len(self.Nodes) + count)
                count += 1

        # Create a new node
        new_node = Node3D(name, X, Y, Z)

        # Add the new node to the list
        self.Nodes[name] = new_node

        # Flag the model as unsolved
        self.solution = None

        # Return the node name
        return name

    def add_auxnode(self, name, X, Y, Z):
        """Adds a new auxiliary node to the model. Together with a member's `i` and `j` nodes, an
        auxiliary node defines the plane in which the member's local z-axis lies, and the side of
        the member the z-axis points toward. If no auxiliary node is specified for a member, PyNite
        uses its own default configuration.

        :param name: A unique user-defined name for the node. If None or "", a name will be
                     automatically assigned.
        :type name: str
        :param X: The global X-coordinate of the node.
        :type X: number
        :param Y: The global Y-coordinate of the node.
        :type Y: number
        :param Z: The global Z-coordinate of the node.
        :type Z: number
        :raises NameError: Occurs when the specified name already exists in the model.
        :return: The name of the auxiliary node that was added to the model.
        :rtype: str
        """

        # Name the node or check it doesn't already exist
        if name:
            if name in self.AuxNodes:
                raise NameError(f"Auxnode name '{name}' already exists")
        else:
            # As a guess, start with the length of the dictionary
            name = "AN" + str(len(self.AuxNodes))
            count = 1
            while name in self.AuxNodes:
                name = "AN" + str(len(self.AuxNodes) + count)
                count += 1

        # Create a new node
        new_node = Node3D(name, X, Y, Z)

        # Add the new node to the list
        self.AuxNodes[name] = new_node

        # Flag the model as unsolved
        self.solution = None

        # Return the node name
        return name

    def add_material(self, name, E, G, nu, rho):
        """Adds a new material to the model.

        :param name: A unique user-defined name for the material.
        :type name: str
        :param E: The modulus of elasticity of the material.
        :type E: number
        :param G: The shear modulus of elasticity of the material.
        :type G: number
        :param nu: Poisson's ratio of the material.
        :type nu: number
        :param rho: The density of the material
        :type rho: number
        :raises NameError: Occurs when the specified name already exists in the model.
        """

        # Name the material or check it doesn't already exist
        if name:
            if name in self.Materials:
                raise NameError(f"Material name '{name}' already exists")
        else:
            # As a guess, start with the length of the dictionary
            name = "M" + str(len(self.Materials))
            count = 1
            while name in self.Materials:
                name = "M" + str(len(self.Materials) + count)
                count += 1

        # Create a new material
        new_material = Material(name, E, G, nu, rho)

        # Add the new material to the list
        self.Materials[name] = new_material

        # Flag the model as unsolved
        self.solution = None

    def add_spring(self, name, i_node, j_node, ks, tension_only=False, comp_only=False):
        """Adds a new spring to the model.

        :param name: A unique user-defined name for the member. If None or "", a name will be
                    automatically assigned
        :type name: str
        :param i_node: The name of the i-node (start node).
        :type i_node: str
        :param j_node: The name of the j-node (end node).
        :type j_node: str
        :param ks: The spring constant (force/displacement).
        :type ks: number
        :param tension_only: Indicates if the member is tension-only, defaults to False
        :type tension_only: bool, optional
        :param comp_only: Indicates if the member is compression-only, defaults to False
        :type comp_only: bool, optional
        :raises NameError: Occurs when the specified name already exists in the model.
        :return: The name of the spring that was added to the model.
        :rtype: str
        """

        # Name the spring or check it doesn't already exist
        if name:
            if name in self.Springs:
                raise NameError(f"Spring name '{name}' already exists")
        else:
            # As a guess, start with the length of the dictionary
            name = "S" + str(len(self.Springs))
            count = 1
            while name in self.Springs:
                name = "S" + str(len(self.Springs) + count)
                count += 1

        # Create a new spring
        new_spring = Spring3D(name, self.Nodes[i_node], self.Nodes[j_node],
                              ks, self.LoadCombos, tension_only=tension_only,
                              comp_only=comp_only)

        # Add the new spring to the list
        self.Springs[name] = new_spring

        # Flag the model as unsolved
        self.solution = None

        # Return the spring name
        return name

    def add_member(self, name, i_node, j_node, material, Iy, Iz, J, A, auxNode=None,
                   tension_only=False, comp_only=False):
        """Adds a new physical member to the model.

        :param name: A unique user-defined name for the member. If ``None`` or ``""``, a name will be automatically assigned
        :type name: str
        :param i_node: The name of the i-node (start node).
        :type i_node: str
        :param j_node: The name of the j-node (end node).
        :type j_node: str
        :param material: The name of the material of the member.
        :type material: str
        :param Iy: The moment of inertia of the member about its local y-axis.
        :type Iy: number
        :param Iz: The moment of inertia of the member about its local z-axis.
        :type Iz: number
        :param J: The polar moment of inertia of the member.
        :type J: number
        :param A: The cross-sectional area of the member.
        :type A: number
        :param auxNode: The name of the auxiliary node used to define the local z-axis. The default is ``None``, in which case the program defines the axis instead of using an auxiliary node.
        :type auxNode: str, optional
        :param tension_only: Indicates if the member is tension-only, defaults to False
        :type tension_only: bool, optional
        :param comp_only: Indicates if the member is compression-only, defaults to False
        :type comp_only: bool, optional
        :raises NameError: Occurs if the specified name already exists.
        :return: The name of the member added to the model.
        :rtype: str
        """

        # Name the member or check it doesn't already exist
        if name:
            if name in self.Members: raise NameError(f"Member name '{name}' already exists")
        else:
            # As a guess, start with the length of the dictionary
            name = "M" + str(len(self.Members))
            count = 1
            while name in self.Members:
                name = "M" + str(len(self.Members) + count)
                count += 1

        # Create a new member
        if auxNode == None:
            new_member = PhysMember(name, self.Nodes[i_node], self.Nodes[j_node], material, Iy, Iz, J, A, model=self,
                                    tension_only=tension_only, comp_only=comp_only)
        else:
            new_member = PhysMember(name, self.Nodes[i_node], self.Nodes[j_node], material, Iy, Iz, J, A, model=self,
                                    aux_node=self.AuxNodes[auxNode], tension_only=tension_only, comp_only=comp_only)

        # Add the new member to the list
        self.Members[name] = new_member

        # Flag the model as unsolved
        self.solution = None

        # Return the member name
        return name

    def add_plate(self, name, i_node, j_node, m_node, n_node, t, material, kx_mod=1.0, ky_mod=1.0):
        """Adds a new rectangular plate to the model. The plate formulation for in-plane (membrane)
        stiffness is based on an isoparametric formulation. For bending, it is based on a 12-term
        polynomial formulation. This element must be rectangular, and must not be used where a
        thick plate formulation is needed. For a more versatile plate element that can handle
        distortion and thick plate conditions, consider using the `add_quad` method instead.

        :param name: A unique user-defined name for the plate. If None or "", a name will be
                     automatically assigned.
        :type name: str
        :param i_node: The name of the i-node.
        :type i_node: str
        :param j_node: The name of the j-node.
        :type j_node: str
        :param m_node: The name of the m-node.
        :type m_node: str
        :param n_node: The name of the n-node.
        :type n_node: str
        :param t: The thickness of the element.
        :type t: number
        :param material: The name of the material for the element.
        :type material: str
        :param kx_mod: Stiffness modification factor for in-plane stiffness in the element's local
                       x-direction, defaults to 1 (no modification).
        :type kx_mod: number, optional
        :param ky_mod: Stiffness modification factor for in-plane stiffness in the element's local
                       y-direction, defaults to 1 (no modification).
        :type ky_mod: number, optional
        :raises NameError: Occurs when the specified name already exists in the model.
        :return: The name of the element added to the model.
        :rtype: str
        """

        # Name the plate or check it doesn't already exist
        if name:
            if name in self.Plates: raise NameError(f"Plate name '{name}' already exists")
        else:
            # As a guess, start with the length of the dictionary
            name = "P" + str(len(self.Plates))
            count = 1
            while name in self.Plates:
                name = "P" + str(len(self.Plates) + count)
                count += 1

        # Create a new plate
        new_plate = Plate3D(name, self.Nodes[i_node], self.Nodes[j_node], self.Nodes[m_node],
                            self.Nodes[n_node], t, material, self, kx_mod, ky_mod)

        # Add the new plate to the list
        self.Plates[name] = new_plate

        # Flag the model as unsolved
        self.solution = None

        # Return the plate name
        return name

    def add_quad(self, name, i_node, j_node, m_node, n_node, t, material, kx_mod=1.0, ky_mod=1.0):
        """Adds a new quadrilateral to the model. The quad formulation for in-plane (membrane)
        stiffness is based on an isoparametric formulation. For bending, it is based on an MITC4
        formulation. This element handles distortion relatively well, and is appropriate for thick
        and thin plates. One limitation with this element is that it does a poor job of reporting
        corner stresses. Corner forces, however are very accurate. Center stresses are very
        accurate as well. For cases where corner stress results are important, consider using the
        `add_plate` method instead.

        :param name: A unique user-defined name for the quadrilateral. If None or "", a name will
                     be automatically assigned.
        :type name: str
        :param i_node: The name of the i-node.
        :type i_node: str
        :param j_node: The name of the j-node.
        :type j_node: str
        :param m_node: The name of the m-node.
        :type m_node: str
        :param n_node: The name of the n-node.
        :type n_node: str
        :param t: The thickness of the element.
        :type t: number
        :param material: The name of the material for the element.
        :type material: str
        :param kx_mod: Stiffness modification factor for in-plane stiffness in the element's local
            x-direction, defaults to 1 (no modification).
        :type kx_mod: number, optional
        :param ky_mod: Stiffness modification factor for in-plane stiffness in the element's local
            y-direction, defaults to 1 (no modification).
        :type ky_mod: number, optional
        :raises NameError: Occurs when the specified name already exists in the model.
        :return: The name of the element added to the model.
        :rtype: str
        """

        # Name the quad or check it doesn't already exist
        if name:
            if name in self.Quads: raise NameError(f"Quad name '{name}' already exists")
        else:
            # As a guess, start with the length of the dictionary
            name = "Q" + str(len(self.Quads))
            count = 1
            while name in self.Quads:
                name = "Q" + str(len(self.Quads) + count)
                count += 1

        # Create a new member
        new_quad = Quad3D(name, self.Nodes[i_node], self.Nodes[j_node], self.Nodes[m_node],
                          self.Nodes[n_node], t, material, self, kx_mod, ky_mod)

        # Add the new member to the list
        self.Quads[name] = new_quad

        # Flag the model as unsolved
        self.solution = None

        # Return the quad name
        return name

    def add_rectangle_mesh(self, name, mesh_size, width, height, thickness, material, kx_mod=1.0, ky_mod=1.0,
                           origin=[0, 0, 0], plane='XY', x_control=None, y_control=None, start_node=None,
                           start_element=None, element_type='Quad'):
        """Adds a rectangular mesh of elements to the model.

        :param name: A unique name for the mesh.
        :type name: str
        :param mesh_size: The desired mesh size.
        :type mesh_size: number
        :param width: The overall width of the rectangular mesh measured along its local x-axis.
        :type width: number
        :param height: The overall height of the rectangular mesh measured along its local y-axis.
        :type height: number
        :param thickness: The thickness of each element in the mesh.
        :type thickness: number
        :param material: The name of the material for elements in the mesh.
        :type material: str
        :param kx_mod: Stiffness modification factor for in-plane stiffness in the element's local x-direction. Defaults to 1.0 (no modification).
        :type kx_mod: float, optional
        :param ky_mod: Stiffness modification factor for in-plane stiffness in the element's local y-direction. Defaults to 1.0 (no modification).
        :type ky_mod: float, optional
        :param origin: The origin of the regtangular mesh's local coordinate system. Defaults to [0, 0, 0]
        :type origin: list, optional
        :param plane: The plane the mesh will be parallel to. Options are 'XY', 'YZ', and 'XZ'. Defaults to 'XY'.
        :type plane: str, optional
        :param x_control: A list of control points along the mesh's local x-axis to work into the mesh. Defaults to `None`.
        :type x_control: list, optional
        :param y_control: A list of control points along the mesh's local y-axis to work into the mesh. Defaults to None.
        :type y_control: list, optional
        :param start_node: The name of the first node in the mesh. If set to `None` the program will use the next available node name. Default is `None`.
        :type start_node: str, optional
        :param start_element: The name of the first element in the mesh. If set to `None` the program will use the next available element name. Default is `None`.
        :type start_element: str, optional
        :param element_type: They type of element to make the mesh out of. Either 'Quad' or 'Rect'. Defaults to 'Quad'.
        :type element_type: str, optional
        :raises NameError: Occurs when the specified name already exists in the model.
        :return: The name of the mesh added to the model.
        :rtype: str
        """

        # Check if a mesh name has been provided
        if name:
            # Check that the mesh name isn't already being used
            if name in self.Meshes: raise NameError(f"Mesh name '{name}' already exists")
        # Rename the mesh if necessary
        else:
            name = self.unique_name(self.Meshes, 'MSH')

        # Identify the starting node and element
        if start_node is None:
            start_node = self.unique_name(self.Nodes, 'N')
        if element_type == 'Rect' and start_element is None:
            start_element = self.unique_name(self.Plates, 'R')
        elif element_type == 'Quad' and start_element is None:
            start_element = self.unique_name(self.Quads, 'Q')

        # Create the mesh
        new_mesh = RectangleMesh(mesh_size, width, height, thickness, material, self, kx_mod,
                                 ky_mod, origin, plane, x_control, y_control, start_node,
                                 start_element, element_type=element_type)

        # Add the new mesh to the `Meshes` dictionary
        self.Meshes[name] = new_mesh

        # Flag the model as unsolved
        self.solution = None

        # Return the mesh's name
        return name

    def add_annulus_mesh(self, name, mesh_size, outer_radius, inner_radius, thickness, material, kx_mod=1.0,
                         ky_mod=1.0, origin=[0, 0, 0], axis='Y', start_node=None, start_element=None):
        """Adds a mesh of quadrilaterals forming an annulus (a donut).

        :param name: A unique name for the mesh.
        :type name: str
        :param mesh_size: The target mesh size.
        :type mesh_size: float
        :param outer_radius: The radius to the outside of the annulus.
        :type outer_radius: float
        :param inner_radius: The radius to the inside of the annulus.
        :type inner_radius: float
        :param thickness: Element thickness.
        :type thickness: float
        :param material: The name of the element material.
        :type material: str
        :param kx_mod: Stiffness modification factor for radial stiffness in the element's local
                       x-direction. Default is 1.0 (no modification).
        :type kx_mod: float, optional
        :param ky_mod: Stiffness modification factor for meridional stiffness in the element's
                       local y-direction. Default is 1.0 (no modification).
        :type ky_mod: float, optional
        :param origin: The origin of the mesh. The default is [0, 0, 0].
        :type origin: list, optional
        :param axis: The global axis about which the mesh will be generated. The default is 'Y'.
        :type axis: str, optional
        :param start_node: The name of the first node in the mesh. If set to `None` the program
                           will use the next available node name. Default is `None`.
        :type start_node: str, optional
        :param start_element: The name of the first element in the mesh. If set to `None` the
                              program will use the next available element name. Default is `None`.
        :type start_element: str, optional
        :raises NameError: Occurs if the specified name already exists in the model.
        :return: The name of the mesh added to the model.
        :rtype: str
        """

        # Check if a mesh name has been provided
        if name:
            # Check that the mesh name doesn't already exist
            if name in self.Meshes: raise NameError(f"Mesh name '{name}' already exists")
        # Give the mesh a new name if necessary
        else:
            name = self.unique_name(self.Meshes, 'MSH')

        # Identify the starting node and element
        if start_node is None:
            start_node = self.unique_name(self.Nodes, 'N')
        if start_element is None:
            start_element = self.unique_name(self.Quads, 'Q')

        # Create a new mesh
        new_mesh = AnnulusMesh(mesh_size, outer_radius, inner_radius, thickness, material, self,
                               kx_mod, ky_mod, origin, axis, start_node, start_element)

        # Add the new mesh to the `Meshes` dictionary
        self.Meshes[name] = new_mesh

        # Flag the model as unsolved
        self.solution = None

        # Return the mesh's name
        return name

    def add_frustrum_mesh(self, name, mesh_size, large_radius, small_radius, height, thickness, material, kx_mod=1.0,
                          ky_mod=1.0, origin=[0, 0, 0], axis='Y', start_node=None, start_element=None):
        """Adds a mesh of quadrilaterals forming a frustrum (a cone intersected by a horizontal plane).

        :param name: A unique name for the mesh.
        :type name: str
        :param mesh_size: The target mesh size
        :type mesh_size: number
        :param large_radius: The larger of the two end radii.
        :type large_radius: number
        :param small_radius: The smaller of the two end radii.
        :type small_radius: number
        :param height: The height of the frustrum.
        :type height: number
        :param thickness: The thickness of the elements.
        :type thickness: number
        :param material: The name of the element material.
        :type material: str
        :param kx_mod: Stiffness modification factor for radial stiffness in each element's local x-direction, defaults to 1 (no modification).
        :type kx_mod: number, optional
        :param ky_mod: Stiffness modification factor for meridional stiffness in each element's local y-direction, defaults to 1 (no modification).
        :type ky_mod: number, optional
        :param origin: The origin of the mesh, defaults to [0, 0, 0].
        :type origin: list, optional
        :param axis: The global axis about which the mesh will be generated, defaults to 'Y'.
        :type axis: str, optional
        :param start_node: The name of the first node in the mesh. If set to None the program will use the next available node name, defaults to None.
        :type start_node: str, optional
        :param start_element: The name of the first element in the mesh. If set to `None` the
                              program will use the next available element name, defaults to None
        :type start_element: str, optional
        :raises NameError: Occurs if the specified name already exists.
        :return: The name of the mesh added to the model.
        :rtype: str
        """

        # Check if a name has been provided
        if name:
            # Check that the mesh name doesn't already exist
            if name in self.Meshes: raise NameError(f"Mesh name '{name}' already exists")
        # Give the mesh a new name if necessary
        else:
            name = self.unique_name(self.Meshes, 'MSH')

        # Identify the starting node and element
        if start_node is None:
            start_node = self.unique_name(self.Nodes, 'N')
        if start_element is None:
            start_element = self.unique_name(self.Quads, 'Q')

        # Create a new mesh
        new_mesh = FrustrumMesh(mesh_size, large_radius, small_radius, height, thickness, material,
                                self, kx_mod, ky_mod, origin, axis, start_node, start_element)

        # Add the new mesh to the `Meshes` dictionary
        self.Meshes[name] = new_mesh

        # Flag the model as unsolved
        self.solution = None

        # Return the mesh's name
        return name

    def add_cylinder_mesh(self, name, mesh_size, radius, height, thickness, material, kx_mod=1,
                          ky_mod=1, origin=[0, 0, 0], axis='Y', num_elements=None, start_node=None,
                          start_element=None, element_type='Quad'):
        """Adds a mesh of elements forming a cylinder.

        :param name: A unique name for the mesh.
        :type name: str
        :param mesh_size: The target mesh size.
        :type mesh_size: float
        :param radius: The radius of the cylinder.
        :type radius: float
        :param height: The height of the cylinder.
        :type height: float
        :param thickness: Element thickness.
        :type thickness: float
        :param material: The name of the element material.
        :type material: str
        :param kx_mod: Stiffness modification factor for hoop stiffness in each element's local
                       x-direction. Defaults to 1.0 (no modification).
        :type kx_mod: int, optional
        :param ky_mod: Stiffness modification factor for meridional stiffness in each element's
                       local y-direction. Defaults to 1.0 (no modification).
        :type ky_mod: int, optional
        :param origin: The origin [X, Y, Z] of the mesh. Defaults to [0, 0, 0].
        :type origin: list, optional
        :param axis: The global axis about which the mesh will be generated. Defaults to 'Y'.
        :type axis: str, optional
        :param num_elements: The number of elements to use to form each course of elements. This
                             is typically only used if you are trying to match the nodes to another
                             mesh's nodes. If set to `None` the program will automatically
                             calculate the number of elements to use based on the mesh size.
                             Defaults to None.
        :type num_elements: int, optional
        :param start_node: The name of the first node in the mesh. If set to `None` the program
                           will use the next available node name. Defaults to `None`.
        :type start_node: str, optional
        :param start_element: The name of the first element in the mesh. If set to `None` the
                              program will use the next available element name. Defaults to `None`.
        :type start_element: str, optional
        :param element_type: The type of element to make the mesh out of. Either 'Quad' or 'Rect'.
                             Defaults to 'Quad'.
        :type element_type: str, optional
        :raises NameError: Occurs when the specified mesh name is already being used in the model.
        :return: The name of the mesh added to the model
        :rtype: str
        """

        # Check if a name has been provided
        if name:
            # Check that the mesh name doesn't already exist
            if name in self.Meshes: raise NameError(f"Mesh name '{name}' already exists")
        # Give the mesh a new name if necessary
        else:
            name = self.unique_name(self.Meshes, 'MSH')

        # Identify the starting node and element
        if start_node is None:
            start_node = self.unique_name(self.Nodes, 'N')
        if element_type == 'Rect' and start_element is None:
            start_element = self.unique_name(self.Plates, 'R')
        elif element_type == 'Quad' and start_element is None:
            start_element = self.unique_name(self.Quads, 'Q')

        # Create a new mesh
        new_mesh = CylinderMesh(mesh_size, radius, height, thickness, material, self,
                                kx_mod, ky_mod, origin, axis, start_node, start_element,
                                num_elements, element_type)

        # Add the new mesh to the `Meshes` dictionary
        self.Meshes[name] = new_mesh

        # Flag the model as unsolved
        self.solution = None

        # Return the mesh's name
        return name

    def merge_duplicate_nodes(self, tolerance=0.001):
        """Removes duplicate nodes from the model and returns a list of the removed node names.

        :param tolerance: The maximum distance between two nodes in order to consider them
                          duplicates. Defaults to 0.001.
        :type tolerance: float, optional
        """

        # Initialize a dictionary marking where each node is used
        node_lookup = {node_name: [] for node_name in self.Nodes.keys()}
        element_dicts = ('Springs', 'Members', 'Plates', 'Quads')
        node_types = ('i_node', 'j_node', 'm_node', 'n_node')

        # Step through each dictionary of elements in the model (springs, members, plates, quads)
        for element_dict in element_dicts:

            # Step through each element in the dictionary
            for element in getattr(self, element_dict).values():

                # Step through each possible node type in the element (i-node, j-node, m-node, n-node)
                for node_type in node_types:

                    # Get the current element's node having the current type
                    # Return `None` if the element doesn't have this node type
                    node = getattr(element, node_type, None)

                    # Determine if the node exists on the element
                    if node is not None:
                        # Add the element to the list of elements attached to the node
                        node_lookup[node.name].append((element, node_type))

        # Make a list of the names of each node in the model
        node_names = list(self.Nodes.keys())

        # Make a list of nodes to be removed from the model
        remove_list = []

        # Step through each node in the copy of the `Nodes` dictionary
        for i, node_1_name in enumerate(node_names):

            # Skip iteration if `node_1` has already been removed
            if node_lookup[node_1_name] is None:
                continue

            # There is no need to check `node_1` against itself
            for node_2_name in node_names[i + 1:]:

                # Skip iteration if node_2 has already been removed
                if node_lookup[node_2_name] is None:
                    continue

                # Calculate the distance between nodes
                if self.Nodes[node_1_name].distance(self.Nodes[node_2_name]) > tolerance:
                    continue

                # Replace references to `node_2` in each element with references to `node_1`
                for element, node_type in node_lookup[node_2_name]:
                    setattr(element, node_type, self.Nodes[node_1_name])

                # Flag `node_2` as no longer used
                node_lookup[node_2_name] = None

                # Merge any boundary conditions
                support_cond = ('support_DX', 'support_DY', 'support_DZ', 'support_RX', 'support_RY', 'support_RZ')
                for dof in support_cond:
                    if getattr(self.Nodes[node_2_name], dof) == True:
                        setattr(self.Nodes[node_1_name], dof, True)

                # Merge any spring supports
                spring_cond = ('spring_DX', 'spring_DY', 'spring_DZ', 'spring_RX', 'spring_RY', 'spring_RZ')
                for dof in spring_cond:
                    value = getattr(self.Nodes[node_2_name], dof)
                    if value != [None, None, None]:
                        setattr(self.Nodes[node_1_name], dof, value)

                # Fix the mesh labels
                for mesh in self.Meshes.values():

                    # Fix the nodes in the mesh
                    if node_2_name in mesh.nodes.keys():
                        # Attach the correct node to the mesh
                        mesh.nodes[node_2_name] = self.Nodes[node_1_name]

                        # Fix the dictionary key
                        mesh.nodes[node_1_name] = mesh.nodes.pop(node_2_name)

                    # Fix the elements in the mesh
                    for element in mesh.elements.values():
                        if node_2_name == element.i_node.name: element.i_node = self.Nodes[node_1_name]
                        if node_2_name == element.j_node.name: element.j_node = self.Nodes[node_1_name]
                        if node_2_name == element.m_node.name: element.m_node = self.Nodes[node_1_name]
                        if node_2_name == element.n_node.name: element.n_node = self.Nodes[node_1_name]

                # Add the node to the `remove` list
                remove_list.append(node_2_name)

        # Remove `node_2` from the model's `Nodes` dictionary
        for node_name in remove_list:
            self.Nodes.pop(node_name)

        # Flag the model as unsolved
        self.solution = None

    def delete_node(self, node_name):
        """Removes a node from the model. All nodal loads associated with the node and elements attached to the node will also be removed.

        :param node_name: The name of the node to be removed.
        :type node_name: str
        """

        # Remove the node. Nodal loads are stored within the node, so they
        # will be deleted automatically when the node is deleted.
        self.Nodes.pop(node_name)

        # Find any elements attached to the node and remove them
        self.Members = {name: member for name, member in self.Members.items() if
                        member.i_node.name != node_name and member.j_node.name != node_name}
        self.Plates = {name: plate for name, plate in self.Plates.items() if
                       plate.i_node.name != node_name and plate.j_node.name != node_name and plate.m_node.name != node_name and plate.n_node.name != node_name}
        self.Quads = {name: quad for name, quad in self.Quads.items() if
                      quad.i_node.name != node_name and quad.j_node.name != node_name and quad.m_node.name != node_name and quad.n_node.name != node_name}

        # Flag the model as unsolved
        self.solution = None

    def delete_auxnode(self, auxnode_name):
        """Removes an auxiliary node from the model.

        :param auxnode_name: The name of the auxiliary node to be removed.
        :type auxnode_name: str
        """

        # Remove the auxiliary node
        self.AuxNodes.pop(auxnode_name)

        # Remove the auxiliary node from any members that were using it
        for member in self.Members.values():
            if member.auxNode == auxnode_name:
                member.auxNode = None

        # Flag the model as unsolved
        self.solution = None

    def delete_spring(self, spring_name):
        """Removes a spring from the model.

        :param spring_name: The name of the spring to be removed.
        :type spring_name: str
        """

        # Remove the spring
        self.Springs.pop(spring_name)

        # Flag the model as unsolved
        self.solution = None

    def delete_member(self, member_name):
        """Removes a member from the model. All member loads associated with the member will also
           be removed.

        :param member_name: The name of the member to be removed.
        :type member_name: str
        """

        # Remove the member. Member loads are stored within the member, so they
        # will be deleted automatically when the member is deleted.
        self.Members.pop(member_name)

        # Flag the model as unsolved
        self.solution = None

    def def_support(self, node_name, support_DX=False, support_DY=False, support_DZ=False, support_RX=False,
                    support_RY=False, support_RZ=False):
        """Defines the support conditions at a node. Nodes will default to fully unsupported
           unless specified otherwise.

        :param node_name: The name of the node where the support is being defined.
        :type node_name: str
        :param support_DX: Indicates whether the node is supported against translation in the
                           global X-direction. Defaults to False.
        :type support_DX: bool, optional
        :param support_DY: Indicates whether the node is supported against translation in the
                           global Y-direction. Defaults to False.
        :type support_DY: bool, optional
        :param support_DZ: Indicates whether the node is supported against translation in the
                           global Z-direction. Defaults to False.
        :type support_DZ: bool, optional
        :param support_RX: Indicates whether the node is supported against rotation about the
                           global X-axis. Defaults to False.
        :type support_RX: bool, optional
        :param support_RY: Indicates whether the node is supported against rotation about the
                           global Y-axis. Defaults to False.
        :type support_RY: bool, optional
        :param support_RZ: Indicates whether the node is supported against rotation about the
                           global Z-axis. Defaults to False.
        :type support_RZ: bool, optional
        """

        # Get the node to be supported
        node = self.Nodes[node_name]

        # Set the node's support conditions
        node.support_DX = support_DX
        node.support_DY = support_DY
        node.support_DZ = support_DZ
        node.support_RX = support_RX
        node.support_RY = support_RY
        node.support_RZ = support_RZ

        # Flag the model as unsolved
        self.solution = None

    def def_support_spring(self, node_name, dof, stiffness, direction=None):
        """Defines a spring support at a node.

        :param node_name: The name of the node to apply the spring support to.
        :type node_name: str
        :param dof: The degree of freedom to apply the spring support to.
        :type dof: str ('DX', 'DY', 'DZ', 'RX', 'RY', or 'RZ')
        :param stiffness: The translational or rotational stiffness of the spring support.
        :type stiffness: float
        :param direction: The direction in which the spring can act. '+' allows the spring to resist positive displacements. '-' allows the spring to resist negative displacements. None allows the spring to act in both directions. Default is None.
        :type direction: str or None ('+', '-', None), optional
        :raises ValueError: Occurs when an invalid support spring direction has been specified.
        :raises ValueError: Occurs when an invalid support spring degree of freedom has been specified.
        """

        if dof in ('DX', 'DY', 'DZ', 'RX', 'RY', 'RZ'):
            if direction in ('+', '-', None):
                if dof == 'DX':
                    self.Nodes[node_name].spring_DX = [stiffness, direction, True]
                elif dof == 'DY':
                    self.Nodes[node_name].spring_DY = [stiffness, direction, True]
                elif dof == 'DZ':
                    self.Nodes[node_name].spring_DZ = [stiffness, direction, True]
                elif dof == 'RX':
                    self.Nodes[node_name].spring_RX = [stiffness, direction, True]
                elif dof == 'RY':
                    self.Nodes[node_name].spring_RY = [stiffness, direction, True]
                elif dof == 'RZ':
                    self.Nodes[node_name].spring_RZ = [stiffness, direction, True]
            else:
                raise ValueError('Invalid support spring direction. Specify \'+\', \'-\', or None.')
        else:
            raise ValueError(
                'Invalid support spring degree of freedom. Specify \'DX\', \'DY\', \'DZ\', \'RX\', \'RY\', or \'RZ\'')

        # Flag the model as unsolved
        self.solution = None

    def def_node_disp(self, node_name, direction, magnitude):
        """Defines a nodal displacement at a node.

        :param node_name: The name of the node where the nodal displacement is being applied.
        :type node_name: str
        :param direction: The global direction the nodal displacement is being applied in. Displacements are 'DX', 'DY', and 'DZ'. Rotations are 'RX', 'RY', and 'RZ'.
        :type direction: str
        :param magnitude: The magnitude of the displacement.
        :type magnitude: float
        :raises ValueError: _description_
        """

        # Validate the value of Direction
        if direction not in ('DX', 'DY', 'DZ', 'RX', 'RY', 'RZ'):
            raise ValueError(f"Direction must be 'DX', 'DY', 'DZ', 'RX', 'RY', or 'RZ'. {direction} was given.")
        # Get the node
        node = self.Nodes[node_name]

        if direction == 'DX':
            node.EnforcedDX = magnitude
        if direction == 'DY':
            node.EnforcedDY = magnitude
        if direction == 'DZ':
            node.EnforcedDZ = magnitude
        if direction == 'RX':
            node.EnforcedRX = magnitude
        if direction == 'RY':
            node.EnforcedRY = magnitude
        if direction == 'RZ':
            node.EnforcedRZ = magnitude

        # Flag the model as unsolved
        self.solution = None

    def def_releases(self, Member, Dxi=False, Dyi=False, Dzi=False, Rxi=False, Ryi=False, Rzi=False, Dxj=False,
                     Dyj=False, Dzj=False, Rxj=False, Ryj=False, Rzj=False):
        """Defines member end realeses for a member. All member end releases will default to unreleased unless specified otherwise.

        :param Member: The name of the member to have its releases modified.
        :type Member: str
        :param Dxi: Indicates whether the member is released axially at its start. Defaults to False.
        :type Dxi: bool, optional
        :param Dyi: Indicates whether the member is released for shear in the local y-axis at its start. Defaults to False.
        :type Dyi: bool, optional
        :param Dzi: Indicates whether the member is released for shear in the local z-axis at its start. Defaults to False.
        :type Dzi: bool, optional
        :param Rxi: Indicates whether the member is released for torsion at its start. Defaults to False.
        :type Rxi: bool, optional
        :param Ryi: Indicates whether the member is released for moment about the local y-axis at its start. Defaults to False.
        :type Ryi: bool, optional
        :param Rzi: Indicates whether the member is released for moment about the local z-axis at its start. Defaults to False.
        :type Rzi: bool, optional
        :param Dxj: Indicates whether the member is released axially at its end. Defaults to False.
        :type Dxj: bool, optional
        :param Dyj: Indicates whether the member is released for shear in the local y-axis at its end. Defaults to False.
        :type Dyj: bool, optional
        :param Dzj: Indicates whether the member is released for shear in the local z-axis. Defaults to False.
        :type Dzj: bool, optional
        :param Rxj: Indicates whether the member is released for torsion at its end. Defaults to False.
        :type Rxj: bool, optional
        :param Ryj: Indicates whether the member is released for moment about the local y-axis at its end. Defaults to False.
        :type Ryj: bool, optional
        :param Rzj: Indicates whether the member is released for moment about the local z-axis at its end. Defaults to False.
        :type Rzj: bool, optional
        """

        # Apply the end releases to the member
        self.Members[Member].Releases = [Dxi, Dyi, Dzi, Rxi, Ryi, Rzi, Dxj, Dyj, Dzj, Rxj, Ryj, Rzj]

        # Flag the model as unsolved
        self.solution = None

    def add_load_combo(self, name, factors, combo_tags=None):
        """Adds a load combination to the model.

        :param name: A unique name for the load combination (e.g. '1.2D+1.6L+0.5S' or 'Gravity Combo').
        :type name: str
        :param factors: A dictionary containing load cases and their corresponding factors (e.g. {'D':1.2, 'L':1.6, 'S':0.5}).
        :type factors: dict
<<<<<<< HEAD
        :param combo_tags: A list of tags used to categorize load combinations. Default is `None`. This can be useful for filtering results later on, or for limiting analysis to only those combinations with certain tags. This feature is provided for convenience. It is not necessary to use tags.
        :type combo_tags: list, optional
        """            
=======
        :param combo_type: A description of the type of load combination (e.g. 'strength', 'service'). This has no effect on the analysis. It can be used to mark special combinations for easier filtering through them later on. Defaults to 'service'.
        :type combo_type: str, optional
        """
>>>>>>> 531ef666

        # Create a new load combination object
        new_combo = LoadCombo(name, combo_tags, factors)

        # Add the load combination to the dictionary of load combinations
        self.LoadCombos[name] = new_combo

        # Flag the model as solved
        self.solution = None

    def set_as_mass_case(self, name, gravity=9.81, factor=1):
        """
        Set a load case as a mass case for analysis.

        This function designates a specific load case to be treated as a mass case during analysis.

        Parameters:
        -----------
        :param name: str
            The name of the load case to be used as a mass case.

        :param gravity: float, optional
            The gravitational acceleration at the location where the structure is analyzed. Default value is 9.81 m/s² for Earth.

        :param factor: float, optional
            A percentage of the load to be used as a mass case. This factor should be specified as a decimal (e.g., 0.5 for 50%).
            Some loads, such as live loads, may only contribute a small percentage to the total mass as specified in the design code.
            Default value is 1, representing the full load.

        """
        self.MassCases[name] = MassCase(name, gravity, factor)

    def add_node_load(self, Node, Direction, P, case='Case 1'):
        """Adds a nodal load to the model.

        :param Node: The name of the node where the load is being applied.
        :type Node: str
        :param Direction: The global direction the load is being applied in. Forces are `'FX'`,
                          `'FY'`, and `'FZ'`. Moments are `'MX'`, `'MY'`, and `'MZ'`.
        :type Direction: str
        :param P: The numeric value (magnitude) of the load.
        :type P: float
        :param case: The name of the load case the load belongs to. Defaults to 'Case 1'.
        :type case: str, optional
        :raises ValueError: Occurs when an invalid load direction was specified.
        """

        # Validate the value of Direction
        if Direction not in ('FX', 'FY', 'FZ', 'MX', 'MY', 'MZ'):
            raise ValueError(f"Direction must be 'FX', 'FY', 'FZ', 'MX', 'MY', or 'MZ'. {Direction} was given.")
        # Add the node load to the model
        self.Nodes[Node].NodeLoads.append((Direction, P, case))

        # Flag the model as unsolved
        self.solution = None

    def add_member_pt_load(self, Member, Direction, P, x, case='Case 1'):
        """Adds a member point load to the model.

        :param Member: The name of the member the load is being applied to.
        :type Member: str
        :param Direction: The direction in which the load is to be applied. Valid values are `'Fx'`,
                          `'Fy'`, `'Fz'`, `'Mx'`, `'My'`, `'Mz'`, `'FX'`, `'FY'`, `'FZ'`, `'MX'`, `'MY'`, or `'MZ'`.
                          Note that lower-case notation indicates use of the beam's local
                          coordinate system, while upper-case indicates use of the model's globl
                          coordinate system.
        :type Direction: str
        :param P: The numeric value (magnitude) of the load.
        :type P: float
        :param x: The load's location along the member's local x-axis.
        :type x: float
        :param case: The load case to categorize the load under. Defaults to 'Case 1'.
        :type case: str, optional
        :raises ValueError: Occurs when an invalid load direction has been specified.
        """

        # Validate the value of Direction
        if Direction not in ('Fx', 'Fy', 'Fz', 'FX', 'FY', 'FZ', 'Mx', 'My', 'Mz', 'MX', 'MY', 'MZ'):
            raise ValueError(
                f"Direction must be 'Fx', 'Fy', 'Fz', 'FX', 'FY', FZ', 'Mx', 'My', 'Mz', 'MX', 'MY', or 'MZ'. {Direction} was given.")

        # Add the point load to the member
        self.Members[Member].PtLoads.append((Direction, P, x, case))

        # Flag the model as unsolved
        self.solution = None

    def add_member_dist_load(self, Member, Direction, w1, w2, x1=None, x2=None, case='Case 1'):
        """Adds a member distributed load to the model.

        :param Member: The name of the member the load is being appied to.
        :type Member: str
        :param Direction: The direction in which the load is to be applied. Valid values are `'Fx'`,
                          `'Fy'`, `'Fz'`, `'FX'`, `'FY'`, or `'FZ'`.
                          Note that lower-case notation indicates use of the beam's local
                          coordinate system, while upper-case indicates use of the model's globl
                          coordinate system.
        :type Direction: str
        :param w1: The starting value (magnitude) of the load.
        :type w1: float
        :param w2: The ending value (magnitude) of the load.
        :type w2: float
        :param x1: The load's start location along the member's local x-axis. If this argument is
                   not specified, the start of the member will be used. Defaults to `None`
        :type x1: float, optional
        :param x2: The load's end location along the member's local x-axis. If this argument is not
                   specified, the end of the member will be used. Defaults to `None`.
        :type x2: float, optional
        :param case: _description_, defaults to 'Case 1'
        :type case: str, optional
        :raises ValueError: Occurs when an invalid load direction has been specified.
        """

        # Validate the value of Direction
        if Direction not in ('Fx', 'Fy', 'Fz', 'FX', 'FY', 'FZ'):
            raise ValueError(f"Direction must be 'Fx', 'Fy', 'Fz', 'FX', 'FY', or 'FZ'. {Direction} was given.")
        # Determine if a starting and ending points for the load have been specified.
        # If not, use the member start and end as defaults
        if x1 == None:
            start = 0
        else:
            start = x1

        if x2 == None:
            end = self.Members[Member].L()
        else:
            end = x2

        # Add the distributed load to the member
        self.Members[Member].DistLoads.append((Direction, w1, w2, start, end, case))

        # Flag the model as unsolved
        self.solution = None

    def add_plate_surface_pressure(self, plate_name, pressure, case='Case 1'):
        """Adds a surface pressure to the rectangular plate element.
        

        :param plate_name: The name for the rectangular plate to add the surface pressure to.
        :type plate_name: str
        :param pressure: The value (magnitude) for the surface pressure.
        :type pressure: float
        :param case: The load case to add the surface pressure to. Defaults to 'Case 1'.
        :type case: str, optional
        :raises Exception: Occurs when an invalid plate name has been specified.
        """

        # Add the surface pressure to the rectangle
        if plate_name in self.Plates.keys():
            self.Plates[plate_name].pressures.append([pressure, case])
        else:
            raise Exception('Invalid plate name specified for plate surface pressure.')

        # Flag the model as unsolved
        self.solution = None

    def add_quad_surface_pressure(self, quad_name, pressure, case='Case 1'):
        """Adds a surface pressure to the quadrilateral element.

        :param quad_name: The name for the quad to add the surface pressure to.
        :type quad_name: str
        :param pressure: The value (magnitude) for the surface pressure.
        :type pressure: float
        :param case: The load case to add the surface pressure to. Defaults to 'Case 1'.
        :type case: str, optional
        :raises Exception: Occurs when an invalid quad name has been specified.
        """

        # Add the surface pressure to the quadrilateral
        if quad_name in self.Quads.keys():
            self.Quads[quad_name].pressures.append([pressure, case])
        else:
            raise Exception('Invalid quad name specified for quad surface pressure.')

        # Flag the model as unsolved
        self.solution = None

    def delete_loads(self):
        """Deletes all loads from the model along with any results based on the loads.
        """

        # Delete the member loads and the calculated internal forces
        for member in self.Members.values():
            member.DistLoads = []
            member.PtLoads = []
            member.SegmentsZ = []
            member.SegmentsY = []
            member.SegmentsX = []

        # Delete the plate loads
        for plate in self.Plates.values():
            plate.pressures = []

        # Delete the quadrilateral loads
        for quad in self.Quads.values():
            quad.pressures = []

        # Delete the nodal loads, calculated displacements, and calculated reactions
        for node in self.Nodes.values():
            node.NodeLoads = []

            node.DX = {}
            node.DY = {}
            node.DZ = {}
            node.RX = {}
            node.RY = {}
            node.RZ = {}

            node.RxnFX = {}
            node.RxnFY = {}
            node.RxnFZ = {}
            node.RxnMX = {}
            node.RxnMY = {}
            node.RxnMZ = {}

        # Flag the model as unsolved
        self.solution = None

    def _aux_list(self):
        """Builds a list with known nodal displacements and with the positions in global stiffness
           matrix of known and unknown nodal displacements

        :return: A list of the global matrix indices for the unknown nodal displacements (D1_indices). A
                 list of the global matrix indices for the known nodal displacements (D2_indices). A list
                 of the known nodal displacements (D2).
        :rtype: list, list, list
        """

        D1_indices = []  # A list of the indices for the unknown nodal displacements
        D2_indices = []  # A list of the indices for the known nodal displacements
        D2 = []  # A list of the values of the known nodal displacements (D != None)

        # Create the auxiliary table
        for node in self.Nodes.values():

            # Unknown displacement DX
            if node.support_DX == False and node.EnforcedDX == None:
                D1_indices.append(node.ID * 6 + 0)
            # Known displacement DX
            elif node.EnforcedDX != None:
                D2_indices.append(node.ID * 6 + 0)
                D2.append(node.EnforcedDX)
            # Support at DX
            else:
                D2_indices.append(node.ID * 6 + 0)
                D2.append(0.0)

            # Unknown displacement DY
            if node.support_DY == False and node.EnforcedDY == None:
                D1_indices.append(node.ID * 6 + 1)
            # Known displacement DY
            elif node.EnforcedDY != None:
                D2_indices.append(node.ID * 6 + 1)
                D2.append(node.EnforcedDY)
            # Support at DY
            else:
                D2_indices.append(node.ID * 6 + 1)
                D2.append(0.0)

            # Unknown displacement DZ
            if node.support_DZ == False and node.EnforcedDZ == None:
                D1_indices.append(node.ID * 6 + 2)
            # Known displacement DZ
            elif node.EnforcedDZ != None:
                D2_indices.append(node.ID * 6 + 2)
                D2.append(node.EnforcedDZ)
            # Support at DZ
            else:
                D2_indices.append(node.ID * 6 + 2)
                D2.append(0.0)

            # Unknown displacement RX
            if node.support_RX == False and node.EnforcedRX == None:
                D1_indices.append(node.ID * 6 + 3)
            # Known displacement RX
            elif node.EnforcedRX != None:
                D2_indices.append(node.ID * 6 + 3)
                D2.append(node.EnforcedRX)
            # Support at RX
            else:
                D2_indices.append(node.ID * 6 + 3)
                D2.append(0.0)

            # Unknown displacement RY
            if node.support_RY == False and node.EnforcedRY == None:
                D1_indices.append(node.ID * 6 + 4)
            # Known displacement RY
            elif node.EnforcedRY != None:
                D2_indices.append(node.ID * 6 + 4)
                D2.append(node.EnforcedRY)
            # Support at RY
            else:
                D2_indices.append(node.ID * 6 + 4)
                D2.append(0.0)

            # Unknown displacement RZ
            if node.support_RZ == False and node.EnforcedRZ == None:
                D1_indices.append(node.ID * 6 + 5)
            # Known displacement RZ
            elif node.EnforcedRZ != None:
                D2_indices.append(node.ID * 6 + 5)
                D2.append(node.EnforcedRZ)
            # Support at RZ
            else:
                D2_indices.append(node.ID * 6 + 5)
                D2.append(0.0)

        # Return the indices and the known displacements
        return D1_indices, D2_indices, D2

    def K(self, combo_name='Combo 1', log=False, check_stability=True, sparse=True):
        """Returns the model's global stiffness matrix. The stiffness matrix will be returned in
           scipy's sparse lil format, which reduces memory usage and can be easily converted to
           other formats.

        :param combo_name: The load combination to get the stiffness matrix for. Defaults to 'Combo 1'.
        :type combo_name: str, optional
        :param log: Prints updates to the console if set to True. Defaults to False.
        :type log: bool, optional
        :param check_stability: Causes Pynite to check for instabilities if set to True. Defaults
                                to True. Set to False if you want the model to run faster.
        :type check_stability: bool, optional
        :param sparse: Returns a sparse matrix if set to True, and a dense matrix otherwise.
                       Defaults to True.
        :type sparse: bool, optional
        :return: The global stiffness matrix for the structure.
        :rtype: ndarray or coo_matrix
        """

        # Determine if a sparse matrix has been requested
        if sparse == True:
            # The stiffness matrix will be stored as a scipy `coo_matrix`. Scipy's
            # documentation states that this type of matrix is ideal for efficient
            # construction of finite element matrices. When converted to another
            # format, the `coo_matrix` sums values at the same (i, j) index. We'll
            # build the matrix from three lists.
            row = []
            col = []
            data = []
        else:
            # Initialize a dense matrix of zeros
            K = zeros((len(self.Nodes) * 6, len(self.Nodes) * 6))

        # Add stiffness terms for each nodal spring in the model
        if log: print('- Adding nodal spring support stiffness terms to global stiffness matrix')
        for node in self.Nodes.values():

            # Determine if the node has any spring supports
            if node.spring_DX[0] != None:

                # Check for an active spring support
                if node.spring_DX[2] == True:
                    m, n = node.ID * 6, node.ID * 6
                    if sparse == True:
                        data.append(float(node.spring_DX[0]))
                        row.append(m)
                        col.append(n)
                    else:
                        K[m, n] += float(node.spring_DX[0])

            if node.spring_DY[0] != None:

                # Check for an active spring support
                if node.spring_DY[2] == True:
                    m, n = node.ID * 6 + 1, node.ID * 6 + 1
                    if sparse == True:
                        data.append(float(node.spring_DY[0]))
                        row.append(m)
                        col.append(n)
                    else:
                        K[m, n] += float(node.spring_DY[0])

            if node.spring_DZ[0] != None:

                # Check for an active spring support
                if node.spring_DZ[2] == True:
                    m, n = node.ID * 6 + 2, node.ID * 6 + 2
                    if sparse == True:
                        data.append(float(node.spring_DZ[0]))
                        row.append(m)
                        col.append(n)
                    else:
                        K[m, n] += float(node.spring_DZ[0])

            if node.spring_RX[0] != None:

                # Check for an active spring support
                if node.spring_RX[2] == True:
                    m, n = node.ID * 6 + 3, node.ID * 6 + 3
                    if sparse == True:
                        data.append(float(node.spring_RX[0]))
                        row.append(m)
                        col.append(n)
                    else:
                        K[m, n] += float(node.spring_RX[0])

            if node.spring_RY[0] != None:

                # Check for an active spring support
                if node.spring_RY[2] == True:
                    m, n = node.ID * 6 + 4, node.ID * 6 + 4
                    if sparse == True:
                        data.append(float(node.spring_RY[0]))
                        row.append(m)
                        col.append(n)
                    else:
                        K[m, n] += float(node.spring_RY[0])

            if node.spring_RZ[0] != None:

                # Check for an active spring support
                if node.spring_RZ[2] == True:
                    m, n = node.ID * 6 + 5, node.ID * 6 + 5
                    if sparse == True:
                        data.append(float(node.spring_RZ[0]))
                        row.append(m)
                        col.append(n)
                    else:
                        K[m, n] += float(node.spring_RZ[0])

        # Add stiffness terms for each spring in the model
        if log: print('- Adding spring stiffness terms to global stiffness matrix')
        for spring in self.Springs.values():

            if spring.active[combo_name] == True:

                # Get the spring's global stiffness matrix
                # Storing it as a local variable eliminates the need to rebuild it every time a term is needed
                spring_K = spring.K()

                # Step through each term in the spring's stiffness matrix
                # 'a' & 'b' below are row/column indices in the spring's stiffness matrix
                # 'm' & 'n' are corresponding row/column indices in the global stiffness matrix
                for a in range(12):

                    # Determine if index 'a' is related to the i-node or j-node
                    if a < 6:
                        # Find the corresponding index 'm' in the global stiffness matrix
                        m = spring.i_node.ID * 6 + a
                    else:
                        # Find the corresponding index 'm' in the global stiffness matrix
                        m = spring.j_node.ID * 6 + (a - 6)

                    for b in range(12):

                        # Determine if index 'b' is related to the i-node or j-node
                        if b < 6:
                            # Find the corresponding index 'n' in the global stiffness matrix
                            n = spring.i_node.ID * 6 + b
                        else:
                            # Find the corresponding index 'n' in the global stiffness matrix
                            n = spring.j_node.ID * 6 + (b - 6)

                        # Now that 'm' and 'n' are known, place the term in the global stiffness matrix
                        if sparse == True:
                            row.append(m)
                            col.append(n)
                            data.append(spring_K[a, b])
                        else:
                            K[m, n] += spring_K[a, b]

        # Add stiffness terms for each physical member in the model
        if log: print('- Adding member stiffness terms to global stiffness matrix')
        for phys_member in self.Members.values():

            # Check to see if the physical member is active for the given load combination
            if phys_member.active[combo_name] == True:

                # Step through each sub-member in the physical member and add terms
                for member in phys_member.sub_members.values():

                    # Get the member's global stiffness matrix
                    # Storing it as a local variable eliminates the need to rebuild it every time a term is needed
                    member_K = member.K()

                    # Step through each term in the member's stiffness matrix
                    # 'a' & 'b' below are row/column indices in the member's stiffness matrix
                    # 'm' & 'n' are corresponding row/column indices in the global stiffness matrix
                    for a in range(12):

                        # Determine if index 'a' is related to the i-node or j-node
                        if a < 6:
                            # Find the corresponding index 'm' in the global stiffness matrix
                            m = member.i_node.ID * 6 + a
                        else:
                            # Find the corresponding index 'm' in the global stiffness matrix
                            m = member.j_node.ID * 6 + (a - 6)

                        for b in range(12):

                            # Determine if index 'b' is related to the i-node or j-node
                            if b < 6:
                                # Find the corresponding index 'n' in the global stiffness matrix
                                n = member.i_node.ID * 6 + b
                            else:
                                # Find the corresponding index 'n' in the global stiffness matrix
                                n = member.j_node.ID * 6 + (b - 6)

                            # Now that 'm' and 'n' are known, place the term in the global stiffness matrix
                            if sparse == True:
                                row.append(m)
                                col.append(n)
                                data.append(member_K[a, b])
                            else:
                                K[m, n] += member_K[a, b]

        # Add stiffness terms for each quadrilateral in the model
        if log: print('- Adding quadrilateral stiffness terms to global stiffness matrix')
        for quad in self.Quads.values():

            # Get the quadrilateral's global stiffness matrix
            # Storing it as a local variable eliminates the need to rebuild it every time a term is needed
            quad_K = quad.K()

            # Step through each term in the quadrilateral's stiffness matrix
            # 'a' & 'b' below are row/column indices in the quadrilateral's stiffness matrix
            # 'm' & 'n' are corresponding row/column indices in the global stiffness matrix
            for a in range(24):

                # Determine which node the index 'a' is related to
                if a < 6:
                    # Find the corresponding index 'm' in the global stiffness matrix
                    m = quad.m_node.ID * 6 + a
                elif a < 12:
                    # Find the corresponding index 'm' in the global stiffness matrix
                    m = quad.n_node.ID * 6 + (a - 6)
                elif a < 18:
                    # Find the corresponding index 'm' in the global stiffness matrix
                    m = quad.i_node.ID * 6 + (a - 12)
                else:
                    # Find the corresponding index 'm' in the global stiffness matrix
                    m = quad.j_node.ID * 6 + (a - 18)

                for b in range(24):

                    # Determine which node the index 'b' is related to
                    if b < 6:
                        # Find the corresponding index 'n' in the global stiffness matrix
                        n = quad.m_node.ID * 6 + b
                    elif b < 12:
                        # Find the corresponding index 'n' in the global stiffness matrix
                        n = quad.n_node.ID * 6 + (b - 6)
                    elif b < 18:
                        # Find the corresponding index 'n' in the global stiffness matrix
                        n = quad.i_node.ID * 6 + (b - 12)
                    else:
                        # Find the corresponding index 'n' in the global stiffness matrix
                        n = quad.j_node.ID * 6 + (b - 18)

                    # Now that 'm' and 'n' are known, place the term in the global stiffness matrix
                    if sparse == True:
                        row.append(m)
                        col.append(n)
                        data.append(quad_K[a, b])
                    else:
                        K[m, n] += quad_K[a, b]

        # Add stiffness terms for each plate in the model
        if log: print('- Adding plate stiffness terms to global stiffness matrix')
        for plate in self.Plates.values():

            # Get the plate's global stiffness matrix
            # Storing it as a local variable eliminates the need to rebuild it every time a term is needed
            plate_K = plate.K()

            # Step through each term in the plate's stiffness matrix
            # 'a' & 'b' below are row/column indices in the plate's stiffness matrix
            # 'm' & 'n' are corresponding row/column indices in the global stiffness matrix
            for a in range(24):

                # Determine which node the index 'a' is related to
                if a < 6:
                    # Find the corresponding index 'm' in the global stiffness matrix
                    m = plate.i_node.ID * 6 + a
                elif a < 12:
                    # Find the corresponding index 'm' in the global stiffness matrix
                    m = plate.j_node.ID * 6 + (a - 6)
                elif a < 18:
                    # Find the corresponding index 'm' in the global stiffness matrix
                    m = plate.m_node.ID * 6 + (a - 12)
                else:
                    # Find the corresponding index 'm' in the global stiffness matrix
                    m = plate.n_node.ID * 6 + (a - 18)

                for b in range(24):

                    # Determine which node the index 'b' is related to
                    if b < 6:
                        # Find the corresponding index 'n' in the global stiffness matrix
                        n = plate.i_node.ID * 6 + b
                    elif b < 12:
                        # Find the corresponding index 'n' in the global stiffness matrix
                        n = plate.j_node.ID * 6 + (b - 6)
                    elif b < 18:
                        # Find the corresponding index 'n' in the global stiffness matrix
                        n = plate.m_node.ID * 6 + (b - 12)
                    else:
                        # Find the corresponding index 'n' in the global stiffness matrix
                        n = plate.n_node.ID * 6 + (b - 18)

                    # Now that 'm' and 'n' are known, place the term in the global stiffness matrix
                    if sparse == True:
                        row.append(m)
                        col.append(n)
                        data.append(plate_K[a, b])
                    else:
                        K[m, n] += plate_K[a, b]

        if sparse:
            # The stiffness matrix will be stored as a scipy `coo_matrix`. Scipy's
            # documentation states that this type of matrix is ideal for efficient
            # construction of finite element matrices. When converted to another
            # format, the `coo_matrix` sums values at the same (i, j) index.
            from scipy.sparse import coo_matrix
            row = array(row)
            col = array(col)
            data = array(data)
            K = coo_matrix((data, (row, col)), shape=(len(self.Nodes) * 6, len(self.Nodes) * 6))

        # Check that there are no nodal instabilities
        if check_stability:
            if log: print('- Checking nodal stability')
<<<<<<< HEAD
            if sparse: Analysis._check_stability(self, K.tocsr())
            else: Analysis._check_stability(self, K)
=======
            if sparse:
                self._check_stability(K.tocsr())
            else:
                self._check_stability(K)
>>>>>>> 531ef666

        # Return the global stiffness matrix
        return K

    def M(self, combo_name='Combo 1', log=False, check_stability=True, sparse=True,type_mass_matrix = 'consistent'):
        """Returns the model's global mass matrix. The mass matrix will be returned in
           scipy's sparse lil format, which reduces memory usage and can be easily converted to
           other formats.

        :param combo_name: The load combination to get the mass matrix for. Defaults to 'Combo 1'.
        :type combo_name: str, optional
        :param log: Prints updates to the console if set to True. Defaults to False.
        :type log: bool, optional
        :param check_stability: Causes Pynite to check for instabilities if set to True. Defaults
                                to True. Set to False if you want the model to run faster.
        :type check_stability: bool, optional
        :param sparse: Returns a sparse matrix if set to True, and a dense matrix otherwise.
                       Defaults to True.
        :type sparse: bool, optional
        :param type_mass_matrix: The type of element mass matrix to use in the analysis
                                 Possible values: consistent, lumped
        :type type_mass_matrix: str, optional

        :return: The global mass matrix for the structure.
        :rtype: ndarray or coo_matrix
        """
        # Convert the type of mass matrix paramater to lowercase, for easy checking
        type_mass_matrix = type_mass_matrix.lower()

        # Determine if a sparse matrix has been requested
        if sparse == True:
            # The mass matrix will be stored as a scipy `coo_matrix`. Scipy's
            # documentation states that this type of matrix is ideal for efficient
            # construction of finite element matrices. When converted to another
            # format, the `coo_matrix` sums values at the same (i, j) index. We'll
            # build the matrix from three lists.
            row = []
            col = []
            data = []
        else:
            # Initialize a dense matrix of zeros
            M = zeros((len(self.Nodes) * 6, len(self.Nodes) * 6))

        # Add mass terms for each physical member in the model
        if log: print('- Adding member mass terms to global mass matrix')
        for phys_member in self.Members.values():

            # Check to see if the physical member is active for the given load combination
            if phys_member.active[combo_name] == True:

                # Step through each sub-member in the physical member and add terms
                for member in phys_member.sub_members.values():

                    # Get the member's global mass matrix
                    # Storing it as a local variable eliminates the need to rebuild it every time a term is needed
                    if type_mass_matrix == 'consistent':
                        member_M = member.M()
                    elif type_mass_matrix == 'lumped':
                        member_M = member.M_HRZ()
                    else:
                        raise ValueError('Provided input '+ str(type_mass_matrix)+ ' is incorrect. Possible values are "consistent" and "lumped"')


                    # Step through each term in the member's mass matrix
                    # 'a' & 'b' below are row/column indices in the member's mass matrix
                    # 'm' & 'n' are corresponding row/column indices in the global mass matrix
                    for a in range(12):

                        # Determine if index 'a' is related to the i-node or j-node
                        if a < 6:
                            # Find the corresponding index 'm' in the global mass matrix
                            m = member.i_node.ID * 6 + a
                        else:
                            # Find the corresponding index 'm' in the global mass matrix
                            m = member.j_node.ID * 6 + (a - 6)

                        for b in range(12):

                            # Determine if index 'b' is related to the i-node or j-node
                            if b < 6:
                                # Find the corresponding index 'n' in the global mass matrix
                                n = member.i_node.ID * 6 + b
                            else:
                                # Find the corresponding index 'n' in the global mass matrix
                                n = member.j_node.ID * 6 + (b - 6)

                            # Now that 'm' and 'n' are known, place the term in the global mass matrix
                            if sparse == True:
                                row.append(m)
                                col.append(n)
                                data.append(member_M[a, b])
                            else:
                                M[m, n] += member_M[a, b]

        # Add mass terms for each quadrilateral in the model
        if log: print('- Adding quadrilateral mass terms to global mass matrix')
        for quad in self.Quads.values():

            # Get the quadrilateral's global mass matrix
            # Storing it as a local variable eliminates the need to rebuild it every time a term is needed
            if type_mass_matrix == 'consistent':
                quad_M = quad.M()
            elif type_mass_matrix == 'lumped':
                quad_M = quad.M_HRZ()
            else:
                raise ValueError('Provided input '+ str(type_mass_matrix)+
                                 ' is incorrect. Possible values are "consistent" and "lumped"')

            # Step through each term in the quadrilateral's mass matrix
            # 'a' & 'b' below are row/column indices in the quadrilateral's mass matrix
            # 'm' & 'n' are corresponding row/column indices in the global mass matrix
            for a in range(24):

                # Determine which node the index 'a' is related to
                if a < 6:
                    # Find the corresponding index 'm' in the global mass matrix
                    m = quad.m_node.ID * 6 + a
                elif a < 12:
                    # Find the corresponding index 'm' in the global mass matrix
                    m = quad.n_node.ID * 6 + (a - 6)
                elif a < 18:
                    # Find the corresponding index 'm' in the global mass matrix
                    m = quad.i_node.ID * 6 + (a - 12)
                else:
                    # Find the corresponding index 'm' in the global mass matrix
                    m = quad.j_node.ID * 6 + (a - 18)

                for b in range(24):

                    # Determine which node the index 'b' is related to
                    if b < 6:
                        # Find the corresponding index 'n' in the global mass matrix
                        n = quad.m_node.ID * 6 + b
                    elif b < 12:
                        # Find the corresponding index 'n' in the global mass matrix
                        n = quad.n_node.ID * 6 + (b - 6)
                    elif b < 18:
                        # Find the corresponding index 'n' in the global mass matrix
                        n = quad.i_node.ID * 6 + (b - 12)
                    else:
                        # Find the corresponding index 'n' in the global mass matrix
                        n = quad.j_node.ID * 6 + (b - 18)

                    # Now that 'm' and 'n' are known, place the term in the global mass matrix
                    if sparse == True:
                        row.append(m)
                        col.append(n)
                        data.append(quad_M[a, b])
                    else:
                        M[m, n] += quad_M[a, b]

        # Add mass terms for each plate in the model
        if log: print('- Adding plate mass terms to global stiffness matrix')
        for plate in self.Plates.values():

            # Get the plate's global mass matrix
            # Storing it as a local variable eliminates the need to rebuild it every time a term is needed
            if type_mass_matrix == 'consistent':
                plate_M = plate.M()
            elif type_mass_matrix == 'lumped':
                plate_M = plate.M_HRZ()
            else:
                raise ValueError('Provided input ' + str(type_mass_matrix)
                                 + ' is incorrect. Possible values are "consistent" and "lumped"')

            # Step through each term in the plate's mass matrix
            # 'a' & 'b' below are row/column indices in the plate's mass matrix
            # 'm' & 'n' are corresponding row/column indices in the global mass matrix
            for a in range(24):

                # Determine which node the index 'a' is related to
                if a < 6:
                    # Find the corresponding index 'm' in the global mass matrix
                    m = plate.i_node.ID * 6 + a
                elif a < 12:
                    # Find the corresponding index 'm' in the global mass matrix
                    m = plate.j_node.ID * 6 + (a - 6)
                elif a < 18:
                    # Find the corresponding index 'm' in the global mass matrix
                    m = plate.m_node.ID * 6 + (a - 12)
                else:
                    # Find the corresponding index 'm' in the global mass matrix
                    m = plate.n_node.ID * 6 + (a - 18)

                for b in range(24):

                    # Determine which node the index 'b' is related to
                    if b < 6:
                        # Find the corresponding index 'n' in the global mass matrix
                        n = plate.i_node.ID * 6 + b
                    elif b < 12:
                        # Find the corresponding index 'n' in the global mass matrix
                        n = plate.j_node.ID * 6 + (b - 6)
                    elif b < 18:
                        # Find the corresponding index 'n' in the global mass matrix
                        n = plate.m_node.ID * 6 + (b - 12)
                    else:
                        # Find the corresponding index 'n' in the global mass matrix
                        n = plate.n_node.ID * 6 + (b - 18)

                    # Now that 'm' and 'n' are known, place the term in the global mass matrix
                    if sparse == True:
                        row.append(m)
                        col.append(n)
                        data.append(plate_M[a, b])
                    else:
                        M[m, n] += plate_M[a, b]

        # Add concentrated masses for point load cases taken as mass cases
        # We will distribute the point mass to the translation degrees of freedom

        for node in self.Nodes.values():

            # Get the node's ID
            ID = node.ID

            # Step through the Mass Cases
            for case in self.MassCases.keys():
                gravity = self.MassCases[case].gravity
                factor = self.MassCases[case].factor

                # Step through the nodal loads
                for load in node.NodeLoads:

                    if load[2] == case:

                        if load[0] == 'FZ' and load[1] <= 0:
                            # Calculate mass
                            mass = factor * abs(load[1])/gravity

                            # Calculate mass per translational dof
                            # mass_per_dof = mass/3    This was the initial idea but abandoned upon further research
                            mass_per_dof = mass

                            # Get the corresponding index of the node in the global matrix
                            m = ID * 6

                            if sparse == True:
                                # Translation in the FX direction
                                row.append(m+0)
                                col.append(m+0)
                                data.append(mass_per_dof)

                                # Translation in the FY direction
                                row.append(m+1)
                                col.append(m+1)
                                data.append(mass_per_dof)

                                # Translation in the FZ direction
                                row.append(m+2)
                                col.append(m+2)
                                data.append(mass_per_dof)
                            else:
                                # Translation in the FX direction
                                M[m+0, m+0] += mass_per_dof

                                # Translation in the FY direction
                                M[m+1, m+1] += mass_per_dof

                                # Translation in the FZ direction
                                M[m+2, m+2] += mass_per_dof

                        else:
                            raise Exception('Direction error: Mass cases should have a direction of "FZ"')

        if sparse:
            # The mass matrix will be stored as a scipy `coo_matrix`. Scipy's
            # documentation states that this type of matrix is ideal for efficient
            # construction of finite element matrices. When converted to another
            # format, the `coo_matrix` sums values at the same (i, j) index.
            from scipy.sparse import coo_matrix
            row = array(row)
            col = array(col)
            data = array(data)
            M = coo_matrix((data, (row, col)), shape=(len(self.Nodes) * 6, len(self.Nodes) * 6))

        # Check that there are no nodal instabilities
        if check_stability:
            if log: print('- Checking nodal stability')
            if sparse:
                self._check_stability(M.tocsr())
            else:
                self._check_stability(M)

        # Return the global mass matrix
        return M

    def Kg(self, combo_name='Combo 1', log=False, sparse=True):
        """Returns the model's global geometric stiffness matrix. The model must have a static
           solution prior to obtaining the geometric stiffness matrix. Stiffness of plates is not
           included.

        :param combo_name: The name of the load combination to derive the matrix for. Defaults to
                           'Combo 1'.
        :type combo_name: str, optional
        :param log: Prints updates to the console if set to `True`. Defaults to `False`.
        :type log: bool, optional
        :param sparse: Returns a sparse matrix if set to `True`, and a dense matrix otherwise.
                       Defaults to `True`.
        :type sparse: bool, optional
        :return: The global geometric stiffness matrix for the structure.
        :rtype: ndarray or coo_matrix
        """

        if sparse == True:
            # Initialize a zero matrix to hold all the stiffness terms. The matrix will be stored as a
            # scipy sparse `lil_matrix`. This matrix format has several advantages. It uses less memory
            # if the matrix is sparse, supports slicing, and can be converted to other formats (sparse
            # or dense) later on for mathematical operations.
            from scipy.sparse import lil_matrix
            Kg = lil_matrix((len(self.Nodes) * 6, len(self.Nodes) * 6))
        else:
            Kg = zeros(len(self.Nodes) * 6, len(self.Nodes) * 6)

        # Add stiffness terms for each physical member in the model
        if log: print('- Adding member geometric stiffness terms to global geometric stiffness matrix')
        for phys_member in self.Members.values():

            # Check to see if the physical member is active for the given load combination
            if phys_member.active[combo_name] == True:

                # Step through each sub-member in the physical member and add terms
                for member in phys_member.sub_members.values():

                    # Calculate the axial force in the member
                    E = member.E
                    A = member.A
                    L = member.L()
                    d = member.d(combo_name)
                    P = E * A / L * (d[6, 0] - d[0, 0])

                    # Get the member's global stiffness matrix
                    # Storing it as a local variable eliminates the need to rebuild it every time a term is needed
                    member_Kg = member.Kg(P)

                    # Step through each term in the member's stiffness matrix
                    # 'a' & 'b' below are row/column indices in the member's stiffness matrix
                    # 'm' & 'n' are corresponding row/column indices in the global stiffness matrix
                    for a in range(12):

                        # Determine if index 'a' is related to the i-node or j-node
                        if a < 6:
                            # Find the corresponding index 'm' in the global stiffness matrix
                            m = member.i_node.ID * 6 + a
                        else:
                            # Find the corresponding index 'm' in the global stiffness matrix
                            m = member.j_node.ID * 6 + (a - 6)

                        for b in range(12):

                            # Determine if index 'b' is related to the i-node or j-node
                            if b < 6:
                                # Find the corresponding index 'n' in the global stiffness matrix
                                n = member.i_node.ID * 6 + b
                            else:
                                # Find the corresponding index 'n' in the global stiffness matrix
                                n = member.j_node.ID * 6 + (b - 6)

                            # Now that 'm' and 'n' are known, place the term in the global stiffness matrix
                            Kg[m, n] += member_Kg[(a, b)]

        # Return the global geometric stiffness matrix
        return Kg

    def FER(self, combo_name='Combo 1'):
        """Assembles and returns the global fixed end reaction vector for any given load combo.

        :param combo_name: The name of the load combination to get the fixed end reaction vector
                           for. Defaults to 'Combo 1'.
        :type combo_name: str, optional
        :return: The fixed end reaction vector
        :rtype: array
        """

        # Initialize a zero vector to hold all the terms
        FER = zeros((len(self.Nodes) * 6, 1))

        # Step through each physical member in the model
        for phys_member in self.Members.values():

            # Step through each sub-member and add terms
            for member in phys_member.sub_members.values():

                # Get the member's global fixed end reaction vector
                # Storing it as a local variable eliminates the need to rebuild it every time a term is needed
                member_FER = member.FER(combo_name)

                # Step through each term in the member's fixed end reaction vector
                # 'a' below is the row index in the member's fixed end reaction vector
                # 'm' below is the corresponding row index in the global fixed end reaction vector
                for a in range(12):

                    # Determine if index 'a' is related to the i-node or j-node
                    if a < 6:
                        # Find the corresponding index 'm' in the global fixed end reaction vector
                        m = member.i_node.ID * 6 + a
                    else:
                        # Find the corresponding index 'm' in the global fixed end reaction vector
                        m = member.j_node.ID * 6 + (a - 6)

                    # Now that 'm' is known, place the term in the global fixed end reaction vector
                    FER[m, 0] += member_FER[a, 0]

        # Add terms for each rectangle in the model
        for plate in self.Plates.values():

            # Get the quadrilateral's global fixed end reaction vector
            # Storing it as a local variable eliminates the need to rebuild it every time a term is needed
            plate_FER = plate.FER(combo_name)

            # Step through each term in the quadrilateral's fixed end reaction vector
            # 'a' below is the row index in the quadrilateral's fixed end reaction vector
            # 'm' below is the corresponding row index in the global fixed end reaction vector
            for a in range(24):

                # Determine if index 'a' is related to the i-node, j-node, m-node, or n-node
                if a < 6:
                    # Find the corresponding index 'm' in the global fixed end reaction vector
                    m = plate.i_node.ID * 6 + a
                elif a < 12:
                    # Find the corresponding index 'm' in the global fixed end reaction vector
                    m = plate.j_node.ID * 6 + (a - 6)
                elif a < 18:
                    # Find the corresponding index 'm' in the global fixed end reaction vector
                    m = plate.m_node.ID * 6 + (a - 12)
                else:
                    # Find the corresponding index 'm' in the global fixed end reaction vector
                    m = plate.n_node.ID * 6 + (a - 18)

                # Now that 'm' is known, place the term in the global fixed end reaction vector
                FER[m, 0] += plate_FER[a, 0]

        # Add terms for each quadrilateral in the model
        for quad in self.Quads.values():

            # Get the quadrilateral's global fixed end reaction vector
            # Storing it as a local variable eliminates the need to rebuild it every time a term is needed
            quad_FER = quad.FER(combo_name)

            # Step through each term in the quadrilateral's fixed end reaction vector
            # 'a' below is the row index in the quadrilateral's fixed end reaction vector
            # 'm' below is the corresponding row index in the global fixed end reaction vector
            for a in range(24):

                # Determine if index 'a' is related to the i-node, j-node, m-node, or n-node
                if a < 6:
                    # Find the corresponding index 'm' in the global fixed end reaction vector
                    m = quad.m_node.ID * 6 + a
                elif a < 12:
                    # Find the corresponding index 'm' in the global fixed end reaction vector
                    m = quad.n_node.ID * 6 + (a - 6)
                elif a < 18:
                    # Find the corresponding index 'm' in the global fixed end reaction vector
                    m = quad.i_node.ID * 6 + (a - 12)
                else:
                    # Find the corresponding index 'm' in the global fixed end reaction vector
                    m = quad.j_node.ID * 6 + (a - 18)

                # Now that 'm' is known, place the term in the global fixed end reaction vector
                FER[m, 0] += quad_FER[a, 0]

        # Return the global fixed end reaction vector
        return FER

    def P(self, combo_name='Combo 1'):
        """Assembles and returns the global nodal force vector.

        :param combo_name: The name of the load combination to get the force vector for. Defaults
                           to 'Combo 1'.
        :type combo_name: str, optional
        :return: The global nodal force vector.
        :rtype: array
        """

        # Initialize a zero vector to hold all the terms
        P = zeros((len(self.Nodes) * 6, 1))

        # Get the load combination for the given 'combo_name'
        combo = self.LoadCombos[combo_name]

        # Add terms for each node in the model
        for node in self.Nodes.values():

            # Get the node's ID
            ID = node.ID

            # Step through each load factor in the load combination
            for case, factor in combo.factors.items():

                # Add the node's loads to the global nodal load vector
                for load in node.NodeLoads:

                    if load[2] == case:

                        if load[0] == 'FX':
                            P[ID * 6 + 0, 0] += factor * load[1]
                        elif load[0] == 'FY':
                            P[ID * 6 + 1, 0] += factor * load[1]
                        elif load[0] == 'FZ':
                            P[ID * 6 + 2, 0] += factor * load[1]
                        elif load[0] == 'MX':
                            P[ID * 6 + 3, 0] += factor * load[1]
                        elif load[0] == 'MY':
                            P[ID * 6 + 4, 0] += factor * load[1]
                        elif load[0] == 'MZ':
                            P[ID * 6 + 5, 0] += factor * load[1]

        # Return the global nodal force vector
        return P

    def D(self, combo_name='Combo 1'):
        """Returns the global displacement vector for the model.

        :param combo_name: The name of the load combination to get the results for. Defaults to
                           'Combo 1'.
        :type combo_name: str, optional
        :return: The global displacement vector for the model
        :rtype: array
        """

        # Return the global displacement vector
        return self._D[combo_name]

    def _partition(self, unp_matrix, D1_indices, D2_indices):
        """Partitions a matrix (or vector) into submatrices (or subvectors) based on degree of freedom boundary conditions.

        :param unp_matrix: The unpartitioned matrix (or vector) to be partitioned.
        :type unp_matrix: ndarray or lil_matrix
        :param D1_indices: A list of the indices for degrees of freedom that have unknown displacements.
        :type D1_indices: list
        :param D2_indices: A list of the indices for degrees of freedom that have known displacements.
        :type D2_indices: list
        :return: Partitioned submatrices (or subvectors) based on degree of freedom boundary conditions.
        :rtype: array, array, array, array
        """

        # Determine if this is a 1D vector or a 2D matrix

        # 1D vectors
        if unp_matrix.shape[1] == 1:
            # Partition the vector into 2 subvectors
            m1 = unp_matrix[D1_indices, :]
            m2 = unp_matrix[D2_indices, :]
            return m1, m2
        # 2D matrices
        else:
            # Partition the matrix into 4 submatrices
            m11 = unp_matrix[D1_indices, :][:, D1_indices]
            m12 = unp_matrix[D1_indices, :][:, D2_indices]
            m21 = unp_matrix[D2_indices, :][:, D1_indices]
            m22 = unp_matrix[D2_indices, :][:, D2_indices]
            return m11, m12, m21, m22

    def analyze(self, log=False, check_stability=True, check_statics=False, max_iter=30, sparse=True, combo_tags=None):
        """Performs first-order static analysis. Iterations are performed if tension-only members or compression-only members are present.

        :param log: Prints the analysis log to the console if set to True. Default is False.
        :type log: bool, optional
        :param check_stability: When set to `True`, checks for nodal instabilities. This slows down analysis a little. Default is `True`.
        :type check_stability: bool, optional
        :param check_statics: When set to `True`, causes a statics check to be performed
        :type check_statics: bool, optional
        :param max_iter: The maximum number of iterations to try to get convergence for tension/compression-only analysis. Defaults to 30.
        :type max_iter: int, optional
        :param sparse: Indicates whether the sparse matrix solver should be used. A matrix can be considered sparse or dense depening on how many zero terms there are. Structural stiffness matrices often contain many zero terms. The sparse solver can offer faster solutions for such matrices. Using the sparse solver on dense matrices may lead to slower solution times.
        :type sparse: bool, optional
        :raises Exception: _description_
        :raises Exception: _description_
        """

        if log:
            print('+-----------+')
            print('| Analyzing |')
            print('+-----------+')

        # Import `scipy` features if the sparse solver is being used
        if sparse == True:
            from scipy.sparse.linalg import spsolve

        # Ensure there is at least 1 load combination to solve if the user didn't define any
        if self.LoadCombos == {}:
            # Create and add a default load combination to the dictionary of load combinations
            self.LoadCombos['Combo 1'] = LoadCombo('Combo 1', factors={'Case 1': 1.0})

        # Generate all meshes
        for mesh in self.Meshes.values():
            if mesh.is_generated == False:
                mesh.generate()

        # Activate all springs and members for all load combinations
        for spring in self.Springs.values():
            for combo_name in self.LoadCombos.keys():
                spring.active[combo_name] = True

        # Activate all physical members for all load combinations
        for phys_member in self.Members.values():
            for combo_name in self.LoadCombos.keys():
                phys_member.active[combo_name] = True

        # Assign an internal ID to all nodes and elements in the model
        self._renumber()

        # Get the auxiliary list used to determine how the matrices will be partitioned
        D1_indices, D2_indices, D2 = self._aux_list()

        # Convert D2 from a list to a vector
        D2 = atleast_2d(D2).T

        # Identify which load combinations to evaluate
        if combo_tags is None:
            combo_list = self.LoadCombos.values()
        else:
            combo_list = []
            for combo in self.LoadCombos.values():
                if any(tag in combo.combo_tags for tag in combo_tags):
                    combo_list.append(combo)

        # Step through each load combination
        for combo in combo_list:

            if log:
                print('')
                print('- Analyzing load combination ' + combo.name)

            # Keep track of the number of iterations
            iter_count = 1
            convergence = False
            divergence = False

            # Iterate until convergence or divergence occurs
            while convergence == False and divergence == False:
                
                # Check for tension/compression-only divergence
                if iter_count > max_iter:
                    divergence = True
                    raise Exception('Model diverged during tension/compression-only analysis')
                
                # Get the partitioned global stiffness matrix K11, K12, K21, K22
                if sparse == True:
                    K11, K12, K21, K22 = self._partition(self.K(combo.name, log, check_stability, sparse).tolil(),
                                                         D1_indices, D2_indices)
                else:
                    K11, K12, K21, K22 = self._partition(self.K(combo.name, log, check_stability, sparse), D1_indices,
                                                         D2_indices)

                # Get the partitioned global fixed end reaction vector
                FER1, FER2 = self._partition(self.FER(combo.name), D1_indices, D2_indices)

                # Get the partitioned global nodal force vector       
                P1, P2 = self._partition(self.P(combo.name), D1_indices, D2_indices)

                # Calculate the global displacement vector
                if log: print('- Calculating global displacement vector')
                if K11.shape == (0, 0):
                    # All displacements are known, so D1 is an empty vector
                    D1 = []
                else:
                    try:
                        # Calculate the unknown displacements D1
                        if sparse == True:
                            # The partitioned stiffness matrix is in `lil` format, which is great
                            # for memory, but slow for mathematical operations. The stiffness
                            # matrix will be converted to `csr` format for mathematical operations.
                            # The `@` operator performs matrix multiplication on sparse matrices.
                            D1 = spsolve(K11.tocsr(), subtract(subtract(P1, FER1), K12.tocsr() @ D2))
                            D1 = D1.reshape(len(D1), 1)
                        else:
                            D1 = solve(K11, subtract(subtract(P1, FER1), matmul(K12, D2)))
                    except:
                        # Return out of the method if 'K' is singular and provide an error message
                        raise Exception(
                            'The stiffness matrix is singular, which implies rigid body motion. The structure is unstable. Aborting analysis.')

                # Form the global displacement vector, D, from D1 and D2
                D = zeros((len(self.Nodes) * 6, 1))

                for node in self.Nodes.values():

                    if D2_indices.count(node.ID * 6 + 0) == 1:
                        D.itemset((node.ID * 6 + 0, 0), D2[D2_indices.index(node.ID * 6 + 0), 0])
                    else:
                        D.itemset((node.ID * 6 + 0, 0), D1[D1_indices.index(node.ID * 6 + 0), 0])

                    if D2_indices.count(node.ID * 6 + 1) == 1:
                        D.itemset((node.ID * 6 + 1, 0), D2[D2_indices.index(node.ID * 6 + 1), 0])
                    else:
                        D.itemset((node.ID * 6 + 1, 0), D1[D1_indices.index(node.ID * 6 + 1), 0])

                    if D2_indices.count(node.ID * 6 + 2) == 1:
                        D.itemset((node.ID * 6 + 2, 0), D2[D2_indices.index(node.ID * 6 + 2), 0])
                    else:
                        D.itemset((node.ID * 6 + 2, 0), D1[D1_indices.index(node.ID * 6 + 2), 0])

                    if D2_indices.count(node.ID * 6 + 3) == 1:
                        D.itemset((node.ID * 6 + 3, 0), D2[D2_indices.index(node.ID * 6 + 3), 0])
                    else:
                        D.itemset((node.ID * 6 + 3, 0), D1[D1_indices.index(node.ID * 6 + 3), 0])

                    if D2_indices.count(node.ID * 6 + 4) == 1:
                        D.itemset((node.ID * 6 + 4, 0), D2[D2_indices.index(node.ID * 6 + 4), 0])
                    else:
                        D.itemset((node.ID * 6 + 4, 0), D1[D1_indices.index(node.ID * 6 + 4), 0])

                    if D2_indices.count(node.ID * 6 + 5) == 1:
                        D.itemset((node.ID * 6 + 5, 0), D2[D2_indices.index(node.ID * 6 + 5), 0])
                    else:
                        D.itemset((node.ID * 6 + 5, 0), D1[D1_indices.index(node.ID * 6 + 5), 0])

                        # Save the global displacement vector
                self._D[combo.name] = D

                # Store the calculated global nodal displacements into each node
                for node in self.Nodes.values():
<<<<<<< HEAD
                    node.DX[combo.name] = D[node.ID*6 + 0, 0]
                    node.DY[combo.name] = D[node.ID*6 + 1, 0]
                    node.DZ[combo.name] = D[node.ID*6 + 2, 0]
                    node.RX[combo.name] = D[node.ID*6 + 3, 0]
                    node.RY[combo.name] = D[node.ID*6 + 4, 0]
                    node.RZ[combo.name] = D[node.ID*6 + 5, 0]
                
                # Check for tension/compression-only convergence
                convergence = Analysis._check_TC_convergence(self, combo.name, log=log)

=======
                    node.DX[combo.name] = D[node.ID * 6 + 0, 0]
                    node.DY[combo.name] = D[node.ID * 6 + 1, 0]
                    node.DZ[combo.name] = D[node.ID * 6 + 2, 0]
                    node.RX[combo.name] = D[node.ID * 6 + 3, 0]
                    node.RY[combo.name] = D[node.ID * 6 + 4, 0]
                    node.RZ[combo.name] = D[node.ID * 6 + 5, 0]

                # Check for divergence
                if iter_count > max_iter:
                    divergence = True
                    raise Exception('Model diverged during tension/compression-only analysis')

                # Assume the model has converged (to be checked below)
                convergence = True

                # Check tension/compression-only spring supports
                if log: print('- Checking for tension/compression-only support spring convergence')
                for node in self.Nodes.values():

                    # Check convergence of tension/compression-only spring supports and activate/deactivate them as necessary
                    if node.spring_DX[1] is not None:
                        if ((node.spring_DX[1] == '-' and node.DX[combo.name] > 0)
                                or (node.spring_DX[1] == '+' and node.DX[combo.name] < 0)):
                            # Check if the spring is switching from active to inactive
                            if node.spring_DX[2] == True: convergence = False
                            # Make sure the spring is innactive
                            node.spring_DX[2] = False
                        elif ((node.spring_DX[1] == '-' and node.DX[combo.name] < 0)
                              or (node.spring_DX[1] == '+' and node.DX[combo.name] > 0)):
                            # Check if the spring is switching from inactive to active
                            if node.spring_DX[2] == False: convergence = False
                            # Make sure the spring is active
                            node.spring_DX[2] = True
                    if node.spring_DY[1] is not None:
                        if ((node.spring_DY[1] == '-' and node.DY[combo.name] > 0)
                                or (node.spring_DY[1] == '+' and node.DY[combo.name] < 0)):
                            # Check if the spring is switching from active to inactive
                            if node.spring_DY[2] == True: convergence = False
                            # Make sure the spring is innactive
                            node.spring_DY[2] = False
                        elif ((node.spring_DY[1] == '-' and node.DY[combo.name] < 0)
                              or (node.spring_DY[1] == '+' and node.DY[combo.name] > 0)):
                            # Check if the spring is switching from inactive to active
                            if node.spring_DY[2] == False: convergence = False
                            # Make sure the spring is active
                            node.spring_DY[2] = True
                    if node.spring_DZ[1] is not None:
                        if ((node.spring_DZ[1] == '-' and node.DZ[combo.name] > 0)
                                or (node.spring_DZ[1] == '+' and node.DZ[combo.name] < 0)):
                            # Check if the spring is switching from active to inactive
                            if node.spring_DZ[2] == True: convergence = False
                            # Make sure the spring is innactive
                            node.spring_DZ[2] = False
                        elif ((node.spring_DZ[1] == '-' and node.DZ[combo.name] < 0)
                              or (node.spring_DZ[1] == '+' and node.DZ[combo.name] > 0)):
                            # Check if the spring is switching from inactive to active
                            if node.spring_DZ[2] == False: convergence = False
                            # Make sure the spring is active
                            node.spring_DZ[2] = True
                    if node.spring_RX[1] is not None:
                        if ((node.spring_RX[1] == '-' and node.RX[combo.name] > 0)
                                or (node.spring_RX[1] == '+' and node.RX[combo.name] < 0)):
                            # Check if the spring is switching from active to inactive
                            if node.spring_RX[2] == True: convergence = False
                            # Make sure the spring is innactive
                            node.spring_RX[2] = False
                        elif ((node.spring_RX[1] == '-' and node.RX[combo.name] < 0)
                              or (node.spring_RX[1] == '+' and node.RX[combo.name] > 0)):
                            # Check if the spring is switching from inactive to active
                            if node.spring_RX[2] == False: convergence = False
                            # Make sure the spring is active
                            node.spring_RX[2] = True
                    if node.spring_RY[1] is not None:
                        if ((node.spring_RY[1] == '-' and node.RY[combo.name] > 0)
                                or (node.spring_RY[1] == '+' and node.RY[combo.name] < 0)):
                            # Check if the spring is switching from active to inactive
                            if node.spring_RY[2] == True: convergence = False
                            # Make sure the spring is innactive
                            node.spring_RY[2] = False
                        elif ((node.spring_RY[1] == '-' and node.RY[combo.name] < 0)
                              or (node.spring_RY[1] == '+' and node.RY[combo.name] > 0)):
                            # Check if the spring is switching from inactive to active
                            if node.spring_RY[2] == False: convergence = False
                            # Make sure the spring is active
                            node.spring_RY[2] = True
                    if node.spring_RZ[1] is not None:
                        if ((node.spring_RZ[1] == '-' and node.RZ[combo.name] > 0)
                                or (node.spring_RZ[1] == '+' and node.RZ[combo.name] < 0)):
                            # Check if the spring is switching from active to inactive
                            if node.spring_RZ[2] == True: convergence = False
                            # Make sure the spring is innactive
                            node.spring_RZ[2] = False
                        elif ((node.spring_RZ[1] == '-' and node.RZ[combo.name] < 0)
                              or (node.spring_RZ[1] == '+' and node.RZ[combo.name] > 0)):
                            # Check if the spring is switching from inactive to active
                            if node.spring_RZ[2] == False: convergence = False
                            # Make sure the spring is active
                            node.spring_RZ[2] = True

                # Check tension/compression-only springs
                if log: print('- Checking for tension/compression-only spring convergence')
                for spring in self.Springs.values():

                    if spring.active[combo.name] == True:

                        # Check if tension-only conditions exist
                        if spring.tension_only == True and spring.axial(combo.name) > 0:
                            spring.active[combo.name] = False
                            convergence = False

                        # Check if compression-only conditions exist
                        elif spring.comp_only == True and spring.axial(combo.name) < 0:
                            spring.active[combo.name] = False
                            convergence = False

                # Check tension/compression only members
                if log: print('- Checking for tension/compression-only member convergence')
                for phys_member in self.Members.values():

                    # Only run the tension/compression only check if the member is still active
                    if phys_member.active[combo.name] == True:

                        # Check if tension-only conditions exist
                        if phys_member.tension_only == True and phys_member.max_axial(combo.name) > 0:
                            phys_member.active[combo.name] = False
                            convergence = False

                        # Check if compression-only conditions exist
                        elif phys_member.comp_only == True and phys_member.min_axial(combo.name) < 0:
                            phys_member.active[combo.name] = False
                            convergence = False

>>>>>>> 531ef666
                if convergence == False:
                    if log: print(
                        '- Tension/compression-only analysis did not converge. Adjusting stiffness matrix and reanalyzing.')
                else:
                    if log: print(
                        '- Tension/compression-only analysis converged after ' + str(iter_count) + ' iteration(s)')

                # Keep track of the number of tension/compression only iterations
                iter_count += 1

        # Calculate reactions
        Analysis._calc_reactions(self, log, combo_tags)

        if log:
            print('')
            print('- Analysis complete')
            print('')

        # Check statics if requested
        if check_statics == True:
<<<<<<< HEAD
            Analysis._check_statics(self, combo_tags)
        
=======
            self._check_statics()

>>>>>>> 531ef666
        # Flag the model as solved
        self.solution = 'Linear TC'

    def analyze_linear(self, log=False, check_stability=True, check_statics=False, sparse=True, combo_tags=None):
        """Performs first-order static analysis. This analysis procedure is much faster since it only assembles the global stiffness matrix once, rather than once for each load combination. It is not appropriate when non-linear behavior such as tension/compression only analysis or P-Delta analysis are required.

        :param log: Prints the analysis log to the console if set to True. Default is False.
        :type log: bool, optional
        :param check_stability: When set to True, checks the stiffness matrix for any unstable degrees of freedom and reports them back to the console. This does add to the solution time. Defaults to True.
        :type check_stability: bool, optional
        :param check_statics: When set to True, causes a statics check to be performed. Defaults to False.
        :type check_statics: bool, optional
        :param sparse: Indicates whether the sparse matrix solver should be used. A matrix can be considered sparse or dense depening on how many zero terms there are. Structural stiffness matrices often contain many zero terms. The sparse solver can offer faster solutions for such matrices. Using the sparse solver on dense matrices may lead to slower solution times. Be sure ``scipy`` is installed to use the sparse solver. Default is True.
        :type sparse: bool, optional
        :raises Exception: Occurs when a singular stiffness matrix is found. This indicates an unstable structure has been modeled.
        """

        if log:
            print('+-------------------+')
            print('| Analyzing: Linear |')
            print('+-------------------+')

        # Import `scipy` features if the sparse solver is being used
        if sparse == True:
            from scipy.sparse.linalg import spsolve

        # Ensure there is at least 1 load combination to solve if the user didn't define any
        if self.LoadCombos == {}:
            # Create and add a default load combination to the dictionary of load combinations
            self.LoadCombos['Combo 1'] = LoadCombo('Combo 1', factors={'Case 1': 1.0})

        # Generate all meshes
        for mesh in self.Meshes.values():
            if mesh.is_generated == False:
                mesh.generate()

        # Activate all springs for all load combinations
        for spring in self.Springs.values():
            for combo_name in self.LoadCombos.keys():
                spring.active[combo_name] = True

        # Activate all physical members for all load combinations
        for phys_member in self.Members.values():
            for combo_name in self.LoadCombos.keys():
                phys_member.active[combo_name] = True

        # Assign an internal ID to all nodes and elements in the model
        self._renumber()

        # Get the auxiliary list used to determine how the matrices will be partitioned
        D1_indices, D2_indices, D2 = self._aux_list()

        # Convert D2 from a list to a vector
        D2 = atleast_2d(D2).T

        # Get the partitioned global stiffness matrix K11, K12, K21, K22
        # Note that for linear analysis the stiffness matrix can be obtained for any load combination, as it's the same for all of them
        combo_name = list(self.LoadCombos.keys())[0]
        if sparse == True:
            K11, K12, K21, K22 = self._partition(self.K(combo_name, log, check_stability, sparse).tolil(), D1_indices,
                                                 D2_indices)
        else:
            K11, K12, K21, K22 = self._partition(self.K(combo_name, log, check_stability, sparse), D1_indices,
                                                 D2_indices)

        # Identify which load combinations to evaluate
        if combo_tags is None:
            combo_list = self.LoadCombos.values()
        else:
            combo_list = []
            for combo in self.LoadCombos.values():
                if any(tag in combo.combo_tags for tag in combo_tags):
                    combo_list.append(combo)

        # Step through each load combination
        for combo in combo_list:

            if log:
                print('')
                print('- Analyzing load combination ' + combo.name)

            # Get the partitioned global fixed end reaction vector
            FER1, FER2 = self._partition(self.FER(combo.name), D1_indices, D2_indices)

            # Get the partitioned global nodal force vector       
            P1, P2 = self._partition(self.P(combo.name), D1_indices, D2_indices)

            # Calculate the global displacement vector
            if log: print('- Calculating global displacement vector')
            if K11.shape == (0, 0):
                # All displacements are known, so D1 is an empty vector
                D1 = []
            else:
                try:
                    # Calculate the unknown displacements D1
                    if sparse == True:
                        # The partitioned stiffness matrix is in `lil` format, which is great
                        # for memory, but slow for mathematical operations. The stiffness
                        # matrix will be converted to `csr` format for mathematical operations.
                        # The `@` operator performs matrix multiplication on sparse matrices.
                        D1 = spsolve(K11.tocsr(), subtract(subtract(P1, FER1), K12.tocsr() @ D2))
                        D1 = D1.reshape(len(D1), 1)
                    else:
                        D1 = solve(K11, subtract(subtract(P1, FER1), matmul(K12, D2)))
                except:
                    # Return out of the method if 'K' is singular and provide an error message
                    raise Exception(
                        'The stiffness matrix is singular, which implies rigid body motion. The structure is unstable. Aborting analysis.')

            # Form the global displacement vector, D, from D1 and D2
            D = zeros((len(self.Nodes) * 6, 1))

            for node in self.Nodes.values():

                if D2_indices.count(node.ID * 6 + 0) == 1:
                    D.itemset((node.ID * 6 + 0, 0), D2[D2_indices.index(node.ID * 6 + 0), 0])
                else:
                    D.itemset((node.ID * 6 + 0, 0), D1[D1_indices.index(node.ID * 6 + 0), 0])

                if D2_indices.count(node.ID * 6 + 1) == 1:
                    D.itemset((node.ID * 6 + 1, 0), D2[D2_indices.index(node.ID * 6 + 1), 0])
                else:
                    D.itemset((node.ID * 6 + 1, 0), D1[D1_indices.index(node.ID * 6 + 1), 0])

                if D2_indices.count(node.ID * 6 + 2) == 1:
                    D.itemset((node.ID * 6 + 2, 0), D2[D2_indices.index(node.ID * 6 + 2), 0])
                else:
                    D.itemset((node.ID * 6 + 2, 0), D1[D1_indices.index(node.ID * 6 + 2), 0])

                if D2_indices.count(node.ID * 6 + 3) == 1:
                    D.itemset((node.ID * 6 + 3, 0), D2[D2_indices.index(node.ID * 6 + 3), 0])
                else:
                    D.itemset((node.ID * 6 + 3, 0), D1[D1_indices.index(node.ID * 6 + 3), 0])

                if D2_indices.count(node.ID * 6 + 4) == 1:
                    D.itemset((node.ID * 6 + 4, 0), D2[D2_indices.index(node.ID * 6 + 4), 0])
                else:
                    D.itemset((node.ID * 6 + 4, 0), D1[D1_indices.index(node.ID * 6 + 4), 0])

                if D2_indices.count(node.ID * 6 + 5) == 1:
                    D.itemset((node.ID * 6 + 5, 0), D2[D2_indices.index(node.ID * 6 + 5), 0])
                else:
                    D.itemset((node.ID * 6 + 5, 0), D1[D1_indices.index(node.ID * 6 + 5), 0])

                    # Save the global displacement vector
            self._D[combo.name] = D

            # Store the calculated global nodal displacements into each node
            for node in self.Nodes.values():
                node.DX[combo.name] = D[node.ID * 6 + 0, 0]
                node.DY[combo.name] = D[node.ID * 6 + 1, 0]
                node.DZ[combo.name] = D[node.ID * 6 + 2, 0]
                node.RX[combo.name] = D[node.ID * 6 + 3, 0]
                node.RY[combo.name] = D[node.ID * 6 + 4, 0]
                node.RZ[combo.name] = D[node.ID * 6 + 5, 0]

        # Calculate reactions
        Analysis._calc_reactions(self, log, combo_tags)

        if log:
            print('')
            print('- Analysis complete')
            print('')

        # Check statics if requested
        if check_statics == True:
<<<<<<< HEAD
            Analysis._check_statics(self, combo_tags)
        
=======
            self._check_statics()

>>>>>>> 531ef666
        # Flag the model as solved
        self.solution = 'Linear'

    def analyze_PDelta(self, log=False, check_stability=True, max_iter=30, tol=0.01, sparse=True, combo_tags=None):
        """Performs second order (P-Delta) analysis. This type of analysis is appropriate for most models using beams, columns and braces. Second order analysis is usually required by material specific codes. The analysis is iterative and takes longer to solve. Models with slender members and/or members with combined bending and axial loads will generally have more significant P-Delta effects. P-Delta effects in plates/quads are not considered.

        :param log: Prints updates to the console if set to True. Default is False.
        :type log: bool, optional
        :param check_stability: When set to True, checks the stiffness matrix for any unstable degrees of freedom and reports them back to the console. This does add to the solution time. Defaults to True.
        :type check_stability: bool, optional
        :param max_iter: The maximum number of iterations permitted. If this value is exceeded the program will report divergence. Defaults to 30.
        :type max_iter: int, optional
        :param tol: The deflection tolerance (as a percentage) between iterations that will be used to define whether the model has converged (e.g. 0.01 = deflections must converge within 1% between iterations).
        :type tol: float, optional
        :param sparse: Indicates whether the sparse matrix solver should be used. A matrix can be considered sparse or dense depening on how many zero terms there are. Structural stiffness matrices often contain many zero terms. The sparse solver can offer faster solutions for such matrices. Using the sparse solver on dense matrices may lead to slower solution times. Be sure ``scipy`` is installed to use the sparse solver. Default is True.
        :type sparse: bool, optional
        :raises ValueError: Occurs when there is a singularity in the stiffness matrix, which indicates an unstable structure.
        :raises Exception: Occurs when a model fails to converge.
        """

        if log:
            print('+--------------------+')
            print('| Analyzing: P-Delta |')
            print('+--------------------+')

        # Import `scipy` features if the sparse solver is being used
        if sparse == True:
            from scipy.sparse.linalg import spsolve

        # Ensure there is at least 1 load combination to solve if the user didn't define any
        if self.LoadCombos == {}:
            # Create and add a default load combination to the dictionary of load combinations
            self.LoadCombos['Combo 1'] = LoadCombo('Combo 1', factors={'Case 1': 1.0})

        # Generate all meshes
        for mesh in self.Meshes.values():
            if mesh.is_generated == False:
                mesh.generate()

        # Activate all springs for all load combinations. They can be turned inactive
        # during the course of the tension/compression-only analysis
        for spring in self.Springs.values():
            for combo_name in self.LoadCombos.keys():
                spring.active[combo_name] = True

        # Activate all physical members for all load combinations
        for phys_member in self.Members.values():
            for combo_name in self.LoadCombos.keys():
                phys_member.active[combo_name] = True

        # Assign an internal ID to all nodes and elements in the model
        self._renumber()

        # Get the auxiliary list used to determine how the matrices will be partitioned
        D1_indices, D2_indices, D2 = self._aux_list()

        # Convert D2 from a list to a matrix
        D2 = array(D2, ndmin=2).T

        # Identify which load combinations to evaluate
        if combo_tags is None:
            combo_list = self.LoadCombos.values()
        else:
            combo_list = []
            for combo in self.LoadCombos.values():
                if any(tag in combo.combo_tags for tag in combo_tags):
                    combo_list.append(combo)

        # Step through each load combination
<<<<<<< HEAD
        for combo in combo_list:
            
=======
        for combo in self.LoadCombos.values():

>>>>>>> 531ef666
            if log:
                print('')
                print('- Analyzing load combination ' + combo.name)

            iter_count_TC = 1  # Tracks tension/compression-only iterations
            iter_count_PD = 1  # Tracks P-Delta iterations
            prev_results = None  # Used to store results from the previous iteration

            convergence_TC = False  # Tracks tension/compression-only convergence
            convergence_PD = False  # Tracks P-Delta convergence

            divergence_TC = False  # Tracks tension/compression-only divergence
            divergence_PD = False  # Tracks P-Delta divergence

            # Iterate until convergence or divergence occurs
            while ((convergence_TC == False or convergence_PD == False)
                   and (divergence_TC == False and divergence_PD == False)):

                # Inform the user which iteration we're on
                if log:
                    print('- Beginning tension/compression-only iteration #' + str(iter_count_TC))
                    print('- Beginning P-Delta iteration #' + str(iter_count_PD))

                # On the first iteration, get all the partitioned global matrices
                if iter_count_PD == 1:

                    if sparse == True:
                        K11, K12, K21, K22 = self._partition(self.K(combo.name, log, check_stability, sparse).tolil(),
                                                             D1_indices, D2_indices)  # Initial stiffness matrix
                    else:
                        K11, K12, K21, K22 = self._partition(self.K(combo.name, log, check_stability, sparse),
                                                             D1_indices, D2_indices)  # Initial stiffness matrix

                    # Check that the structure is stable
                    if log: print('- Checking stability')
                    Analysis._check_stability(self, K11)

                    # Assemble the force matrices
                    FER1, FER2 = self._partition(self.FER(combo.name), D1_indices, D2_indices)  # Fixed end reactions
                    P1, P2 = self._partition(self.P(combo.name), D1_indices, D2_indices)  # Nodal forces

                # On subsequent iterations, recalculate the stiffness matrix to account for P-Delta
                # effects
                else:

                    # Calculate the partitioned global stiffness matrices
                    if sparse == True:

                        K11, K12, K21, K22 = self._partition(self.K(combo.name, log, check_stability, sparse).tolil(),
                                                             D1_indices, D2_indices)  # Initial stiffness matrix
                        Kg11, Kg12, Kg21, Kg22 = self._partition(self.Kg(combo.name, log, sparse), D1_indices,
                                                                 D2_indices)  # Geometric stiffness matrix

                        # The stiffness matrices are currently `lil` format which is great for
                        # memory, but slow for mathematical operations. They will be converted to
                        # `csr` format. The `+` operator performs matrix addition on `csr`
                        # matrices.
                        K11 = K11.tocsr() + Kg11.tocsr()
                        K12 = K12.tocsr() + Kg12.tocsr()
                        K21 = K21.tocsr() + Kg21.tocsr()
                        K22 = K22.tocsr() + Kg22.tocsr()

                    else:

                        K11, K12, K21, K22 = self._partition(self.K(combo.name, log, check_stability, sparse),
                                                             D1_indices, D2_indices)  # Initial stiffness matrix
                        Kg11, Kg12, Kg21, Kg22 = self._partition(self.Kg(combo.name, log, sparse), D1_indices,
                                                                 D2_indices)  # Geometric stiffness matrix

                        K11 = K11 + Kg11
                        K12 = K12 + Kg12
                        K21 = K21 + Kg21
                        K22 = K22 + Kg22

                # Calculate the global displacement vector
                if log: print('- Calculating the global displacement vector')
                if K11.shape == (0, 0):
                    # All displacements are known, so D1 is an empty vector
                    D1 = []
                else:
                    try:
                        # Calculate the unknown displacements D1
                        if sparse == True:
                            # The partitioned stiffness matrix is already in `csr` format. The `@`
                            # operator performs matrix multiplication on sparse matrices.
                            D1 = spsolve(K11.tocsr(), subtract(subtract(P1, FER1), K12.tocsr() @ D2))
                            D1 = D1.reshape(len(D1), 1)
                        else:
                            # The partitioned stiffness matrix is in `csr` format. It will be
                            # converted to a 2D dense array for mathematical operations.
                            D1 = solve(K11, subtract(subtract(P1, FER1), matmul(K12, D2)))

                    except:
                        # Return out of the method if 'K' is singular and provide an error message
                        raise ValueError(
                            'The stiffness matrix is singular, which implies rigid body motion. The structure is unstable. Aborting analysis.')

                D = zeros((len(self.Nodes) * 6, 1))

                for node in self.Nodes.values():

                    if node.ID * 6 + 0 in D2_indices:
                        D[(node.ID * 6 + 0, 0)] = D2[D2_indices.index(node.ID * 6 + 0), 0]
                    else:
                        D[(node.ID * 6 + 0, 0)] = D1[D1_indices.index(node.ID * 6 + 0), 0]

                    if node.ID * 6 + 1 in D2_indices:
                        D[(node.ID * 6 + 1, 0)] = D2[D2_indices.index(node.ID * 6 + 1), 0]
                    else:
                        D[(node.ID * 6 + 1, 0)] = D1[D1_indices.index(node.ID * 6 + 1), 0]

                    if node.ID * 6 + 2 in D2_indices:
                        D[(node.ID * 6 + 2, 0)] = D2[D2_indices.index(node.ID * 6 + 2), 0]
                    else:
                        D[(node.ID * 6 + 2, 0)] = D1[D1_indices.index(node.ID * 6 + 2), 0]

                    if node.ID * 6 + 3 in D2_indices:
                        D[(node.ID * 6 + 3, 0)] = D2[D2_indices.index(node.ID * 6 + 3), 0]
                    else:
                        D[(node.ID * 6 + 3, 0)] = D1[D1_indices.index(node.ID * 6 + 3), 0]

                    if node.ID * 6 + 4 in D2_indices:
                        D[(node.ID * 6 + 4, 0)] = D2[D2_indices.index(node.ID * 6 + 4), 0]
                    else:
                        D[(node.ID * 6 + 4, 0)] = D1[D1_indices.index(node.ID * 6 + 4), 0]

                    if node.ID * 6 + 5 in D2_indices:
                        D[(node.ID * 6 + 5, 0)] = D2[D2_indices.index(node.ID * 6 + 5), 0]
                    else:
                        D[(node.ID * 6 + 5, 0)] = D1[D1_indices.index(node.ID * 6 + 5), 0]

                # Save the global displacement vector
                self._D[combo.name] = D

                # Store the calculated global nodal displacements into each node
                for node in self.Nodes.values():
                    node.DX[combo.name] = D[node.ID * 6 + 0, 0]
                    node.DY[combo.name] = D[node.ID * 6 + 1, 0]
                    node.DZ[combo.name] = D[node.ID * 6 + 2, 0]
                    node.RX[combo.name] = D[node.ID * 6 + 3, 0]
                    node.RY[combo.name] = D[node.ID * 6 + 4, 0]
                    node.RZ[combo.name] = D[node.ID * 6 + 5, 0]

                # Assume the model has converged (to be checked below)
<<<<<<< HEAD
                convergence_TC = Analysis._check_TC_convergence(self, combo.name, log)
                
=======
                convergence_TC = True

                # Check tension/compression-only spring supports
                if log: print('- Checking for tension/compression-only support spring convergence')
                for node in self.Nodes.values():

                    # Check convergence of tension/compression-only spring supports and activate/deactivate them as necessary
                    if node.spring_DX[1] is not None:
                        if ((node.spring_DX[1] == '-' and node.DX[combo.name] > 0)
                                or (node.spring_DX[1] == '+' and node.DX[combo.name] < 0)):
                            # Check if the spring is switching from active to inactive
                            if node.spring_DX[2] == True: convergence = False
                            # Make sure the spring is innactive
                            node.spring_DX[2] = False
                        elif ((node.spring_DX[1] == '-' and node.DX[combo.name] < 0)
                              or (node.spring_DX[1] == '+' and node.DX[combo.name] > 0)):
                            # Check if the spring is switching from inactive to active
                            if node.spring_DX[2] == False: convergence = False
                            # Make sure the spring is active
                            node.spring_DX[2] = True
                    if node.spring_DY[1] is not None:
                        if ((node.spring_DY[1] == '-' and node.DY[combo.name] > 0)
                                or (node.spring_DY[1] == '+' and node.DY[combo.name] < 0)):
                            # Check if the spring is switching from active to inactive
                            if node.spring_DY[2] == True: convergence = False
                            # Make sure the spring is innactive
                            node.spring_DY[2] = False
                        elif ((node.spring_DY[1] == '-' and node.DY[combo.name] < 0)
                              or (node.spring_DY[1] == '+' and node.DY[combo.name] > 0)):
                            # Check if the spring is switching from inactive to active
                            if node.spring_DY[2] == False: convergence = False
                            # Make sure the spring is active
                            node.spring_DY[2] = True
                    if node.spring_DZ[1] is not None:
                        if ((node.spring_DZ[1] == '-' and node.DZ[combo.name] > 0)
                                or (node.spring_DZ[1] == '+' and node.DZ[combo.name] < 0)):
                            # Check if the spring is switching from active to inactive
                            if node.spring_DZ[2] == True: convergence = False
                            # Make sure the spring is innactive
                            node.spring_DZ[2] = False
                        elif ((node.spring_DZ[1] == '-' and node.DZ[combo.name] < 0)
                              or (node.spring_DZ[1] == '+' and node.DZ[combo.name] > 0)):
                            # Check if the spring is switching from inactive to active
                            if node.spring_DZ[2] == False: convergence = False
                            # Make sure the spring is active
                            node.spring_DZ[2] = True
                    if node.spring_RX[1] is not None:
                        if ((node.spring_RX[1] == '-' and node.RX[combo.name] > 0)
                                or (node.spring_RX[1] == '+' and node.RX[combo.name] < 0)):
                            # Check if the spring is switching from active to inactive
                            if node.spring_RX[2] == True: convergence = False
                            # Make sure the spring is innactive
                            node.spring_RX[2] = False
                        elif ((node.spring_RX[1] == '-' and node.RX[combo.name] < 0)
                              or (node.spring_RX[1] == '+' and node.RX[combo.name] > 0)):
                            # Check if the spring is switching from inactive to active
                            if node.spring_RX[2] == False: convergence = False
                            # Make sure the spring is active
                            node.spring_RX[2] = True
                    if node.spring_RY[1] is not None:
                        if ((node.spring_RY[1] == '-' and node.RY[combo.name] > 0)
                                or (node.spring_RY[1] == '+' and node.RY[combo.name] < 0)):
                            # Check if the spring is switching from active to inactive
                            if node.spring_RY[2] == True: convergence = False
                            # Make sure the spring is innactive
                            node.spring_RY[2] = False
                        elif ((node.spring_RY[1] == '-' and node.RY[combo.name] < 0)
                              or (node.spring_RY[1] == '+' and node.RY[combo.name] > 0)):
                            # Check if the spring is switching from inactive to active
                            if node.spring_RY[2] == False: convergence = False
                            # Make sure the spring is active
                            node.spring_RY[2] = True
                    if node.spring_RZ[1] is not None:
                        if ((node.spring_RZ[1] == '-' and node.RZ[combo.name] > 0)
                                or (node.spring_RZ[1] == '+' and node.RZ[combo.name] < 0)):
                            # Check if the spring is switching from active to inactive
                            if node.spring_RZ[2] == True: convergence = False
                            # Make sure the spring is innactive
                            node.spring_RZ[2] = False
                        elif ((node.spring_RZ[1] == '-' and node.RZ[combo.name] < 0)
                              or (node.spring_RZ[1] == '+' and node.RZ[combo.name] > 0)):
                            # Check if the spring is switching from inactive to active
                            if node.spring_RZ[2] == False: convergence = False
                            # Make sure the spring is active
                            node.spring_RZ[2] = True

                # Check for tension/compression-only springs that need to be deactivated
                if log: print('- Checking for tension/compression-only spring convergence')
                for spring in self.Springs.values():

                    # Only run the tension/compression only check if the spring is still active
                    if spring.active[combo.name] == True:

                        # Check if tension-only conditions exist
                        if spring.tension_only == True and spring.axial(combo.name) > 0:

                            spring.active[combo.name] = False
                            convergence_TC = False

                        # Check if compression-only conditions exist
                        elif spring.comp_only == True and spring.axial(combo.name) < 0:

                            spring.active[combo.name] = False
                            convergence_TC = False

                # Check for tension/compression-only members that need to be deactivated
                if log: print('- Checking for tension/compression-only member convergence')
                for phys_member in self.Members.values():

                    # Only run the tension/compression only check if the member is still active
                    if phys_member.active[combo.name] == True:

                        # Check if tension-only conditions exist
                        if phys_member.tension_only == True and phys_member.max_axial(combo.name) > 0:

                            phys_member.active[combo.name] = False
                            for member in phys_member.sub_members.values():
                                member.active[combo.name] = False
                            convergence_TC = False

                        # Check if compression-only conditions exist
                        elif phys_member.comp_only == True and phys_member.min_axial(combo.name) < 0:

                            phys_member.active[combo.name] = False
                            for member in phys_member.sub_members.values():
                                member.active[combo.name] = False
                            convergence_TC = False

>>>>>>> 531ef666
                # Report on convergence of tension/compression only analysis
                if convergence_TC == False:

                    if log:
                        print('- Tension/compression-only analysis did not converge on this iteration')
                        print('- Stiffness matrix will be adjusted')
                        print('- P-Delta analysis will be restarted')

                    # Increment the tension/compression-only iteration count
                    iter_count_TC += 1

                    # Reset the P-Delta analysis since the T/C analysis didn't converge
                    convergence_PD = False
                    iter_count_PD = 0

                else:
                    if log: print(
                        '- Tension/compression-only analysis converged after ' + str(iter_count_TC) + ' iteration(s)')

                # Check for divergence in the tension/compression-only analysis
                if iter_count_TC > max_iter:
                    divergence_TC = True
                    raise Exception('- Model diverged during tension/compression-only analysis')

                # Check for P-Delta convergence
                if iter_count_PD > 1:

                    # Print a status update for the user
                    if log: print('- Checking for P-Delta convergence')

                    # Temporarily disable error messages for invalid values.
                    # We'll be dealing with some 'nan' values due to division by zero at supports with zero deflection.
                    seterr(invalid='ignore')

                    # Check for convergence
                    # Note: if the shape of K11 is (0, 0) then all degrees of freedom are fully
                    # restrained, and P-Delta analysis automatically converges
                    if K11.shape == (0, 0) or abs(nanmax(divide(D1, prev_results)) - 1) <= tol:
                        convergence_PD = True
                        if log: print('- P-Delta analysis converged after ' + str(iter_count_PD) + ' iteration(s)')
                    # Check for divergence
                    elif iter_count_PD > max_iter:
                        divergence_PD = True
                        if log: print('- P-Delta analysis failed to converge after ' + str(max_iter) + ' iteration(s)')

                    # Turn invalid value warnings back on
                    seterr(invalid='warn')

                    # Save the results for the next iteration
                prev_results = D1

                # Increment the P-Delta iteration count
                iter_count_PD += 1

        # Calculate reactions
        Analysis._calc_reactions(self, log, combo_tags)

        if log:
            print('')
            print('- Analysis complete')
            print('')

        # Flag the model as solved
        self.solution = 'P-Delta'
<<<<<<< HEAD
       
=======

    def analyze_modal(self, log=False, check_stability=True, num_modes=1, tol=0.01, sparse=True,
                      type_of_mass_matrix = 'consistent'):
        """Performs modal analysis.

        :param log: Prints the analysis log to the console if set to True. Default is False.
        :type log: bool, optional
        :param check_stability: When set to True, checks the stiffness matrix for any unstable degrees of freedom and reports them back to the console. This does add to the solution time. Defaults to True.
        :type check_stability: bool, optional
        :para num_modes: The number of modes required
        :type num_modes: int, optional
        :para tol: The required accuracy in the results
        :type tol: float, optional
        :param sparse: Indicates whether the sparse matrix solver should be used. A matrix can be considered sparse or dense depening on how many zero terms there are. Structural stiffness matrices often contain many zero terms. The sparse solver can offer faster solutions for such matrices. Using the sparse solver on dense matrices may lead to slower solution times. Be sure ``scipy`` is installed to use the sparse solver. Default is True.
        :type sparse: bool, optional
        :param type_of_mass_matrix: The type of element mass matrix to use in the analysis
        :type type_of_mass_matrix: str, optional
        :raises Exception: Occurs when a singular stiffness matrix is found. This indicates an unstable structure has been modeled.
        """

        if log:
            print('+-------------------+')
            print('| Analyzing: Modal  |')
            print('+-------------------+')

        # Import `scipy` features if the sparse solver is being used
        if sparse == True:
            from scipy.sparse.linalg import spsolve

        # Add a modal load combination if not present
        if 'Modal Combo' not in self.LoadCombos:
            self.LoadCombos['Modal Combo'] = LoadCombo('Modal Combo', factors={'Modal Case': 0})

        # Generate all meshes
        for mesh in self.Meshes.values():
            if mesh.is_generated == False:
                mesh.generate()

        # Activate all springs
        for spring in self.Springs.values():
            spring.active['Modal Combo'] = True

        # Activate all physical members
        for phys_member in self.Members.values():
            phys_member.active['Modal Combo'] = True

        # Assign an internal ID to all nodes and elements in the model
        self._renumber()

        # Get the auxiliary list used to determine how the matrices will be partitioned
        D1_indices, D2_indices, D2 = self._aux_list()

        # In the context of mode shapes, D2 should just be zeroes
        D2 = zeros((len(D2), 1))
        # Get the partitioned global stiffness and mass matrix
        combo_name = "Modal Combo"
        if sparse == True:
            K11, K12, K21, K22 = self._partition(self.K(combo_name, log, check_stability, sparse).tolil(), D1_indices,
                                                 D2_indices)
            # We will not check for stability of the mass matrix. check_stability will be set to False
            # This is because for the shell elements, the mass matrix has zeroes
            # on the rotation about z-axis DOFs
            # Only the stiffness matrix is modified to account for this 'drilling' effect
            # ref: Boutagouga, D., & Djeghaba, K. (2016). Nonlinear dynamic co-rotational
            # formulation for membrane elements with in-plane drilling rotational degree of freedom. Engineering Computations, 33(3).
            M11, M12, M21, M22 = self._partition(self.M(combo_name, log, False, sparse,type_of_mass_matrix).tolil(), D1_indices, D2_indices)
        else:
            K11, K12, K21, K22 = self._partition(self.K(combo_name, log, check_stability, sparse), D1_indices,
                                                 D2_indices)
            M11, M12, M21, M22 = self._partition(self.M(combo_name, log, False, sparse, type_of_mass_matrix), D1_indices, D2_indices)

        if log:
            print('')
            print('- Calculating modes ')

        eigVal = None  # Vector to store eigenvalues
        eigVec = None  # Matrix to store eigenvectors

        if K11.shape == (0, 0):
            if log: print('The model does not have any degree of freedom')
        elif num_modes < 1:
            raise Exception("The model does not have any degree of freedom")
        else:
            try:
                if sparse == True:
                    # The partitioned matrices are in `lil` format, which is great
                    # for memory, but slow for mathematical operations. The stiffness
                    # matrix will be converted to `csr` format for mathematical operations.
                    if num_modes == K11.shape[0]:
                        # If all mode shapes are required, the matrices are converted to dense
                        # and format in order to use eig(), the structure is probably small.
                        from scipy.linalg import eig
                        eigVal, eigVec = eig(a=K11.tocsr().toarray(), b=M11.tocsr().toarray())

                    else:
                        # Calculate only the first num_modes modes.
                        eigVal, eigVec = eigs(tol=tol, A=K11.tocsr(), k=num_modes, M=M11.tocsr(), sigma=-1)

                else:
                    if num_modes == K11.shape[0]:
                        # If all mode shapes are required, the matrices are converted to dense
                        # and format in order to use eig(), the structure is probably small.
                        from scipy.linalg import eig
                        eigVal, eigVec = eig(a=K11.tocsr().toarray(), b=M11.tocsr().toarray())
                    else:
                        # To calculate only some modes, convert to sparse and use eigs()
                        eigVal, eigVec = eigs(tol=tol, A=csr_matrix(K11), k=num_modes, M=csr_matrix(M11), sigma=-1)
            except:
                raise Exception(
                    'The stiffness matrix is singular, which implies rigid body motion. The structure is unstable. Aborting analysis.')

        # The functions used to calculate the eigenvalues and eigenvectors are iterative
        # Hence they have a tendence to return complex numbers even though we do not expect
        # results of that nature in simple modal analysis
        # The complex parts of the results are very small, so we will only extract the real part

        eigVal = real(eigVal)
        eigVec = real(eigVec)

        # Sort the eigenvalues to start from the lowest
        sort_indices = argsort(eigVal)
        eigVal = eigVal[sort_indices]

        # Use the same order from above to sort the corresponding eigenvectors
        eigVec = eigVec[:, sort_indices]

        # Calculate and store the natural frequencies
        self.Natural_Frequencies = array([sqrt(eig_val) / (2 * pi) for eig_val in eigVal])

        # Store the calculated modal displacements
        self._SHAPE = real(eigVec)

        # Form the global displacement vector, D, from D1 and D2
        D1 = eigVec[:, self.Active_Mode - 1].reshape((-1, 1))
        D = zeros((len(self.Nodes) * 6, 1))

        for node in self.Nodes.values():

            if D2_indices.count(node.ID * 6 + 0) == 1:
                D.itemset((node.ID * 6 + 0, 0), D2[D2_indices.index(node.ID * 6 + 0), 0])
            else:
                D.itemset((node.ID * 6 + 0, 0), D1[D1_indices.index(node.ID * 6 + 0), 0])

            if D2_indices.count(node.ID * 6 + 1) == 1:
                D.itemset((node.ID * 6 + 1, 0), D2[D2_indices.index(node.ID * 6 + 1), 0])
            else:
                D.itemset((node.ID * 6 + 1, 0), D1[D1_indices.index(node.ID * 6 + 1), 0])

            if D2_indices.count(node.ID * 6 + 2) == 1:
                D.itemset((node.ID * 6 + 2, 0), D2[D2_indices.index(node.ID * 6 + 2), 0])
            else:
                D.itemset((node.ID * 6 + 2, 0), D1[D1_indices.index(node.ID * 6 + 2), 0])

            if D2_indices.count(node.ID * 6 + 3) == 1:
                D.itemset((node.ID * 6 + 3, 0), D2[D2_indices.index(node.ID * 6 + 3), 0])
            else:
                D.itemset((node.ID * 6 + 3, 0), D1[D1_indices.index(node.ID * 6 + 3), 0])

            if D2_indices.count(node.ID * 6 + 4) == 1:
                D.itemset((node.ID * 6 + 4, 0), D2[D2_indices.index(node.ID * 6 + 4), 0])
            else:
                D.itemset((node.ID * 6 + 4, 0), D1[D1_indices.index(node.ID * 6 + 4), 0])

            if D2_indices.count(node.ID * 6 + 5) == 1:
                D.itemset((node.ID * 6 + 5, 0), D2[D2_indices.index(node.ID * 6 + 5), 0])
            else:
                D.itemset((node.ID * 6 + 5, 0), D1[D1_indices.index(node.ID * 6 + 5), 0])

        # Store the calculated global nodal modal displacements into each node
        for node in self.Nodes.values():
            node.DX[combo_name] = D[node.ID * 6 + 0, 0]
            node.DY[combo_name] = D[node.ID * 6 + 1, 0]
            node.DZ[combo_name] = D[node.ID * 6 + 2, 0]
            node.RX[combo_name] = D[node.ID * 6 + 3, 0]
            node.RY[combo_name] = D[node.ID * 6 + 4, 0]
            node.RZ[combo_name] = D[node.ID * 6 + 5, 0]

            # return eigVec[:,0].reshape((-1,1))
        if log:
            print('')
            print('- Analysis complete')
            print('')

        # Flag the model as solved
        self.solution = 'Modal'


    def analyze_harmonic(self, harmonic_combo, f1, f2, f_div, num_modes, constant_modal_damping = 0.02,
                         rayleigh_alpha_1 = None, rayleigh_alpha_2 = None, first_mode_damping_ratio = None,
                         highest_mode_damping_ratio = None, damping_ratios_in_every_mode = None,
                         static_combo=None, log=False, check_stability=True, check_statics=False, tol=0.01,
                         sparse=True, type_of_mass_matrix = 'consistent'):
        """Performs harmonic analysis for given harmonic load combination and load frequency. It begins by performing a modal analysis followed by
        a harmonic analysis. If specified, a static linear analysis will also be performed and the results will be superimposed with those from
        harmonic analysis


        :param harmonic_combo: The harmonic load combination
        :type harmonic_combo: LoadCombo
        :param f1: The lowest forcing frequency to consider
        :type f1: float
        :param f2: The highest forcing frequency to consider
        :type f2: float
        :param f_div: The number of frequencies in the range to compute for
        :type f_div: int
        :param num_modes: The number of modes to use in the analysis
        :type num_modes: int
        :param constant_modal_damping: A constant damping ratio to be used in all modes. E.g 0.02 to mean 2%
        :type constant_modal_damping: float, optional
        :param rayleigh_alpha_1: The rayleigh damping coefficient corresponding to mass proportionate damping
        :type rayleigh_alpha_1: float, optional
        :param rayleigh_alpha_2: The rayleigh damping coefficient corresponding to stiffness proportionate damping
        :type rayleigh_alpha_2: float, optional
        :param first_mode_damping_ratio: Damping ratio in the first mode. If provided, it will be used to calculate the
            rayleigh damping coefficients.
        :type first_mode_damping_ratio: float, optional
        :param highest_mode_damping_ratio: Damping ratio in the highest mode. If provided, it will be used to calculate
            the rayleigh damping coefficients
        :type highest_mode_damping_ratio: float, optional
        :param damping_ratios_in_every_mode: A list of damping ratios specified for every mode
        :type damping_ratios_in_every_mode: list, tuple, optional
        :param static_combo: The static load combination. For example self weight
        :type static_combo: LoadCombo
        :param log: Prints the analysis log to the console if set to True. Default is False.
        :type log: bool, optional
        :param check_stability: When set to True, checks the stiffness matrix for any unstable degrees of freedom and reports them back to the console. This does add to the solution time. Defaults to True.
        :type check_stability: bool, optional
        :param check_statics: When set to True, causes a statics check to be performed. Defaults to False.
        :type check_statics: bool, optional
        :para tol: The required accuracy in the results
        :type tol: float, optional
        :param sparse: Indicates whether the sparse matrix solver should be used. A matrix can be considered sparse or dense depening on how many zero terms there are. Structural stiffness matrices often contain many zero terms. The sparse solver can offer faster solutions for such matrices. Using the sparse solver on dense matrices may lead to slower solution times. Be sure ``scipy`` is installed to use the sparse solver. Default is True.
        :type sparse: bool, optional
        :param type_of_mass_matrix: The type of element mass matrix to use in the analysis
        :type type_of_mass_matrix: str, optional
        :raises Exception: Occurs when a singular stiffness matrix is found. This indicates an unstable structure has been modeled.

        """

        # Check frequency
        if f1 < 0 or f2 < 0 or f_div < 0:
            raise ValueError("f1, f2 and f_div must be positive")

        if f2 < f1:
            raise ValueError("f2 must be greater than f1")

        if f_div == 1:
            raise ValueError("f_div must be atleast 2")

        # Perform modal analysis
        self.analyze_modal(log, check_stability, num_modes, tol, sparse, type_of_mass_matrix)

        # Perform static linear analysis if requested for
        if static_combo != None:
            # We do not want to perform static analysis for all the load combinations
            # Hence we will keep the load combinations in a temporary object
            load_combos_temp = copy.deepcopy(self.LoadCombos)

            # Then remove all other load combos except the required load combo
            self.LoadCombos.clear()
            self.LoadCombos = {static_combo: load_combos_temp[static_combo]}

            # Perform the analysis
            self.analyze_linear(log, check_stability, check_statics, sparse)

            # Restore the load combos
            self.LoadCombos = copy.deepcopy(load_combos_temp)

            # Delete the temp dictionary
            del load_combos_temp

        # At this point, we have the mode shapes, natural frequencies, and static displacement results stored in
        # self._SHAPE, self.Natural_Frequencies, and self._D respectively

        # We can now begin the harmonic analysis
        if log:
            print('+--------------------+')
            print('| Analyzing: Harmonic|')
            print('+--------------------+')

        # Import `scipy` features if the sparse solver is being used
        if sparse == True:
            from scipy.sparse.linalg import spsolve

        # Activate all springs for the harmonic load combination

        for spring in self.Springs.values():
            spring.active[harmonic_combo] = True

        # Activate all physical members for the harmonic load combination
        for phys_member in self.Members.values():
            phys_member.active[harmonic_combo] = True

        # Assign an internal ID to all nodes and elements in the model
        self._renumber()

        # Get the auxiliary list used to determine how the matrices will be partitioned
        D1_indices, D2_indices, D2 = self._aux_list()

        # Convert D2 from a list to a vector
        D2 = atleast_2d(D2).T

        # Get the partitioned global stiffness matrix K11, K12, K21, K22
        if sparse == True:
            K11, K12, K21, K22 = self._partition(self.K(harmonic_combo, log, check_stability, sparse).tolil(),
                                                 D1_indices, D2_indices)
            # We will not check for stability of the mass matrix. check_stability will be set to False
            # This is because for the shell elements, the mass matrix has zeroes
            # on the rotation about z-axis DOFs
            # Only the stiffness matrix is modified to account for this 'drilling' effect
            # ref: Boutagouga, D., & Djeghaba, K. (2016). Nonlinear dynamic co-rotational
            # formulation for membrane elements with in-plane drilling rotational degree of freedom. Engineering Computations, 33(3).
            M11, M12, M21, M22 = self._partition(self.M(harmonic_combo, log, False, sparse,type_of_mass_matrix).tolil(), D1_indices,
                                                 D2_indices)
        else:
            K11, K12, K21, K22 = self._partition(self.K(harmonic_combo, log, check_stability, sparse), D1_indices,
                                                 D2_indices)
            M11, M12, M21, M22 = self._partition(self.M(harmonic_combo, log, False, sparse, type_of_mass_matrix), D1_indices, D2_indices)

        # Get the mass normalised mode shape matrix
        Z = self._mass_normalised_mode_shapes(M11, self._SHAPE)

        # Get the partitioned global fixed end reaction vector
        FER1, FER2 = self._partition(self.FER(harmonic_combo), D1_indices, D2_indices)

        # Get the partitioned global nodal force vector
        P1, P2 = self._partition(self.P(harmonic_combo), D1_indices, D2_indices)

        # Calculate the normalised force vector
        FV_n = Z.T @ subtract(P1,FER1)

        # Initialise vectors to hold the modal displacements coordinates
        Q = zeros((FV_n.shape[0], 1))

        # Calculate the damping coefficients
        w = 2 * pi * self.Natural_Frequencies  # Angular natural frequencies

        # Calculate the damping matrix
        # Initialise it
        C_n = zeros(FV_n.shape[0])
        if damping_ratios_in_every_mode != None:
            # Declare new variable called ratios, easier to work with than the original
            ratios = damping_ratios_in_every_mode
            # Check if it is a list or turple
            if isinstance(ratios, (list, tuple)):
                # Calculate the modal damping coefficient for each mode
                # If too many damping ratios have been provided, only the first entries
                # corresponding to the requested modes will be used
                # If few ratio have been provided, the last ratio will be used for the rest
                # of the modes
                for k in range(len(w)):
                    C_n[k] = 2 * w[k] * ratios[min(k,len(ratios)-1)]
            else:
                # The provided input is perhaps a just a number, not a list
                # That number will be used for all the modes
                for k in range(len(w)):
                   C_n[k] = 2 * damping_ratios_in_every_mode * w[k]
        elif rayleigh_alpha_1 != None or rayleigh_alpha_2 != None:
            # Atleast one rayleigh damping coefficient has been specified
            if rayleigh_alpha_1 == None:
                rayleigh_alpha_1 = 0
            if rayleigh_alpha_2 == None:
                rayleigh_alpha_2 = 0
            for k in range(len(w)):
                C_n[k] = rayleigh_alpha_1 + rayleigh_alpha_2 * w[k] ** 2

        elif first_mode_damping_ratio != None or highest_mode_damping_ratio != None:
            # Rayleigh damping is requested and at-least one damping ratio is given
            # If only one is given, the same will be assumed to the damping ratios
            # in the lowest and heighest modes
            if first_mode_damping_ratio == None:
                first_mode_damping_ratio = highest_mode_damping_ratio
            if highest_mode_damping_ratio == None:
                highest_mode_damping_ratio = first_mode_damping_ratio

            # Calculate the rayleigh damping coefficients
            # Create new shorter variables
            ratio1 = first_mode_damping_ratio
            ratio2 = highest_mode_damping_ratio

            # Extract the first and last angular frequencies
            w1 = w[0] # Angular frequency of first mode
            w2 = w[-1] # Angular frequency of last mode

            # Calculate the rayleigh damping coefficients
            alpha1 = 2 * w1 * w2 * (w2 * ratio1 - w1 * ratio2) / (w2 ** 2 - w1 ** 2)
            alpha2 = 2 * (w2 * ratio2 - w1 * ratio1) / (w2 ** 2 - w1 ** 2)

            # Calculate the modal damping coefficients
            for k in range(len(w)):
                C_n[k] = alpha1 + alpha2 * w[k] ** 2
        else:
            # Use one damping ratio for all modes, default ratio is 0.02 (2%)
            for k in range(len(w)):
                C_n[k] = 2 * w[k] * constant_modal_damping

        # Calculate the forcing frequencies
        freq = linspace(f1,f2, f_div)
        omega_list = 2 * pi * array(freq)  # Angular frequency of load

        self.LoadFrequencies = array(freq)  # Save it

        # Initialise matrix to hold the normal displacements
        D_temp = zeros((len(self.Nodes) * 6, omega_list.shape[0]))

        # Calculate the modal coordinates for each forcing frequency

        try:
            n = 0  # Index for each displacement vector
            for omega in omega_list:
                for j in range(FV_n.shape[0]):
                    Q[j, 0] = FV_n[j, 0] * sqrt(1 / ((w[j] ** 2 - omega ** 2) ** 2 + (omega ** 2) * (C_n[j]) ** 2))

                # Calculate the Physical displacements
                D1 = Z @ Q

                # Form the global displacement vector, D, from D1 and D2
                D = zeros((len(self.Nodes) * 6, 1))

                for node in self.Nodes.values():

                    if D2_indices.count(node.ID * 6 + 0) == 1:
                        D.itemset((node.ID * 6 + 0, 0), D2[D2_indices.index(node.ID * 6 + 0), 0])
                    else:
                        D.itemset((node.ID * 6 + 0, 0), D1[D1_indices.index(node.ID * 6 + 0), 0])

                    if D2_indices.count(node.ID * 6 + 1) == 1:
                        D.itemset((node.ID * 6 + 1, 0), D2[D2_indices.index(node.ID * 6 + 1), 0])
                    else:
                        D.itemset((node.ID * 6 + 1, 0), D1[D1_indices.index(node.ID * 6 + 1), 0])

                    if D2_indices.count(node.ID * 6 + 2) == 1:
                        D.itemset((node.ID * 6 + 2, 0), D2[D2_indices.index(node.ID * 6 + 2), 0])
                    else:
                        D.itemset((node.ID * 6 + 2, 0), D1[D1_indices.index(node.ID * 6 + 2), 0])

                    if D2_indices.count(node.ID * 6 + 3) == 1:
                        D.itemset((node.ID * 6 + 3, 0), D2[D2_indices.index(node.ID * 6 + 3), 0])
                    else:
                        D.itemset((node.ID * 6 + 3, 0), D1[D1_indices.index(node.ID * 6 + 3), 0])

                    if D2_indices.count(node.ID * 6 + 4) == 1:
                        D.itemset((node.ID * 6 + 4, 0), D2[D2_indices.index(node.ID * 6 + 4), 0])
                    else:
                        D.itemset((node.ID * 6 + 4, 0), D1[D1_indices.index(node.ID * 6 + 4), 0])

                    if D2_indices.count(node.ID * 6 + 5) == 1:
                        D.itemset((node.ID * 6 + 5, 0), D2[D2_indices.index(node.ID * 6 + 5), 0])
                    else:
                        D.itemset((node.ID * 6 + 5, 0), D1[D1_indices.index(node.ID * 6 + 5), 0])

                # Save the all the maximum global displacement vectors for each load frequency
                if static_combo == None:
                    D_temp[:, n] = D[:, 0]
                else:
                    D_temp[:, n] = D[:, 0] + self._D[static_combo][:, 0]
                n += 1
            self._Max_D_Harmonic = D_temp




        except:
            raise Exception("'The stiffness matrix is singular, which implies rigid body motion."
                            "The structure is unstable. Aborting analysis.")


        if log:
            print('')
            print('- Analysis complete')
            print('')

        # Check statics if requested
        if check_statics == True:
            self._check_statics()

        # Flag the model as solved
        self.solution = 'Harmonic'

        # Select the frequency to show results for
        self.set_load_frequency_to_query_results_for(f1,harmonic_combo)
        #return Z.T @ M11 @ Z


    def _mass_normalised_mode_shapes(self, m, modes):
        """
        Normalises the Mode shapes with respect to the mass matrix
        :param m: Mass matrix
        :type m: ndarray, lil_matrix, csr_matrix
        :param modes: Mode shapes
        :type modes: ndarray or lil_matrix
        """
        if isinstance(m, ndarray):
            Mr = modes.T @ m @ modes
        elif isinstance(m, lil_matrix):
            Mr = modes.T @ m.tocsr() @ modes
        elif isinstance(m, csr_matrix):
            Mr = modes.T @ m @ modes
        else:
            raise ValueError("Invalid input type for 'm'. Expected ndarray, lil_matrix, or csr_matrix.")

        for col in range(modes.shape[1]):
            modes[:, col] = modes[:, col] / sqrt(Mr[col, col])
        return modes

    def set_active_mode(self, active_mode):
        """
        Sets the active mode

        Parameters
        ---------
        active_mode : int
            The mode to set active

        Exceptions
        ----------
        Occurs when the function is called and the modal analysis results are not available
        """

        # Check if modal analysis results are available
        if self.solution == 'Modal' or self.solution == 'Harmonic':
            # Check that the requested mode is among the calculated modes
            calculated_modes = self._SHAPE.shape[0]
            if active_mode > calculated_modes:
                # If a higher mode is selected, set the maximum calculated mode as active
                active_mode = calculated_modes
            elif active_mode < 1:
                # Sets the active mode to 1 if a negative number is entered
                active_mode = 1

            # Set the active mode finally
            self.Active_Mode = active_mode

            # Set the combination name
            combo_name = 'Modal Combo'

            # Form the global displacement vector, D, from D1 and D2
            # Get the free and constrained indices
            D1_indices, D2_indices, D2 = self._aux_list()

            # Set zero modal displacements to the constrained DOFs
            D2 = zeros((len(D2), 1))

            # From the calculated modal displacements, select the required
            D1 = self._SHAPE[:, active_mode - 1].reshape((-1, 1))

            # Initialise the global modal displacements
            D = zeros((len(self.Nodes) * 6, 1))

            # The global modal displacement vector can now be formed
            for node in self.Nodes.values():

                if D2_indices.count(node.ID * 6 + 0) == 1:
                    D.itemset((node.ID * 6 + 0, 0), D2[D2_indices.index(node.ID * 6 + 0), 0])
                else:
                    D.itemset((node.ID * 6 + 0, 0), D1[D1_indices.index(node.ID * 6 + 0), 0])

                if D2_indices.count(node.ID * 6 + 1) == 1:
                    D.itemset((node.ID * 6 + 1, 0), D2[D2_indices.index(node.ID * 6 + 1), 0])
                else:
                    D.itemset((node.ID * 6 + 1, 0), D1[D1_indices.index(node.ID * 6 + 1), 0])

                if D2_indices.count(node.ID * 6 + 2) == 1:
                    D.itemset((node.ID * 6 + 2, 0), D2[D2_indices.index(node.ID * 6 + 2), 0])
                else:
                    D.itemset((node.ID * 6 + 2, 0), D1[D1_indices.index(node.ID * 6 + 2), 0])

                if D2_indices.count(node.ID * 6 + 3) == 1:
                    D.itemset((node.ID * 6 + 3, 0), D2[D2_indices.index(node.ID * 6 + 3), 0])
                else:
                    D.itemset((node.ID * 6 + 3, 0), D1[D1_indices.index(node.ID * 6 + 3), 0])

                if D2_indices.count(node.ID * 6 + 4) == 1:
                    D.itemset((node.ID * 6 + 4, 0), D2[D2_indices.index(node.ID * 6 + 4), 0])
                else:
                    D.itemset((node.ID * 6 + 4, 0), D1[D1_indices.index(node.ID * 6 + 4), 0])

                if D2_indices.count(node.ID * 6 + 5) == 1:
                    D.itemset((node.ID * 6 + 5, 0), D2[D2_indices.index(node.ID * 6 + 5), 0])
                else:
                    D.itemset((node.ID * 6 + 5, 0), D1[D1_indices.index(node.ID * 6 + 5), 0])

            # Store the calculated global nodal modal displacements into each node
            for node in self.Nodes.values():
                node.DX[combo_name] = D[node.ID * 6 + 0, 0]
                node.DY[combo_name] = D[node.ID * 6 + 1, 0]
                node.DZ[combo_name] = D[node.ID * 6 + 2, 0]
                node.RX[combo_name] = D[node.ID * 6 + 3, 0]
                node.RY[combo_name] = D[node.ID * 6 + 4, 0]
                node.RZ[combo_name] = D[node.ID * 6 + 5, 0]

        else:
            raise ResultsNotFoundError

    def natural_frequency(self, mode=None):
        # Check the results availability
        if self.solution == "Modal":
            if mode is None:
                mode = self.Active_Mode
            elif mode > len(self.Natural_Frequencies):
                mode = len(self.Natural_Frequencies)
            elif mode < 1:
                mode = 1
        else:
            raise Exception('Modal analysis results are not available')
        return self.Natural_Frequencies[mode - 1]

    def set_load_frequency_to_query_results_for(self, frequency, harmonic_combo, log = False):
        """
        Sets the frequency to query results for. Only works when harmonic results are available

        Parameters
        ----------
        :param frequency: The frequency for which results are desired
        :type frequency: int

        Raises
        ------
        : ResultsNotFoundError
             Occurs when the function is called and the harmonic analysis results are not available

        : InputOutOfRangeError
             Occurs when the provided frequency is out of range of frequencies analysed for

        """

        # Check if harmonic results are available and raise error if not

        if self.solution != 'Harmonic':
            raise ResultsNotFoundError

        # Get the frequency range analysed for
        f_min = min(self.LoadFrequencies)
        f_max = max(self.LoadFrequencies)

        # Check if the requested for frequency is within the range analysed for
        if frequency < f_min or frequency > f_max:
            raise InputOutOfRangeError

        dof = self._Max_D_Harmonic.shape[0]

        # Number of columns in y_data
        # num_columns = y_data.shape[1]

        # Perform cubic spline interpolation for each dof
        D = zeros((dof, 1))
        for i in range(dof):
            # Linear interpolation
            D[i, 0] = interp(frequency, self.LoadFrequencies, self._Max_D_Harmonic[i, :])

            # The Cubic spline interpolation below can also be used
            # spline_function = CubicSpline(self.LoadFrequencies, self._Max_D_Harmonic[i, :])
            # D[i,0] = spline_function(frequency)

        # Store the calculated global nodal modal displacements into each node
        for node in self.Nodes.values():
            node.DX[harmonic_combo] = D[node.ID * 6 + 0, 0]
            node.DY[harmonic_combo] = D[node.ID * 6 + 1, 0]
            node.DZ[harmonic_combo] = D[node.ID * 6 + 2, 0]
            node.RX[harmonic_combo] = D[node.ID * 6 + 3, 0]
            node.RY[harmonic_combo] = D[node.ID * 6 + 4, 0]
            node.RZ[harmonic_combo] = D[node.ID * 6 + 5, 0]

        # Re-calculate reactions
        # We do not want to calculate reactions for all the load combinations
        # Hence we will keep the load combinations in a temporary object
        load_combos_temp = copy.deepcopy(self.LoadCombos)

        # Then remove all other load combos except the required load combo
        self.LoadCombos.clear()
        self.LoadCombos = {harmonic_combo: load_combos_temp[harmonic_combo]}

        # Calculate the reactions
        self._calc_reactions(log)

        # Restore the load combos
        self.LoadCombos = copy.deepcopy(load_combos_temp)



    def _calc_reactions(self, log=False):
        """
        Calculates reactions internally once the model is solved.

        Parameters
        ----------
        log : bool, optional
            Prints updates to the console if set to True. Default is False.
        """

        # Print a status update to the console
        if log: print('- Calculating reactions')

        # Calculate the reactions node by node
        for node in self.Nodes.values():

            # Step through each load combination
            for combo in self.LoadCombos.values():

                # Initialize reactions for this node and load combination
                node.RxnFX[combo.name] = 0.0
                node.RxnFY[combo.name] = 0.0
                node.RxnFZ[combo.name] = 0.0
                node.RxnMX[combo.name] = 0.0
                node.RxnMY[combo.name] = 0.0
                node.RxnMZ[combo.name] = 0.0

                # Determine if the node has any supports
                if (node.support_DX or node.support_DY or node.support_DZ
                        or node.support_RX or node.support_RY or node.support_RZ):

                    # Sum the spring end forces at the node
                    for spring in self.Springs.values():

                        if spring.i_node == node and spring.active[combo.name] == True:

                            # Get the spring's global force matrix
                            # Storing it as a local variable eliminates the need to rebuild it every time a term is needed                    
                            spring_F = spring.F(combo.name)

                            node.RxnFX[combo.name] += spring_F[0, 0]
                            node.RxnFY[combo.name] += spring_F[1, 0]
                            node.RxnFZ[combo.name] += spring_F[2, 0]
                            node.RxnMX[combo.name] += spring_F[3, 0]
                            node.RxnMY[combo.name] += spring_F[4, 0]
                            node.RxnMZ[combo.name] += spring_F[5, 0]

                        elif spring.j_node == node and spring.active[combo.name] == True:

                            # Get the spring's global force matrix
                            # Storing it as a local variable eliminates the need to rebuild it every time a term is needed                    
                            spring_F = spring.F(combo.name)

                            node.RxnFX[combo.name] += spring_F[6, 0]
                            node.RxnFY[combo.name] += spring_F[7, 0]
                            node.RxnFZ[combo.name] += spring_F[8, 0]
                            node.RxnMX[combo.name] += spring_F[9, 0]
                            node.RxnMY[combo.name] += spring_F[10, 0]
                            node.RxnMZ[combo.name] += spring_F[11, 0]

                    # Step through each physical member in the model
                    for phys_member in self.Members.values():

                        # Sum the sub-member end forces at the node
                        for member in phys_member.sub_members.values():

                            if member.i_node == node and phys_member.active[combo.name] == True:

                                # Get the member's global force matrix
                                # Storing it as a local variable eliminates the need to rebuild it every time a term is needed                    
                                member_F = member.F(combo.name)

                                node.RxnFX[combo.name] += member_F[0, 0]
                                node.RxnFY[combo.name] += member_F[1, 0]
                                node.RxnFZ[combo.name] += member_F[2, 0]
                                node.RxnMX[combo.name] += member_F[3, 0]
                                node.RxnMY[combo.name] += member_F[4, 0]
                                node.RxnMZ[combo.name] += member_F[5, 0]

                            elif member.j_node == node and phys_member.active[combo.name] == True:

                                # Get the member's global force matrix
                                # Storing it as a local variable eliminates the need to rebuild it every time a term is needed                    
                                member_F = member.F(combo.name)

                                node.RxnFX[combo.name] += member_F[6, 0]
                                node.RxnFY[combo.name] += member_F[7, 0]
                                node.RxnFZ[combo.name] += member_F[8, 0]
                                node.RxnMX[combo.name] += member_F[9, 0]
                                node.RxnMY[combo.name] += member_F[10, 0]
                                node.RxnMZ[combo.name] += member_F[11, 0]

                    # Sum the plate forces at the node
                    for plate in self.Plates.values():

                        if plate.i_node == node:

                            # Get the plate's global force matrix
                            # Storing it as a local variable eliminates the need to rebuild it every time a term is needed                    
                            plate_F = plate.F(combo.name)

                            node.RxnFX[combo.name] += plate_F[0, 0]
                            node.RxnFY[combo.name] += plate_F[1, 0]
                            node.RxnFZ[combo.name] += plate_F[2, 0]
                            node.RxnMX[combo.name] += plate_F[3, 0]
                            node.RxnMY[combo.name] += plate_F[4, 0]
                            node.RxnMZ[combo.name] += plate_F[5, 0]

                        elif plate.j_node == node:

                            # Get the plate's global force matrix
                            # Storing it as a local variable eliminates the need to rebuild it every time a term is needed                    
                            plate_F = plate.F(combo.name)

                            node.RxnFX[combo.name] += plate_F[6, 0]
                            node.RxnFY[combo.name] += plate_F[7, 0]
                            node.RxnFZ[combo.name] += plate_F[8, 0]
                            node.RxnMX[combo.name] += plate_F[9, 0]
                            node.RxnMY[combo.name] += plate_F[10, 0]
                            node.RxnMZ[combo.name] += plate_F[11, 0]

                        elif plate.m_node == node:

                            # Get the plate's global force matrix
                            # Storing it as a local variable eliminates the need to rebuild it every time a term is needed                    
                            plate_F = plate.F(combo.name)

                            node.RxnFX[combo.name] += plate_F[12, 0]
                            node.RxnFY[combo.name] += plate_F[13, 0]
                            node.RxnFZ[combo.name] += plate_F[14, 0]
                            node.RxnMX[combo.name] += plate_F[15, 0]
                            node.RxnMY[combo.name] += plate_F[16, 0]
                            node.RxnMZ[combo.name] += plate_F[17, 0]

                        elif plate.n_node == node:

                            # Get the plate's global force matrix
                            # Storing it as a local variable eliminates the need to rebuild it every time a term is needed                    
                            plate_F = plate.F(combo.name)

                            node.RxnFX[combo.name] += plate_F[18, 0]
                            node.RxnFY[combo.name] += plate_F[19, 0]
                            node.RxnFZ[combo.name] += plate_F[20, 0]
                            node.RxnMX[combo.name] += plate_F[21, 0]
                            node.RxnMY[combo.name] += plate_F[22, 0]
                            node.RxnMZ[combo.name] += plate_F[23, 0]

                    # Sum the quad forces at the node
                    for quad in self.Quads.values():

                        if quad.m_node == node:

                            # Get the quad's global force matrix
                            # Storing it as a local variable eliminates the need to rebuild it every time a term is needed                    
                            quad_F = quad.F(combo.name)

                            node.RxnFX[combo.name] += quad_F[0, 0]
                            node.RxnFY[combo.name] += quad_F[1, 0]
                            node.RxnFZ[combo.name] += quad_F[2, 0]
                            node.RxnMX[combo.name] += quad_F[3, 0]
                            node.RxnMY[combo.name] += quad_F[4, 0]
                            node.RxnMZ[combo.name] += quad_F[5, 0]

                        elif quad.n_node == node:

                            # Get the quad's global force matrix
                            # Storing it as a local variable eliminates the need to rebuild it every time a term is needed                    
                            quad_F = quad.F(combo.name)

                            node.RxnFX[combo.name] += quad_F[6, 0]
                            node.RxnFY[combo.name] += quad_F[7, 0]
                            node.RxnFZ[combo.name] += quad_F[8, 0]
                            node.RxnMX[combo.name] += quad_F[9, 0]
                            node.RxnMY[combo.name] += quad_F[10, 0]
                            node.RxnMZ[combo.name] += quad_F[11, 0]

                        elif quad.i_node == node:

                            # Get the quad's global force matrix
                            # Storing it as a local variable eliminates the need to rebuild it every time a term is needed                    
                            quad_F = quad.F(combo.name)

                            node.RxnFX[combo.name] += quad_F[12, 0]
                            node.RxnFY[combo.name] += quad_F[13, 0]
                            node.RxnFZ[combo.name] += quad_F[14, 0]
                            node.RxnMX[combo.name] += quad_F[15, 0]
                            node.RxnMY[combo.name] += quad_F[16, 0]
                            node.RxnMZ[combo.name] += quad_F[17, 0]

                        elif quad.j_node == node:

                            # Get the quad's global force matrix
                            # Storing it as a local variable eliminates the need to rebuild it every time a term is needed                    
                            quad_F = quad.F(combo.name)

                            node.RxnFX[combo.name] += quad_F[18, 0]
                            node.RxnFY[combo.name] += quad_F[19, 0]
                            node.RxnFZ[combo.name] += quad_F[20, 0]
                            node.RxnMX[combo.name] += quad_F[21, 0]
                            node.RxnMY[combo.name] += quad_F[22, 0]
                            node.RxnMZ[combo.name] += quad_F[23, 0]

                    # Sum the joint loads applied to the node
                    for load in node.NodeLoads:

                        for case, factor in combo.factors.items():

                            if load[2] == case:

                                if load[0] == 'FX':
                                    node.RxnFX[combo.name] -= load[1] * factor
                                elif load[0] == 'FY':
                                    node.RxnFY[combo.name] -= load[1] * factor
                                elif load[0] == 'FZ':
                                    node.RxnFZ[combo.name] -= load[1] * factor
                                elif load[0] == 'MX':
                                    node.RxnMX[combo.name] -= load[1] * factor
                                elif load[0] == 'MY':
                                    node.RxnMY[combo.name] -= load[1] * factor
                                elif load[0] == 'MZ':
                                    node.RxnMZ[combo.name] -= load[1] * factor

                # Calculate reactions due to active spring supports at the node
                elif node.spring_DX[0] != None and node.spring_DX[2] == True:
                    sign = node.spring_DX[1]
                    k = node.spring_DX[0]
                    if sign != None: k = float(sign + str(k))
                    DX = node.DX[combo.name]
                    node.RxnFX[combo.name] += k * DX
                elif node.spring_DY[0] != None and node.spring_DY[2] == True:
                    sign = node.spring_DY[1]
                    k = node.spring_DY[0]
                    if sign != None: k = float(sign + str(k))
                    DY = node.DY[combo.name]
                    node.RxnFY[combo.name] += k * DY
                elif node.spring_DZ[0] != None and node.spring_DZ[2] == True:
                    sign = node.spring_DZ[1]
                    k = node.spring_DZ[0]
                    if sign != None: k = float(sign + str(k))
                    DZ = node.DZ[combo.name]
                    node.RxnFZ[combo.name] += k * DZ
                elif node.spring_RX[0] != None and node.spring_RX[2] == True:
                    sign = node.spring_RX[1]
                    k = node.spring_RX[0]
                    if sign != None: k = float(sign + str(k))
                    RX = node.RX[combo.name]
                    node.RxnMX[combo.name] += k * RX
                elif node.spring_RY[0] != None and node.spring_RY[2] == True:
                    sign = node.spring_RY[1]
                    k = node.spring_RY[0]
                    if sign != None: k = float(sign + str(k))
                    RY = node.RY[combo.name]
                    node.RxnMY[combo.name] += k * RY
                elif node.spring_RZ[0] != None and node.spring_RZ[2] == True:
                    sign = node.spring_RZ[1]
                    k = node.spring_RZ[0]
                    if sign != None: k = float(sign + str(k))
                    RZ = node.RZ[combo.name]
                    node.RxnMZ[combo.name] += k * RZ

    def _check_stability(self, K):
        """
        Identifies nodal instabilities in the model's stiffness matrix.
        """

        # Initialize the `unstable` flag to `False`
        unstable = False

        # Step through each diagonal term in the stiffness matrix
        for i in range(K.shape[0]):

            # Determine which node this term belongs to
            node = [node for node in self.Nodes.values() if node.ID == int(i / 6)][0]

            # Determine which degree of freedom this term belongs to
            dof = i % 6

            # Check to see if this degree of freedom is supported
            if dof == 0:
                supported = node.support_DX
            elif dof == 1:
                supported = node.support_DY
            elif dof == 2:
                supported = node.support_DZ
            elif dof == 3:
                supported = node.support_RX
            elif dof == 4:
                supported = node.support_RY
            elif dof == 5:
                supported = node.support_RZ

            # Check if the degree of freedom on this diagonal is unstable
            if isclose(K[i, i], 0) and not supported:

                # Flag the model as unstable
                unstable = True

                # Identify which direction this instability effects
                if i % 6 == 0: direction = 'for translation in the global X direction.'
                if i % 6 == 1: direction = 'for translation in the global Y direction.'
                if i % 6 == 2: direction = 'for translation in the global Z direction.'
                if i % 6 == 3: direction = 'for rotation about the global X axis.'
                if i % 6 == 4: direction = 'for rotation about the global Y axis.'
                if i % 6 == 5: direction = 'for rotation about the global Z axis.'

                # Print a message to the console
                print('* Nodal instability detected: node ' + node.name + ' is unstable ' + direction)

        if unstable:
            raise Exception('Unstable node(s). See console output for details.')

        return

    def _check_statics(self):
        '''
        Checks static equilibrium and prints results to the console.

        Parameters
        ----------
        precision : number
            The number of decimal places to carry the results to.
        '''

        print('+----------------+')
        print('| Statics Check: |')
        print('+----------------+')
        print('')

        from prettytable import PrettyTable

        # Start a blank table and create a header row
        statics_table = PrettyTable()
        statics_table.field_names = ['Load Combination', 'Sum FX', 'Sum RX', 'Sum FY', 'Sum RY', 'Sum FZ', 'Sum RZ',
                                     'Sum MX', 'Sum RMX', 'Sum MY', 'Sum RMY', 'Sum MZ', 'Sum RMZ']

        # Step through each load combination
        for combo in self.LoadCombos.values():

            # Initialize force and moment summations to zero
            SumFX, SumFY, SumFZ = 0.0, 0.0, 0.0
            SumMX, SumMY, SumMZ = 0.0, 0.0, 0.0
            SumRFX, SumRFY, SumRFZ = 0.0, 0.0, 0.0
            SumRMX, SumRMY, SumRMZ = 0.0, 0.0, 0.0

            # Get the global force vector and the global fixed end reaction vector
            P = self.P(combo.name)
            FER = self.FER(combo.name)

            # Step through each node and sum its forces
            for node in self.Nodes.values():
                # Get the node's coordinates
                X = node.X
                Y = node.Y
                Z = node.Z

                # Get the nodal forces
                FX = P[node.ID * 6 + 0][0] - FER[node.ID * 6 + 0][0]
                FY = P[node.ID * 6 + 1][0] - FER[node.ID * 6 + 1][0]
                FZ = P[node.ID * 6 + 2][0] - FER[node.ID * 6 + 2][0]
                MX = P[node.ID * 6 + 3][0] - FER[node.ID * 6 + 3][0]
                MY = P[node.ID * 6 + 4][0] - FER[node.ID * 6 + 4][0]
                MZ = P[node.ID * 6 + 5][0] - FER[node.ID * 6 + 5][0]

                # Get the nodal reactions
                RFX = node.RxnFX[combo.name]
                RFY = node.RxnFY[combo.name]
                RFZ = node.RxnFZ[combo.name]
                RMX = node.RxnMX[combo.name]
                RMY = node.RxnMY[combo.name]
                RMZ = node.RxnMZ[combo.name]

                # Sum the global forces
                SumFX += FX
                SumFY += FY
                SumFZ += FZ
                SumMX += MX - FY * Z + FZ * Y
                SumMY += MY + FX * Z - FZ * X
                SumMZ += MZ - FX * Y + FY * X

                # Sum the global reactions
                SumRFX += RFX
                SumRFY += RFY
                SumRFZ += RFZ
                SumRMX += RMX - RFY * Z + RFZ * Y
                SumRMY += RMY + RFX * Z - RFZ * X
                SumRMZ += RMZ - RFX * Y + RFY * X

                # Add the results to the table
            statics_table.add_row([combo.name, '{:.3g}'.format(SumFX), '{:.3g}'.format(SumRFX),
                                   '{:.3g}'.format(SumFY), '{:.3g}'.format(SumRFY),
                                   '{:.3g}'.format(SumFZ), '{:.3g}'.format(SumRFZ),
                                   '{:.3g}'.format(SumMX), '{:.3g}'.format(SumRMX),
                                   '{:.3g}'.format(SumMY), '{:.3g}'.format(SumRMY),
                                   '{:.3g}'.format(SumMZ), '{:.3g}'.format(SumRMZ)])

        # Print the static check table
        print(statics_table)
        print('')

>>>>>>> 531ef666
    def _renumber(self):
        """
        Assigns node and element ID numbers to be used internally by the program. Numbers are
        assigned according to the order in which they occur in each dictionary.
        """

        # Number each node in the model
        for id, node in enumerate(self.Nodes.values()):
            node.ID = id

        # Number each spring in the model
        for id, spring in enumerate(self.Springs.values()):
            spring.ID = id

        # Descritize all the physical members and number each member in the model
        id = 0
        for phys_member in self.Members.values():
            phys_member.descritize()
            for member in phys_member.sub_members.values():
                member.ID = id
                id += 1

        # Number each plate in the model
        for id, plate in enumerate(self.Plates.values()):
            plate.ID = id

        # Number each quadrilateral in the model
        for id, quad in enumerate(self.Quads.values()):
            quad.ID = id

    def unique_name(self, dictionary, prefix):
        """Returns the next available unique name for a dictionary of objects.

        :param dictionary: The dictionary to get a unique name for.
        :type dictionary: dict
        :param prefix: The prefix to use for the unique name.
        :type prefix: str
        :return: A unique name for the dictionary.
        :rtype: str
        """

        # Select a trial value for the next available name
        name = prefix + str(len(dictionary) + 1)
        i = 2
        while name in dictionary.keys():
            name = prefix + str(len(dictionary) + i)
            i += 1

        # Return the next available name
        return name

    def rename(self):
        """
        Renames all the nodes and elements in the model.
        """

        # Rename each node in the model
        temp = self.Nodes.copy()
        id = 1
        for old_key in temp.keys():
            new_key = 'N' + str(id)
            self.Nodes[new_key] = self.Nodes.pop(old_key)
            self.Nodes[new_key].name = new_key
            id += 1

        # Rename each spring in the model
        temp = self.Springs.copy()
        id = 1
        for old_key in temp.keys():
            new_key = 'S' + str(id)
            self.Springs[new_key] = self.Springs.pop(old_key)
            self.Springs[new_key].name = new_key
            id += 1

        # Rename each member in the model
        temp = self.Members.copy()
        id = 1
        for old_key in temp.keys():
            new_key = 'M' + str(id)
            self.Members[new_key] = self.Members.pop(old_key)
            self.Members[new_key].name = new_key
            id += 1

        # Rename each plate in the model
        temp = self.Plates.copy()
        id = 1
        for old_key in temp.keys():
            new_key = 'P' + str(id)
            self.Plates[new_key] = self.Plates.pop(old_key)
            self.Plates[new_key].name = new_key
            id += 1

        # Rename each quad in the model
        temp = self.Quads.copy()
        id = 1
        for old_key in temp.keys():
            new_key = 'Q' + str(id)
            self.Quads[new_key] = self.Quads.pop(old_key)
            self.Quads[new_key].name = new_key
            id += 1

    def orphaned_nodes(self):
        """
        Returns a list of the names of nodes that are not attached to any elements.
        """

        # Initialize a list of orphaned nodes
        orphans = []

        # Step through each node in the model
        for node in self.Nodes.values():

            orphaned = False

            # Check to see if the node is attached to any elements
            quads = [quad.name for quad in self.Quads.values() if
                     quad.i_node == node or quad.j_node == node or quad.m_node == node or quad.n_node == node]
            plates = [plate.name for plate in self.Plates.values() if
                      plate.i_node == node or plate.j_node == node or plate.m_node == node or plate.n_node == node]
            members = [member.name for member in self.Members.values() if
                       member.i_node == node or member.j_node == node]
            springs = [spring.name for spring in self.Springs.values() if
                       spring.i_node == node or spring.j_node == node]

            # Determine if the node is orphaned
            if quads == [] and plates == [] and members == [] and springs == []:
                orphaned = True

            # Add the orphaned nodes to the list of orphaned nodes
            if orphaned == True:
                orphans.append(node.name)

        return orphans<|MERGE_RESOLUTION|>--- conflicted
+++ resolved
@@ -1054,15 +1054,11 @@
         :type name: str
         :param factors: A dictionary containing load cases and their corresponding factors (e.g. {'D':1.2, 'L':1.6, 'S':0.5}).
         :type factors: dict
-<<<<<<< HEAD
         :param combo_tags: A list of tags used to categorize load combinations. Default is `None`. This can be useful for filtering results later on, or for limiting analysis to only those combinations with certain tags. This feature is provided for convenience. It is not necessary to use tags.
         :type combo_tags: list, optional
-        """            
-=======
-        :param combo_type: A description of the type of load combination (e.g. 'strength', 'service'). This has no effect on the analysis. It can be used to mark special combinations for easier filtering through them later on. Defaults to 'service'.
-        :type combo_type: str, optional
-        """
->>>>>>> 531ef666
+                    
+        """
+
 
         # Create a new load combination object
         new_combo = LoadCombo(name, combo_tags, factors)
@@ -1685,15 +1681,9 @@
         # Check that there are no nodal instabilities
         if check_stability:
             if log: print('- Checking nodal stability')
-<<<<<<< HEAD
+
             if sparse: Analysis._check_stability(self, K.tocsr())
             else: Analysis._check_stability(self, K)
-=======
-            if sparse:
-                self._check_stability(K.tocsr())
-            else:
-                self._check_stability(K)
->>>>>>> 531ef666
 
         # Return the global stiffness matrix
         return K
@@ -2407,7 +2397,7 @@
 
                 # Store the calculated global nodal displacements into each node
                 for node in self.Nodes.values():
-<<<<<<< HEAD
+
                     node.DX[combo.name] = D[node.ID*6 + 0, 0]
                     node.DY[combo.name] = D[node.ID*6 + 1, 0]
                     node.DZ[combo.name] = D[node.ID*6 + 2, 0]
@@ -2418,140 +2408,7 @@
                 # Check for tension/compression-only convergence
                 convergence = Analysis._check_TC_convergence(self, combo.name, log=log)
 
-=======
-                    node.DX[combo.name] = D[node.ID * 6 + 0, 0]
-                    node.DY[combo.name] = D[node.ID * 6 + 1, 0]
-                    node.DZ[combo.name] = D[node.ID * 6 + 2, 0]
-                    node.RX[combo.name] = D[node.ID * 6 + 3, 0]
-                    node.RY[combo.name] = D[node.ID * 6 + 4, 0]
-                    node.RZ[combo.name] = D[node.ID * 6 + 5, 0]
-
-                # Check for divergence
-                if iter_count > max_iter:
-                    divergence = True
-                    raise Exception('Model diverged during tension/compression-only analysis')
-
-                # Assume the model has converged (to be checked below)
-                convergence = True
-
-                # Check tension/compression-only spring supports
-                if log: print('- Checking for tension/compression-only support spring convergence')
-                for node in self.Nodes.values():
-
-                    # Check convergence of tension/compression-only spring supports and activate/deactivate them as necessary
-                    if node.spring_DX[1] is not None:
-                        if ((node.spring_DX[1] == '-' and node.DX[combo.name] > 0)
-                                or (node.spring_DX[1] == '+' and node.DX[combo.name] < 0)):
-                            # Check if the spring is switching from active to inactive
-                            if node.spring_DX[2] == True: convergence = False
-                            # Make sure the spring is innactive
-                            node.spring_DX[2] = False
-                        elif ((node.spring_DX[1] == '-' and node.DX[combo.name] < 0)
-                              or (node.spring_DX[1] == '+' and node.DX[combo.name] > 0)):
-                            # Check if the spring is switching from inactive to active
-                            if node.spring_DX[2] == False: convergence = False
-                            # Make sure the spring is active
-                            node.spring_DX[2] = True
-                    if node.spring_DY[1] is not None:
-                        if ((node.spring_DY[1] == '-' and node.DY[combo.name] > 0)
-                                or (node.spring_DY[1] == '+' and node.DY[combo.name] < 0)):
-                            # Check if the spring is switching from active to inactive
-                            if node.spring_DY[2] == True: convergence = False
-                            # Make sure the spring is innactive
-                            node.spring_DY[2] = False
-                        elif ((node.spring_DY[1] == '-' and node.DY[combo.name] < 0)
-                              or (node.spring_DY[1] == '+' and node.DY[combo.name] > 0)):
-                            # Check if the spring is switching from inactive to active
-                            if node.spring_DY[2] == False: convergence = False
-                            # Make sure the spring is active
-                            node.spring_DY[2] = True
-                    if node.spring_DZ[1] is not None:
-                        if ((node.spring_DZ[1] == '-' and node.DZ[combo.name] > 0)
-                                or (node.spring_DZ[1] == '+' and node.DZ[combo.name] < 0)):
-                            # Check if the spring is switching from active to inactive
-                            if node.spring_DZ[2] == True: convergence = False
-                            # Make sure the spring is innactive
-                            node.spring_DZ[2] = False
-                        elif ((node.spring_DZ[1] == '-' and node.DZ[combo.name] < 0)
-                              or (node.spring_DZ[1] == '+' and node.DZ[combo.name] > 0)):
-                            # Check if the spring is switching from inactive to active
-                            if node.spring_DZ[2] == False: convergence = False
-                            # Make sure the spring is active
-                            node.spring_DZ[2] = True
-                    if node.spring_RX[1] is not None:
-                        if ((node.spring_RX[1] == '-' and node.RX[combo.name] > 0)
-                                or (node.spring_RX[1] == '+' and node.RX[combo.name] < 0)):
-                            # Check if the spring is switching from active to inactive
-                            if node.spring_RX[2] == True: convergence = False
-                            # Make sure the spring is innactive
-                            node.spring_RX[2] = False
-                        elif ((node.spring_RX[1] == '-' and node.RX[combo.name] < 0)
-                              or (node.spring_RX[1] == '+' and node.RX[combo.name] > 0)):
-                            # Check if the spring is switching from inactive to active
-                            if node.spring_RX[2] == False: convergence = False
-                            # Make sure the spring is active
-                            node.spring_RX[2] = True
-                    if node.spring_RY[1] is not None:
-                        if ((node.spring_RY[1] == '-' and node.RY[combo.name] > 0)
-                                or (node.spring_RY[1] == '+' and node.RY[combo.name] < 0)):
-                            # Check if the spring is switching from active to inactive
-                            if node.spring_RY[2] == True: convergence = False
-                            # Make sure the spring is innactive
-                            node.spring_RY[2] = False
-                        elif ((node.spring_RY[1] == '-' and node.RY[combo.name] < 0)
-                              or (node.spring_RY[1] == '+' and node.RY[combo.name] > 0)):
-                            # Check if the spring is switching from inactive to active
-                            if node.spring_RY[2] == False: convergence = False
-                            # Make sure the spring is active
-                            node.spring_RY[2] = True
-                    if node.spring_RZ[1] is not None:
-                        if ((node.spring_RZ[1] == '-' and node.RZ[combo.name] > 0)
-                                or (node.spring_RZ[1] == '+' and node.RZ[combo.name] < 0)):
-                            # Check if the spring is switching from active to inactive
-                            if node.spring_RZ[2] == True: convergence = False
-                            # Make sure the spring is innactive
-                            node.spring_RZ[2] = False
-                        elif ((node.spring_RZ[1] == '-' and node.RZ[combo.name] < 0)
-                              or (node.spring_RZ[1] == '+' and node.RZ[combo.name] > 0)):
-                            # Check if the spring is switching from inactive to active
-                            if node.spring_RZ[2] == False: convergence = False
-                            # Make sure the spring is active
-                            node.spring_RZ[2] = True
-
-                # Check tension/compression-only springs
-                if log: print('- Checking for tension/compression-only spring convergence')
-                for spring in self.Springs.values():
-
-                    if spring.active[combo.name] == True:
-
-                        # Check if tension-only conditions exist
-                        if spring.tension_only == True and spring.axial(combo.name) > 0:
-                            spring.active[combo.name] = False
-                            convergence = False
-
-                        # Check if compression-only conditions exist
-                        elif spring.comp_only == True and spring.axial(combo.name) < 0:
-                            spring.active[combo.name] = False
-                            convergence = False
-
-                # Check tension/compression only members
-                if log: print('- Checking for tension/compression-only member convergence')
-                for phys_member in self.Members.values():
-
-                    # Only run the tension/compression only check if the member is still active
-                    if phys_member.active[combo.name] == True:
-
-                        # Check if tension-only conditions exist
-                        if phys_member.tension_only == True and phys_member.max_axial(combo.name) > 0:
-                            phys_member.active[combo.name] = False
-                            convergence = False
-
-                        # Check if compression-only conditions exist
-                        elif phys_member.comp_only == True and phys_member.min_axial(combo.name) < 0:
-                            phys_member.active[combo.name] = False
-                            convergence = False
-
->>>>>>> 531ef666
+
                 if convergence == False:
                     if log: print(
                         '- Tension/compression-only analysis did not converge. Adjusting stiffness matrix and reanalyzing.')
@@ -2572,13 +2429,10 @@
 
         # Check statics if requested
         if check_statics == True:
-<<<<<<< HEAD
+
             Analysis._check_statics(self, combo_tags)
         
-=======
-            self._check_statics()
-
->>>>>>> 531ef666
+
         # Flag the model as solved
         self.solution = 'Linear TC'
 
@@ -2745,13 +2599,12 @@
 
         # Check statics if requested
         if check_statics == True:
-<<<<<<< HEAD
+
             Analysis._check_statics(self, combo_tags)
         
-=======
+
             self._check_statics()
 
->>>>>>> 531ef666
         # Flag the model as solved
         self.solution = 'Linear'
 
@@ -2821,13 +2674,12 @@
                     combo_list.append(combo)
 
         # Step through each load combination
-<<<<<<< HEAD
+
         for combo in combo_list:
             
-=======
+
         for combo in self.LoadCombos.values():
 
->>>>>>> 531ef666
             if log:
                 print('')
                 print('- Analyzing load combination ' + combo.name)
@@ -2972,139 +2824,10 @@
                     node.RZ[combo.name] = D[node.ID * 6 + 5, 0]
 
                 # Assume the model has converged (to be checked below)
-<<<<<<< HEAD
+
                 convergence_TC = Analysis._check_TC_convergence(self, combo.name, log)
                 
-=======
-                convergence_TC = True
-
-                # Check tension/compression-only spring supports
-                if log: print('- Checking for tension/compression-only support spring convergence')
-                for node in self.Nodes.values():
-
-                    # Check convergence of tension/compression-only spring supports and activate/deactivate them as necessary
-                    if node.spring_DX[1] is not None:
-                        if ((node.spring_DX[1] == '-' and node.DX[combo.name] > 0)
-                                or (node.spring_DX[1] == '+' and node.DX[combo.name] < 0)):
-                            # Check if the spring is switching from active to inactive
-                            if node.spring_DX[2] == True: convergence = False
-                            # Make sure the spring is innactive
-                            node.spring_DX[2] = False
-                        elif ((node.spring_DX[1] == '-' and node.DX[combo.name] < 0)
-                              or (node.spring_DX[1] == '+' and node.DX[combo.name] > 0)):
-                            # Check if the spring is switching from inactive to active
-                            if node.spring_DX[2] == False: convergence = False
-                            # Make sure the spring is active
-                            node.spring_DX[2] = True
-                    if node.spring_DY[1] is not None:
-                        if ((node.spring_DY[1] == '-' and node.DY[combo.name] > 0)
-                                or (node.spring_DY[1] == '+' and node.DY[combo.name] < 0)):
-                            # Check if the spring is switching from active to inactive
-                            if node.spring_DY[2] == True: convergence = False
-                            # Make sure the spring is innactive
-                            node.spring_DY[2] = False
-                        elif ((node.spring_DY[1] == '-' and node.DY[combo.name] < 0)
-                              or (node.spring_DY[1] == '+' and node.DY[combo.name] > 0)):
-                            # Check if the spring is switching from inactive to active
-                            if node.spring_DY[2] == False: convergence = False
-                            # Make sure the spring is active
-                            node.spring_DY[2] = True
-                    if node.spring_DZ[1] is not None:
-                        if ((node.spring_DZ[1] == '-' and node.DZ[combo.name] > 0)
-                                or (node.spring_DZ[1] == '+' and node.DZ[combo.name] < 0)):
-                            # Check if the spring is switching from active to inactive
-                            if node.spring_DZ[2] == True: convergence = False
-                            # Make sure the spring is innactive
-                            node.spring_DZ[2] = False
-                        elif ((node.spring_DZ[1] == '-' and node.DZ[combo.name] < 0)
-                              or (node.spring_DZ[1] == '+' and node.DZ[combo.name] > 0)):
-                            # Check if the spring is switching from inactive to active
-                            if node.spring_DZ[2] == False: convergence = False
-                            # Make sure the spring is active
-                            node.spring_DZ[2] = True
-                    if node.spring_RX[1] is not None:
-                        if ((node.spring_RX[1] == '-' and node.RX[combo.name] > 0)
-                                or (node.spring_RX[1] == '+' and node.RX[combo.name] < 0)):
-                            # Check if the spring is switching from active to inactive
-                            if node.spring_RX[2] == True: convergence = False
-                            # Make sure the spring is innactive
-                            node.spring_RX[2] = False
-                        elif ((node.spring_RX[1] == '-' and node.RX[combo.name] < 0)
-                              or (node.spring_RX[1] == '+' and node.RX[combo.name] > 0)):
-                            # Check if the spring is switching from inactive to active
-                            if node.spring_RX[2] == False: convergence = False
-                            # Make sure the spring is active
-                            node.spring_RX[2] = True
-                    if node.spring_RY[1] is not None:
-                        if ((node.spring_RY[1] == '-' and node.RY[combo.name] > 0)
-                                or (node.spring_RY[1] == '+' and node.RY[combo.name] < 0)):
-                            # Check if the spring is switching from active to inactive
-                            if node.spring_RY[2] == True: convergence = False
-                            # Make sure the spring is innactive
-                            node.spring_RY[2] = False
-                        elif ((node.spring_RY[1] == '-' and node.RY[combo.name] < 0)
-                              or (node.spring_RY[1] == '+' and node.RY[combo.name] > 0)):
-                            # Check if the spring is switching from inactive to active
-                            if node.spring_RY[2] == False: convergence = False
-                            # Make sure the spring is active
-                            node.spring_RY[2] = True
-                    if node.spring_RZ[1] is not None:
-                        if ((node.spring_RZ[1] == '-' and node.RZ[combo.name] > 0)
-                                or (node.spring_RZ[1] == '+' and node.RZ[combo.name] < 0)):
-                            # Check if the spring is switching from active to inactive
-                            if node.spring_RZ[2] == True: convergence = False
-                            # Make sure the spring is innactive
-                            node.spring_RZ[2] = False
-                        elif ((node.spring_RZ[1] == '-' and node.RZ[combo.name] < 0)
-                              or (node.spring_RZ[1] == '+' and node.RZ[combo.name] > 0)):
-                            # Check if the spring is switching from inactive to active
-                            if node.spring_RZ[2] == False: convergence = False
-                            # Make sure the spring is active
-                            node.spring_RZ[2] = True
-
-                # Check for tension/compression-only springs that need to be deactivated
-                if log: print('- Checking for tension/compression-only spring convergence')
-                for spring in self.Springs.values():
-
-                    # Only run the tension/compression only check if the spring is still active
-                    if spring.active[combo.name] == True:
-
-                        # Check if tension-only conditions exist
-                        if spring.tension_only == True and spring.axial(combo.name) > 0:
-
-                            spring.active[combo.name] = False
-                            convergence_TC = False
-
-                        # Check if compression-only conditions exist
-                        elif spring.comp_only == True and spring.axial(combo.name) < 0:
-
-                            spring.active[combo.name] = False
-                            convergence_TC = False
-
-                # Check for tension/compression-only members that need to be deactivated
-                if log: print('- Checking for tension/compression-only member convergence')
-                for phys_member in self.Members.values():
-
-                    # Only run the tension/compression only check if the member is still active
-                    if phys_member.active[combo.name] == True:
-
-                        # Check if tension-only conditions exist
-                        if phys_member.tension_only == True and phys_member.max_axial(combo.name) > 0:
-
-                            phys_member.active[combo.name] = False
-                            for member in phys_member.sub_members.values():
-                                member.active[combo.name] = False
-                            convergence_TC = False
-
-                        # Check if compression-only conditions exist
-                        elif phys_member.comp_only == True and phys_member.min_axial(combo.name) < 0:
-
-                            phys_member.active[combo.name] = False
-                            for member in phys_member.sub_members.values():
-                                member.active[combo.name] = False
-                            convergence_TC = False
-
->>>>>>> 531ef666
+
                 # Report on convergence of tension/compression only analysis
                 if convergence_TC == False:
 
@@ -3169,9 +2892,9 @@
 
         # Flag the model as solved
         self.solution = 'P-Delta'
-<<<<<<< HEAD
+
        
-=======
+
 
     def analyze_modal(self, log=False, check_stability=True, num_modes=1, tol=0.01, sparse=True,
                       type_of_mass_matrix = 'consistent'):
@@ -4251,7 +3974,7 @@
         print(statics_table)
         print('')
 
->>>>>>> 531ef666
+
     def _renumber(self):
         """
         Assigns node and element ID numbers to be used internally by the program. Numbers are
