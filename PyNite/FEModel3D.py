# %%
from os import rename
import warnings
import copy
from math import ceil

from numpy import array, zeros, matmul, subtract, atleast_2d, argsort, cos, sin, imag, \
    outer, concatenate
from numpy import seterr, real, pi, sqrt, ndarray, interp, linspace, sum, append, arctan2

from numpy.linalg import solve, eig

from PyNite.DisplacementProfile import DisplacementProfile
from PyNite.Node3D import Node3D
from PyNite.Material import Material
from PyNite.Section import Section
from PyNite.PhysMember import PhysMember
from PyNite.Spring3D import Spring3D
from PyNite.Member3D import Member3D
from PyNite.Quad3D import Quad3D
from PyNite.Plate3D import Plate3D
from PyNite.LoadCombo import LoadCombo
from PyNite.MassCase import MassCase
from PyNite.Mesh import Mesh, RectangleMesh, AnnulusMesh, FrustrumMesh, CylinderMesh
from PyNite import Analysis
from PyNite.LoadProfile import LoadProfile

from PyNite.PyNiteExceptions import ResultsNotFoundError, InputOutOfRangeError, ParameterIncompatibilityError, \
    DefinitionNotFoundError, DampingOptionsKeyWordError, DynamicLoadNotDefinedError
import warnings

# %%
class FEModel3D():
    """A 3D finite element model object. This object has methods and dictionaries to create, store,
       and retrieve results from a finite element model.
    """

    def __init__(self):
        """Creates a new 3D finite element model.
        """

        # Initialize the model's various dictionaries. The dictionaries will be prepopulated with
        # the data types they store, and then those types will be removed. This will give us the
        # ability to get type-based hints when using the dictionaries.

        self.Nodes = {str: Node3D}  # A dictionary of the model's nodes
        self.Nodes.pop(str)
        self.AuxNodes = {str: Node3D}  # A dictionary of the model's auxiliary nodes
        self.AuxNodes.pop(str)
        self.Materials = {str: Material}  # A dictionary of the model's materials
        self.Materials.pop(str)

        self.Sections = {str:Section}      # A dictonary of the model's cross-sections
        self.Sections.pop(str)
        self.Springs = {str:Spring3D}      # A dictionary of the model's springs

        self.Springs.pop(str)
        self.Members = {str: PhysMember}  # A dictionary of the model's physical members
        self.Members.pop(str)
        self.Quads = {str: Quad3D}  # A dictionary of the model's quadiralterals
        self.Quads.pop(str)
        self.Plates = {str: Plate3D}  # A dictionary of the model's rectangular plates
        self.Plates.pop(str)
        self.Meshes = {str: Mesh}  # A dictionary of the model's meshes
        self.Meshes.pop(str)
        self.LoadCombos = {str: LoadCombo}  # A dictionary of the model's load combinations
        self.LoadCombos.pop(str)
        self._D = {str: []}  # A dictionary of the model's nodal displacements by load combination
        self._D.pop(str)
        self._MODE_SHAPES = None  # A matrix of the model's mode shapes
        self._eigen_vectors = None # Eigen vectors of the model
        self._mass_participation = None # A dictionary to hold the percentages of mass participation in the x, y and z directions
        self.Active_Mode = 1  # A variable to keep track of the active mode
        self._NATURAL_FREQUENCIES = None  # A list to store the calculated natural frequencies
        self._DISPLACEMENT_REAL = None  # A matrix of the model's real part of the displacement for each load frequency
        self._VELOCITY_REAL = None # A matrix of the model's real part of the velocity for each load frequency
        self._ACCELERATION_REAL = None  # A matrix of the model's real part of the acceleration for each load frequency
        self._DISPLACEMENT_IMAGINARY = None  # A matrix of the model's imaginary part of the displacement for each load frequency
        self._VELOCITY_IMAGINARY = None  # A matrix of the model's imaginary part of the velocity for each load frequency
        self._ACCELERATION_IMAGINARY = None  # A matrix of the model's imaginary part of the acceleration for each load frequency
        self._REACTIONS_REAL = None # A matrix real part of reactions for the model solved using harmonic analysis for all load frequencies
        self._REACTIONS_IMAGINARY = None # A matrix of the imaginary part of reactions for the model solved using harmonic analysis for all load frequencies
        self.MassCases = {str: []}  # A dictionary of load cases to be considered as mass cases
        self.MassCases.pop(str)
        self.LoadProfiles = {str: LoadProfile}  # A dictionary of the model's dynamic load profiles
        self.LoadProfiles.pop(str)
        self.DisplacementProfiles = {str: DisplacementProfile}  # A dictionary of the model's dynamic displacement profiles
        self.DisplacementProfiles.pop(str)
        self._DISPLACEMENT_THA = None  # A matrix to store the global time history displacements
        self._VELOCITY_THA = None  # A matrix to store the global time history velocities
        self._ACCELERATION_THA = None  # A matrix to store the global time history accelerations
        self._TIME_THA = None  # A vector to store the time over which the time history analysis has been conducted
        self.F_TOTAL = None # A matrix to store the global dynamic total force used for calculating reactions
        self._REACTIONS_THA = None  # A matrix to store the reactions of the model for the entire time history
        self.LoadFrequencies = []  # A list to store the calculated load frequencies
        self.solution = None  # Indicates the solution type for the latest run of the model
        self.DynamicSolution = {
            "Harmonic": False,
            "Modal": False,
            "Time History": False
        }

    @property
    def LoadCases(self):
        """Returns a list of all the load cases in the model (in alphabetical order).
        """

        # Create an empty list of load cases
        cases = []

        # Step through each node
        for node in self.Nodes.values():
            # Step through each nodal load
            for load in node.NodeLoads:
                # Get the load case for each nodal laod
                cases.append(load[2])

        # Step through each member
        for member in self.Members.values():
            # Step through each member point load
            for load in member.PtLoads:
                # Get the load case for each member point load
                cases.append(load[3])
            # Step through each member distributed load
            for load in member.DistLoads:
                # Get the load case for each member distributed load
                cases.append(load[5])

        # Step through each plate/quad
        for plate in list(self.Plates.values()) + list(self.Quads.values()):
            # Step through each surface load
            for load in plate.pressures:
                # Get the load case for each plate/quad pressure
                cases.append(load[1])

        # Remove duplicates and return the list (sorted ascending)
        return sorted(list(dict.fromkeys(cases)))

    def add_node(self, name, X, Y, Z):
        """Adds a new node to the model.

        :param name: A unique user-defined name for the node. If set to None or "" a name will be
                     automatically assigned.
        :type name: str
        :param X: The node's global X-coordinate.
        :type X: number
        :param Y: The node's global Y-coordinate.
        :type Y: number
        :param Z: The node's global Z-coordinate.
        :type Z: number
        :raises NameError: Occurs when the specified name already exists in the model.
        :return: The name of the node added to the model.
        :rtype: str
        """

        # Name the node or check it doesn't already exist
        if name:
            if name in self.Nodes:
                raise NameError(f"Node name '{name}' already exists")
        else:
            # As a guess, start with the length of the dictionary
            name = "N" + str(len(self.Nodes))
            count = 1
            while name in self.Nodes:
                name = "N" + str(len(self.Nodes) + count)
                count += 1

        # Create a new node
        new_node = Node3D(name, X, Y, Z)

        # Add the new node to the list
        self.Nodes[name] = new_node

        # Flag the model as unsolved
        self.solution = None
        for key in self.DynamicSolution.keys():
            self.DynamicSolution[key] = False

        # Return the node name
        return name

    def add_auxnode(self, name, X, Y, Z):
        """Adds a new auxiliary node to the model. Together with a member's `i` and `j` nodes, an
        auxiliary node defines the plane in which the member's local z-axis lies, and the side of
        the member the z-axis points toward. If no auxiliary node is specified for a member, PyNite
        uses its own default configuration.

        :param name: A unique user-defined name for the node. If None or "", a name will be
                     automatically assigned.
        :type name: str
        :param X: The global X-coordinate of the node.
        :type X: number
        :param Y: The global Y-coordinate of the node.
        :type Y: number
        :param Z: The global Z-coordinate of the node.
        :type Z: number
        :raises NameError: Occurs when the specified name already exists in the model.
        :return: The name of the auxiliary node that was added to the model.
        :rtype: str
        """

        # Name the node or check it doesn't already exist
        if name:
            if name in self.AuxNodes:
                raise NameError(f"Auxnode name '{name}' already exists")
        else:
            # As a guess, start with the length of the dictionary
            name = "AN" + str(len(self.AuxNodes))
            count = 1
            while name in self.AuxNodes:
                name = "AN" + str(len(self.AuxNodes) + count)
                count += 1

        # Create a new node
        new_node = Node3D(name, X, Y, Z)

        # Add the new node to the list
        self.AuxNodes[name] = new_node

        # Flag the model as unsolved
        self.solution = None
        for key in self.DynamicSolution.keys():
            self.DynamicSolution[key] = False

        # Return the node name
        return name

    def add_material(self, name, E, G, nu, rho, fy=None):
        """Adds a new material to the model.

        :param name: A unique user-defined name for the material.
        :type name: str
        :param E: The modulus of elasticity of the material.
        :type E: number
        :param G: The shear modulus of elasticity of the material.
        :type G: number
        :param nu: Poisson's ratio of the material.
        :type nu: number
        :param rho: The density of the material
        :type rho: number
        :raises NameError: Occurs when the specified name already exists in the model.
        """

        # Name the material or check it doesn't already exist
        if name:
            if name in self.Materials:
                raise NameError(f"Material name '{name}' already exists")
        else:
            # As a guess, start with the length of the dictionary
            name = "M" + str(len(self.Materials))
            count = 1
            while name in self.Materials:
                name = "M" + str(len(self.Materials) + count)
                count += 1

        # Create a new material

        new_material = Material(name, E, G, nu, rho, fy)
        

        # Add the new material to the list
        self.Materials[name] = new_material

        # Flag the model as unsolved
        self.solution = None
        for key in self.DynamicSolution.keys():
            self.DynamicSolution[key] = False

    def add_section(self, name, section):
        """Adds a cross-section to the model.

        :param name: A unique name for the cross-section.
        :type name: string
        :param section: A 'PyNite' `Section` object.
        :type section: Section
        """

        # Check if the section name has already been used
        if name not in self.Sections.keys():
            # Store the section in the `Sections` dictionary
            self.Sections[name] = section
        else:
            # Stop execution and notify the user that the section name is already being used
            raise Exception('Cross-section name ' + name + ' already exists in the model.')

    def add_spring(self, name, i_node, j_node, ks, tension_only=False, comp_only=False):
        """Adds a new spring to the model.

        :param name: A unique user-defined name for the member. If None or "", a name will be
                    automatically assigned
        :type name: str
        :param i_node: The name of the i-node (start node).
        :type i_node: str
        :param j_node: The name of the j-node (end node).
        :type j_node: str
        :param ks: The spring constant (force/displacement).
        :type ks: number
        :param tension_only: Indicates if the member is tension-only, defaults to False
        :type tension_only: bool, optional
        :param comp_only: Indicates if the member is compression-only, defaults to False
        :type comp_only: bool, optional
        :raises NameError: Occurs when the specified name already exists in the model.
        :return: The name of the spring that was added to the model.
        :rtype: str
        """

        # Name the spring or check it doesn't already exist
        if name:
            if name in self.Springs:
                raise NameError(f"Spring name '{name}' already exists")
        else:
            # As a guess, start with the length of the dictionary
            name = "S" + str(len(self.Springs))
            count = 1
            while name in self.Springs:
                name = "S" + str(len(self.Springs) + count)
                count += 1

        # Create a new spring
        new_spring = Spring3D(name, self.Nodes[i_node], self.Nodes[j_node],
                              ks, self.LoadCombos, tension_only=tension_only,
                              comp_only=comp_only)

        # Add the new spring to the list
        self.Springs[name] = new_spring

        # Flag the model as unsolved
        self.solution = None
        for key in self.DynamicSolution.keys():
            self.DynamicSolution[key] = False

        # Return the spring name
        return name

    def add_member(self, name, i_node, j_node, material_name, Iy=None, Iz=None, J=None, A=None, aux_node=None, tension_only=False, comp_only=False, section_name=None):
        """Adds a new physical member to the model.

        :param name: A unique user-defined name for the member. If ``None`` or ``""``, a name will be automatically assigned
        :type name: str
        :param i_node: The name of the i-node (start node).
        :type i_node: str
        :param j_node: The name of the j-node (end node).
        :type j_node: str
        :param material_name: The name of the material of the member.
        :type material: str
        :param Iy: The moment of inertia of the member about its local y-axis.
        :type Iy: number
        :param Iz: The moment of inertia of the member about its local z-axis.
        :type Iz: number
        :param J: The polar moment of inertia of the member.
        :type J: number
        :param A: The cross-sectional area of the member.
        :type A: number
        :param auxNode: The name of the auxiliary node used to define the local z-axis. The default is ``None``, in which case the program defines the axis instead of using an auxiliary node.
        :type aux_node: str, optional
        :param tension_only: Indicates if the member is tension-only, defaults to False
        :type tension_only: bool, optional
        :param comp_only: Indicates if the member is compression-only, defaults to False
        :type comp_only: bool, optional
        :raises NameError: Occurs if the specified name already exists.
        :param section_name: The name of the cross section to use for section properties. If section is `None` the user must provide `Iy`, `Iz`, `A`, and `J`. If section is not `None` any values of `Iy`, `Iz`, `A`, and `J` will be ignored and the cross-section's values will be used instead.
        :type section: string
        :return: The name of the member added to the model.
        :rtype: str
        """

        # Name the member or check it doesn't already exist
        if name:
            if name in self.Members: raise NameError(f"Member name '{name}' already exists")
        else:
            # As a guess, start with the length of the dictionary
            name = "M" + str(len(self.Members))
            count = 1
            while name in self.Members:
                name = "M" + str(len(self.Members) + count)
                count += 1

        # Create a new member

        if aux_node == None:
            new_member = PhysMember(name, self.Nodes[i_node], self.Nodes[j_node], material_name, self, Iy, Iz, J, A, tension_only=tension_only, comp_only=comp_only, section_name=section_name)
        else:
            new_member = PhysMember(name, self.Nodes[i_node], self.Nodes[j_node], material_name, self, Iy, Iz, J, A, aux_node=self.AuxNodes[aux_node], tension_only=tension_only, comp_only=comp_only, section_name=section_name)
        
        # Add the new member to the list
        self.Members[name] = new_member

        # Flag the model as unsolved
        self.solution = None
        for key in self.DynamicSolution.keys():
            self.DynamicSolution[key] = False

        # Return the member name
        return name

    def add_plate(self, name, i_node, j_node, m_node, n_node, t, material_name, kx_mod=1.0, ky_mod=1.0):
        """Adds a new rectangular plate to the model. The plate formulation for in-plane (membrane)
        stiffness is based on an isoparametric formulation. For bending, it is based on a 12-term
        polynomial formulation. This element must be rectangular, and must not be used where a
        thick plate formulation is needed. For a more versatile plate element that can handle
        distortion and thick plate conditions, consider using the `add_quad` method instead.

        :param name: A unique user-defined name for the plate. If None or "", a name will be
                     automatically assigned.
        :type name: str
        :param i_node: The name of the i-node.
        :type i_node: str
        :param j_node: The name of the j-node.
        :type j_node: str
        :param m_node: The name of the m-node.
        :type m_node: str
        :param n_node: The name of the n-node.
        :type n_node: str
        :param t: The thickness of the element.
        :type t: number
        :param material_name: The name of the material for the element.
        :type material_name: str
        :param kx_mod: Stiffness modification factor for in-plane stiffness in the element's local
                       x-direction, defaults to 1 (no modification).
        :type kx_mod: number, optional
        :param ky_mod: Stiffness modification factor for in-plane stiffness in the element's local
                       y-direction, defaults to 1 (no modification).
        :type ky_mod: number, optional
        :raises NameError: Occurs when the specified name already exists in the model.
        :return: The name of the element added to the model.
        :rtype: str
        """

        # Name the plate or check it doesn't already exist
        if name:
            if name in self.Plates: raise NameError(f"Plate name '{name}' already exists")
        else:
            # As a guess, start with the length of the dictionary
            name = "P" + str(len(self.Plates))
            count = 1
            while name in self.Plates:
                name = "P" + str(len(self.Plates) + count)
                count += 1

        # Create a new plate
        new_plate = Plate3D(name, self.Nodes[i_node], self.Nodes[j_node], self.Nodes[m_node],

                           self.Nodes[n_node], t, material_name, self, kx_mod, ky_mod)
        
        # Add the new plate to the list
        self.Plates[name] = new_plate

        # Flag the model as unsolved
        self.solution = None
        for key in self.DynamicSolution.keys():
            self.DynamicSolution[key] = False

        # Return the plate name
        return name

    def add_quad(self, name, i_node, j_node, m_node, n_node, t, material_name, kx_mod=1.0, ky_mod=1.0):
        """Adds a new quadrilateral to the model. The quad formulation for in-plane (membrane)
        stiffness is based on an isoparametric formulation. For bending, it is based on an MITC4
        formulation. This element handles distortion relatively well, and is appropriate for thick
        and thin plates. One limitation with this element is that it does a poor job of reporting
        corner stresses. Corner forces, however are very accurate. Center stresses are very
        accurate as well. For cases where corner stress results are important, consider using the
        `add_plate` method instead.

        :param name: A unique user-defined name for the quadrilateral. If None or "", a name will
                     be automatically assigned.
        :type name: str
        :param i_node: The name of the i-node.
        :type i_node: str
        :param j_node: The name of the j-node.
        :type j_node: str
        :param m_node: The name of the m-node.
        :type m_node: str
        :param n_node: The name of the n-node.
        :type n_node: str
        :param t: The thickness of the element.
        :type t: number
        :param material_name: The name of the material for the element.
        :type material_name: str
        :param kx_mod: Stiffness modification factor for in-plane stiffness in the element's local
            x-direction, defaults to 1 (no modification).
        :type kx_mod: number, optional
        :param ky_mod: Stiffness modification factor for in-plane stiffness in the element's local
            y-direction, defaults to 1 (no modification).
        :type ky_mod: number, optional
        :raises NameError: Occurs when the specified name already exists in the model.
        :return: The name of the element added to the model.
        :rtype: str
        """

        # Name the quad or check it doesn't already exist
        if name:
            if name in self.Quads: raise NameError(f"Quad name '{name}' already exists")
        else:
            # As a guess, start with the length of the dictionary
            name = "Q" + str(len(self.Quads))
            count = 1
            while name in self.Quads:
                name = "Q" + str(len(self.Quads) + count)
                count += 1

        # Create a new member
        new_quad = Quad3D(name, self.Nodes[i_node], self.Nodes[j_node], self.Nodes[m_node],

                         self.Nodes[n_node], t, material_name, self, kx_mod, ky_mod)
        

        # Add the new member to the list
        self.Quads[name] = new_quad

        # Flag the model as unsolved
        self.solution = None
        for key in self.DynamicSolution.keys():
            self.DynamicSolution[key] = False

        # Return the quad name
        return name


    def add_rectangle_mesh(self, name, mesh_size, width, height, thickness, material_name, kx_mod=1.0, ky_mod=1.0, origin=[0, 0, 0], plane='XY', x_control=None, y_control=None, start_node=None, start_element = None, element_type='Quad'):


        """Adds a rectangular mesh of elements to the model.

        :param name: A unique name for the mesh.
        :type name: str
        :param mesh_size: The desired mesh size.
        :type mesh_size: number
        :param width: The overall width of the rectangular mesh measured along its local x-axis.
        :type width: number
        :param height: The overall height of the rectangular mesh measured along its local y-axis.
        :type height: number
        :param thickness: The thickness of each element in the mesh.
        :type thickness: number
        :param material_name: The name of the material for elements in the mesh.
        :type material_name: str
        :param kx_mod: Stiffness modification factor for in-plane stiffness in the element's local x-direction. Defaults to 1.0 (no modification).
        :type kx_mod: float, optional
        :param ky_mod: Stiffness modification factor for in-plane stiffness in the element's local y-direction. Defaults to 1.0 (no modification).
        :type ky_mod: float, optional
        :param origin: The origin of the regtangular mesh's local coordinate system. Defaults to [0, 0, 0]
        :type origin: list, optional
        :param plane: The plane the mesh will be parallel to. Options are 'XY', 'YZ', and 'XZ'. Defaults to 'XY'.
        :type plane: str, optional
        :param x_control: A list of control points along the mesh's local x-axis to work into the mesh. Defaults to `None`.
        :type x_control: list, optional
        :param y_control: A list of control points along the mesh's local y-axis to work into the mesh. Defaults to None.
        :type y_control: list, optional
        :param start_node: The name of the first node in the mesh. If set to `None` the program will use the next available node name. Default is `None`.
        :type start_node: str, optional
        :param start_element: The name of the first element in the mesh. If set to `None` the program will use the next available element name. Default is `None`.
        :type start_element: str, optional
        :param element_type: They type of element to make the mesh out of. Either 'Quad' or 'Rect'. Defaults to 'Quad'.
        :type element_type: str, optional
        :raises NameError: Occurs when the specified name already exists in the model.
        :return: The name of the mesh added to the model.
        :rtype: str
        """

        # Check if a mesh name has been provided
        if name:
            # Check that the mesh name isn't already being used
            if name in self.Meshes: raise NameError(f"Mesh name '{name}' already exists")
        # Rename the mesh if necessary
        else:
            name = self.unique_name(self.Meshes, 'MSH')

        # Identify the starting node and element
        if start_node is None:
            start_node = self.unique_name(self.Nodes, 'N')
        if element_type == 'Rect' and start_element is None:
            start_element = self.unique_name(self.Plates, 'R')
        elif element_type == 'Quad' and start_element is None:
            start_element = self.unique_name(self.Quads, 'Q')

        # Create the mesh
        new_mesh = RectangleMesh(mesh_size, width, height, thickness, material_name, self, kx_mod,
                                 ky_mod, origin, plane, x_control, y_control, start_node,
                                 start_element, element_type=element_type)

        # Add the new mesh to the `Meshes` dictionary
        self.Meshes[name] = new_mesh

        # Flag the model as unsolved
        self.solution = None
        for key in self.DynamicSolution.keys():
            self.DynamicSolution[key] = False

        # Return the mesh's name
        return name

    
    def add_annulus_mesh(self, name, mesh_size, outer_radius, inner_radius, thickness, material_name, kx_mod=1.0, 
            ky_mod=1.0, origin=[0, 0, 0], axis='Y', start_node=None, start_element=None):


        """Adds a mesh of quadrilaterals forming an annulus (a donut).

        :param name: A unique name for the mesh.
        :type name: str
        :param mesh_size: The target mesh size.
        :type mesh_size: float
        :param outer_radius: The radius to the outside of the annulus.
        :type outer_radius: float
        :param inner_radius: The radius to the inside of the annulus.
        :type inner_radius: float
        :param thickness: Element thickness.
        :type thickness: float
        :param material_name: The name of the element material.
        :type material_name: str
        :param kx_mod: Stiffness modification factor for radial stiffness in the element's local
                       x-direction. Default is 1.0 (no modification).
        :type kx_mod: float, optional
        :param ky_mod: Stiffness modification factor for meridional stiffness in the element's
                       local y-direction. Default is 1.0 (no modification).
        :type ky_mod: float, optional
        :param origin: The origin of the mesh. The default is [0, 0, 0].
        :type origin: list, optional
        :param axis: The global axis about which the mesh will be generated. The default is 'Y'.
        :type axis: str, optional
        :param start_node: The name of the first node in the mesh. If set to `None` the program
                           will use the next available node name. Default is `None`.
        :type start_node: str, optional
        :param start_element: The name of the first element in the mesh. If set to `None` the
                              program will use the next available element name. Default is `None`.
        :type start_element: str, optional
        :raises NameError: Occurs if the specified name already exists in the model.
        :return: The name of the mesh added to the model.
        :rtype: str
        """

        # Check if a mesh name has been provided
        if name:
            # Check that the mesh name doesn't already exist
            if name in self.Meshes: raise NameError(f"Mesh name '{name}' already exists")
        # Give the mesh a new name if necessary
        else:
            name = self.unique_name(self.Meshes, 'MSH')

        # Identify the starting node and element
        if start_node is None:
            start_node = self.unique_name(self.Nodes, 'N')
        if start_element is None:
            start_element = self.unique_name(self.Quads, 'Q')

        # Create a new mesh
        new_mesh = AnnulusMesh(mesh_size, outer_radius, inner_radius, thickness, material_name, self,
                               kx_mod, ky_mod, origin, axis, start_node, start_element)

        # Add the new mesh to the `Meshes` dictionary
        self.Meshes[name] = new_mesh

        # Flag the model as unsolved
        self.solution = None
        for key in self.DynamicSolution.keys():
            self.DynamicSolution[key] = False

        # Return the mesh's name
        return name


    def add_frustrum_mesh(self, name, mesh_size, large_radius, small_radius, height, thickness,material_name, kx_mod=1.0, ky_mod=1.0, origin=[0, 0, 0], axis='Y', start_node=None, start_element=None):

        """Adds a mesh of quadrilaterals forming a frustrum (a cone intersected by a horizontal plane).

        :param name: A unique name for the mesh.
        :type name: str
        :param mesh_size: The target mesh size
        :type mesh_size: number
        :param large_radius: The larger of the two end radii.
        :type large_radius: number
        :param small_radius: The smaller of the two end radii.
        :type small_radius: number
        :param height: The height of the frustrum.
        :type height: number
        :param thickness: The thickness of the elements.
        :type thickness: number
        :param material_name: The name of the element material.
        :type material_name: str
        :param kx_mod: Stiffness modification factor for radial stiffness in each element's local x-direction, defaults to 1 (no modification).
        :type kx_mod: number, optional
        :param ky_mod: Stiffness modification factor for meridional stiffness in each element's local y-direction, defaults to 1 (no modification).
        :type ky_mod: number, optional
        :param origin: The origin of the mesh, defaults to [0, 0, 0].
        :type origin: list, optional
        :param axis: The global axis about which the mesh will be generated, defaults to 'Y'.
        :type axis: str, optional
        :param start_node: The name of the first node in the mesh. If set to None the program will use the next available node name, defaults to None.
        :type start_node: str, optional
        :param start_element: The name of the first element in the mesh. If set to `None` the
                              program will use the next available element name, defaults to None
        :type start_element: str, optional
        :raises NameError: Occurs if the specified name already exists.
        :return: The name of the mesh added to the model.
        :rtype: str
        """

        # Check if a name has been provided
        if name:
            # Check that the mesh name doesn't already exist
            if name in self.Meshes: raise NameError(f"Mesh name '{name}' already exists")
        # Give the mesh a new name if necessary
        else:
            name = self.unique_name(self.Meshes, 'MSH')

        # Identify the starting node and element
        if start_node is None:
            start_node = self.unique_name(self.Nodes, 'N')
        if start_element is None:
            start_element = self.unique_name(self.Quads, 'Q')

        # Create a new mesh
        new_mesh = FrustrumMesh(mesh_size, large_radius, small_radius, height, thickness, material_name,
                                self, kx_mod, ky_mod, origin, axis, start_node, start_element)

        # Add the new mesh to the `Meshes` dictionary
        self.Meshes[name] = new_mesh

        # Flag the model as unsolved
        self.solution = None
        for key in self.DynamicSolution.keys():
            self.DynamicSolution[key] = False

        # Return the mesh's name
        return name

    
    def add_cylinder_mesh(self, name, mesh_size, radius, height, thickness, material_name, kx_mod=1,
                          ky_mod=1, origin=[0, 0, 0], axis='Y', num_elements=None, start_node=None,
                          start_element=None, element_type='Quad'):
        """Adds a mesh of elements forming a cylinder.

        :param name: A unique name for the mesh.
        :type name: str
        :param mesh_size: The target mesh size.
        :type mesh_size: float
        :param radius: The radius of the cylinder.
        :type radius: float
        :param height: The height of the cylinder.
        :type height: float
        :param thickness: Element thickness.
        :type thickness: float
        :param material_name: The name of the element material.
        :type material_name: str
        :param kx_mod: Stiffness modification factor for hoop stiffness in each element's local
                       x-direction. Defaults to 1.0 (no modification).
        :type kx_mod: int, optional
        :param ky_mod: Stiffness modification factor for meridional stiffness in each element's
                       local y-direction. Defaults to 1.0 (no modification).
        :type ky_mod: int, optional
        :param origin: The origin [X, Y, Z] of the mesh. Defaults to [0, 0, 0].
        :type origin: list, optional
        :param axis: The global axis about which the mesh will be generated. Defaults to 'Y'.
        :type axis: str, optional
        :param num_elements: The number of elements to use to form each course of elements. This
                             is typically only used if you are trying to match the nodes to another
                             mesh's nodes. If set to `None` the program will automatically
                             calculate the number of elements to use based on the mesh size.
                             Defaults to None.
        :type num_elements: int, optional
        :param start_node: The name of the first node in the mesh. If set to `None` the program
                           will use the next available node name. Defaults to `None`.
        :type start_node: str, optional
        :param start_element: The name of the first element in the mesh. If set to `None` the
                              program will use the next available element name. Defaults to `None`.
        :type start_element: str, optional
        :param element_type: The type of element to make the mesh out of. Either 'Quad' or 'Rect'.
                             Defaults to 'Quad'.
        :type element_type: str, optional
        :raises NameError: Occurs when the specified mesh name is already being used in the model.
        :return: The name of the mesh added to the model
        :rtype: str
        """

        # Check if a name has been provided
        if name:
            # Check that the mesh name doesn't already exist
            if name in self.Meshes: raise NameError(f"Mesh name '{name}' already exists")
        # Give the mesh a new name if necessary
        else:
            name = self.unique_name(self.Meshes, 'MSH')

        # Identify the starting node and element
        if start_node is None:
            start_node = self.unique_name(self.Nodes, 'N')
        if element_type == 'Rect' and start_element is None:
            start_element = self.unique_name(self.Plates, 'R')
        elif element_type == 'Quad' and start_element is None:
            start_element = self.unique_name(self.Quads, 'Q')

        # Create a new mesh
        new_mesh = CylinderMesh(mesh_size, radius, height, thickness, material_name, self,
                               kx_mod, ky_mod, origin, axis, start_node, start_element,
                               num_elements, element_type)

        # Add the new mesh to the `Meshes` dictionary
        self.Meshes[name] = new_mesh

        # Flag the model as unsolved
        self.solution = None
        for key in self.DynamicSolution.keys():
            self.DynamicSolution[key] = False

        # Return the mesh's name
        return name

    def merge_duplicate_nodes(self, tolerance=0.001):
        """Removes duplicate nodes from the model and returns a list of the removed node names.

        :param tolerance: The maximum distance between two nodes in order to consider them
                          duplicates. Defaults to 0.001.
        :type tolerance: float, optional
        """

        # Initialize a dictionary marking where each node is used
        node_lookup = {node_name: [] for node_name in self.Nodes.keys()}
        element_dicts = ('Springs', 'Members', 'Plates', 'Quads')
        node_types = ('i_node', 'j_node', 'm_node', 'n_node')

        # Step through each dictionary of elements in the model (springs, members, plates, quads)
        for element_dict in element_dicts:

            # Step through each element in the dictionary
            for element in getattr(self, element_dict).values():

                # Step through each possible node type in the element (i-node, j-node, m-node, n-node)
                for node_type in node_types:

                    # Get the current element's node having the current type
                    # Return `None` if the element doesn't have this node type
                    node = getattr(element, node_type, None)

                    # Determine if the node exists on the element
                    if node is not None:
                        # Add the element to the list of elements attached to the node
                        node_lookup[node.name].append((element, node_type))

        # Make a list of the names of each node in the model
        node_names = list(self.Nodes.keys())

        # Make a list of nodes to be removed from the model
        remove_list = []

        # Step through each node in the copy of the `Nodes` dictionary
        for i, node_1_name in enumerate(node_names):

            # Skip iteration if `node_1` has already been removed
            if node_lookup[node_1_name] is None:
                continue

            # There is no need to check `node_1` against itself
            for node_2_name in node_names[i + 1:]:

                # Skip iteration if node_2 has already been removed
                if node_lookup[node_2_name] is None:
                    continue

                # Calculate the distance between nodes
                if self.Nodes[node_1_name].distance(self.Nodes[node_2_name]) > tolerance:
                    continue

                # Replace references to `node_2` in each element with references to `node_1`
                for element, node_type in node_lookup[node_2_name]:
                    setattr(element, node_type, self.Nodes[node_1_name])

                # Flag `node_2` as no longer used
                node_lookup[node_2_name] = None

                # Merge any boundary conditions
                support_cond = ('support_DX', 'support_DY', 'support_DZ', 'support_RX', 'support_RY', 'support_RZ')
                for dof in support_cond:
                    if getattr(self.Nodes[node_2_name], dof) == True:
                        setattr(self.Nodes[node_1_name], dof, True)

                # Merge any spring supports
                spring_cond = ('spring_DX', 'spring_DY', 'spring_DZ', 'spring_RX', 'spring_RY', 'spring_RZ')
                for dof in spring_cond:
                    value = getattr(self.Nodes[node_2_name], dof)
                    if value != [None, None, None]:
                        setattr(self.Nodes[node_1_name], dof, value)

                # Fix the mesh labels
                for mesh in self.Meshes.values():

                    # Fix the nodes in the mesh
                    if node_2_name in mesh.nodes.keys():
                        # Attach the correct node to the mesh
                        mesh.nodes[node_2_name] = self.Nodes[node_1_name]

                        # Fix the dictionary key
                        mesh.nodes[node_1_name] = mesh.nodes.pop(node_2_name)

                    # Fix the elements in the mesh
                    for element in mesh.elements.values():
                        if node_2_name == element.i_node.name: element.i_node = self.Nodes[node_1_name]
                        if node_2_name == element.j_node.name: element.j_node = self.Nodes[node_1_name]
                        if node_2_name == element.m_node.name: element.m_node = self.Nodes[node_1_name]
                        if node_2_name == element.n_node.name: element.n_node = self.Nodes[node_1_name]

                # Add the node to the `remove` list
                remove_list.append(node_2_name)

        # Remove `node_2` from the model's `Nodes` dictionary
        for node_name in remove_list:
            self.Nodes.pop(node_name)

        # Flag the model as unsolved
        self.solution = None
        for key in self.DynamicSolution.keys():
            self.DynamicSolution[key] = False

    def delete_node(self, node_name):
        """Removes a node from the model. All nodal loads associated with the node and elements attached to the node will also be removed.

        :param node_name: The name of the node to be removed.
        :type node_name: str
        """

        # Remove the node. Nodal loads are stored within the node, so they
        # will be deleted automatically when the node is deleted.
        self.Nodes.pop(node_name)

        # Find any elements attached to the node and remove them
        self.Members = {name: member for name, member in self.Members.items() if
                        member.i_node.name != node_name and member.j_node.name != node_name}
        self.Plates = {name: plate for name, plate in self.Plates.items() if
                       plate.i_node.name != node_name and plate.j_node.name != node_name and plate.m_node.name != node_name and plate.n_node.name != node_name}
        self.Quads = {name: quad for name, quad in self.Quads.items() if
                      quad.i_node.name != node_name and quad.j_node.name != node_name and quad.m_node.name != node_name and quad.n_node.name != node_name}

        # Flag the model as unsolved
        self.solution = None
        for key in self.DynamicSolution.keys():
            self.DynamicSolution[key] = False

    def delete_auxnode(self, auxnode_name):
        """Removes an auxiliary node from the model.

        :param auxnode_name: The name of the auxiliary node to be removed.
        :type auxnode_name: str
        """

        # Remove the auxiliary node
        self.AuxNodes.pop(auxnode_name)

        # Remove the auxiliary node from any members that were using it
        for member in self.Members.values():
            if member.auxNode == auxnode_name:
                member.auxNode = None

        # Flag the model as unsolved
        self.solution = None
        for key in self.DynamicSolution.keys():
            self.DynamicSolution[key] = False

    def delete_spring(self, spring_name):
        """Removes a spring from the model.

        :param spring_name: The name of the spring to be removed.
        :type spring_name: str
        """

        # Remove the spring
        self.Springs.pop(spring_name)

        # Flag the model as unsolved
        self.solution = None
        for key in self.DynamicSolution.keys():
            self.DynamicSolution[key] = False

    def delete_member(self, member_name):
        """Removes a member from the model. All member loads associated with the member will also
           be removed.

        :param member_name: The name of the member to be removed.
        :type member_name: str
        """

        # Remove the member. Member loads are stored within the member, so they
        # will be deleted automatically when the member is deleted.
        self.Members.pop(member_name)

        # Flag the model as unsolved
        self.solution = None
        for key in self.DynamicSolution.keys():
            self.DynamicSolution[key] = False

    def def_support(self, node_name, support_DX=False, support_DY=False, support_DZ=False, support_RX=False,
                    support_RY=False, support_RZ=False):
        """Defines the support conditions at a node. Nodes will default to fully unsupported
           unless specified otherwise.

        :param node_name: The name of the node where the support is being defined.
        :type node_name: str
        :param support_DX: Indicates whether the node is supported against translation in the
                           global X-direction. Defaults to False.
        :type support_DX: bool, optional
        :param support_DY: Indicates whether the node is supported against translation in the
                           global Y-direction. Defaults to False.
        :type support_DY: bool, optional
        :param support_DZ: Indicates whether the node is supported against translation in the
                           global Z-direction. Defaults to False.
        :type support_DZ: bool, optional
        :param support_RX: Indicates whether the node is supported against rotation about the
                           global X-axis. Defaults to False.
        :type support_RX: bool, optional
        :param support_RY: Indicates whether the node is supported against rotation about the
                           global Y-axis. Defaults to False.
        :type support_RY: bool, optional
        :param support_RZ: Indicates whether the node is supported against rotation about the
                           global Z-axis. Defaults to False.
        :type support_RZ: bool, optional
        """

        # Get the node to be supported
        node = self.Nodes[node_name]

        # Set the node's support conditions
        node.support_DX = support_DX
        node.support_DY = support_DY
        node.support_DZ = support_DZ
        node.support_RX = support_RX
        node.support_RY = support_RY
        node.support_RZ = support_RZ

        # Flag the model as unsolved
        self.solution = None
        for key in self.DynamicSolution.keys():
            self.DynamicSolution[key] = False

    def def_support_spring(self, node_name, dof, stiffness, direction=None):
        """Defines a spring support at a node.

        :param node_name: The name of the node to apply the spring support to.
        :type node_name: str
        :param dof: The degree of freedom to apply the spring support to.
        :type dof: str ('DX', 'DY', 'DZ', 'RX', 'RY', or 'RZ')
        :param stiffness: The translational or rotational stiffness of the spring support.
        :type stiffness: float
        :param direction: The direction in which the spring can act. '+' allows the spring to resist positive displacements. '-' allows the spring to resist negative displacements. None allows the spring to act in both directions. Default is None.
        :type direction: str or None ('+', '-', None), optional
        :raises ValueError: Occurs when an invalid support spring direction has been specified.
        :raises ValueError: Occurs when an invalid support spring degree of freedom has been specified.
        """

        if dof in ('DX', 'DY', 'DZ', 'RX', 'RY', 'RZ'):
            if direction in ('+', '-', None):
                if dof == 'DX':
                    self.Nodes[node_name].spring_DX = [stiffness, direction, True]
                elif dof == 'DY':
                    self.Nodes[node_name].spring_DY = [stiffness, direction, True]
                elif dof == 'DZ':
                    self.Nodes[node_name].spring_DZ = [stiffness, direction, True]
                elif dof == 'RX':
                    self.Nodes[node_name].spring_RX = [stiffness, direction, True]
                elif dof == 'RY':
                    self.Nodes[node_name].spring_RY = [stiffness, direction, True]
                elif dof == 'RZ':
                    self.Nodes[node_name].spring_RZ = [stiffness, direction, True]
            else:
                raise ValueError('Invalid support spring direction. Specify \'+\', \'-\', or None.')
        else:
            raise ValueError(
                'Invalid support spring degree of freedom. Specify \'DX\', \'DY\', \'DZ\', \'RX\', \'RY\', or \'RZ\'')

        # Flag the model as unsolved
        self.solution = None
        for key in self.DynamicSolution.keys():
            self.DynamicSolution[key] = False

    def def_node_disp(self, node_name, direction, magnitude):
        """Defines a nodal displacement at a node.

        :param node_name: The name of the node where the nodal displacement is being applied.
        :type node_name: str
        :param direction: The global direction the nodal displacement is being applied in. Displacements are 'DX', 'DY', and 'DZ'. Rotations are 'RX', 'RY', and 'RZ'.
        :type direction: str
        :param magnitude: The magnitude of the displacement.
        :type magnitude: float
        :raises ValueError: _description_
        """
<<<<<<< HEAD
            
        # Validate the value of direction
=======

        # Validate the value of Direction
>>>>>>> 9d34a2c5
        if direction not in ('DX', 'DY', 'DZ', 'RX', 'RY', 'RZ'):
            raise ValueError(f"direction must be 'DX', 'DY', 'DZ', 'RX', 'RY', or 'RZ'. {direction} was given.")
        # Get the node
        node = self.Nodes[node_name]

        if direction == 'DX':
            node.EnforcedDX = magnitude
        if direction == 'DY':
            node.EnforcedDY = magnitude
        if direction == 'DZ':
            node.EnforcedDZ = magnitude
        if direction == 'RX':
            node.EnforcedRX = magnitude
        if direction == 'RY':
            node.EnforcedRY = magnitude
        if direction == 'RZ':
            node.EnforcedRZ = magnitude

        # Flag the model as unsolved
        self.solution = None
        for key in self.DynamicSolution.keys():
            self.DynamicSolution[key] = False

<<<<<<< HEAD
    def def_releases(self, member_name, Dxi=False, Dyi=False, Dzi=False, Rxi=False, Ryi=False, Rzi=False, Dxj=False, Dyj=False, Dzj=False, Rxj=False, Ryj=False, Rzj=False):
=======
    def def_releases(self, Member, Dxi=False, Dyi=False, Dzi=False, Rxi=False, Ryi=False, Rzi=False, Dxj=False,
                     Dyj=False, Dzj=False, Rxj=False, Ryj=False, Rzj=False):
>>>>>>> 9d34a2c5
        """Defines member end realeses for a member. All member end releases will default to unreleased unless specified otherwise.

        :param member_name: The name of the member to have its releases modified.
        :type member_name: str
        :param Dxi: Indicates whether the member is released axially at its start. Defaults to False.
        :type Dxi: bool, optional
        :param Dyi: Indicates whether the member is released for shear in the local y-axis at its start. Defaults to False.
        :type Dyi: bool, optional
        :param Dzi: Indicates whether the member is released for shear in the local z-axis at its start. Defaults to False.
        :type Dzi: bool, optional
        :param Rxi: Indicates whether the member is released for torsion at its start. Defaults to False.
        :type Rxi: bool, optional
        :param Ryi: Indicates whether the member is released for moment about the local y-axis at its start. Defaults to False.
        :type Ryi: bool, optional
        :param Rzi: Indicates whether the member is released for moment about the local z-axis at its start. Defaults to False.
        :type Rzi: bool, optional
        :param Dxj: Indicates whether the member is released axially at its end. Defaults to False.
        :type Dxj: bool, optional
        :param Dyj: Indicates whether the member is released for shear in the local y-axis at its end. Defaults to False.
        :type Dyj: bool, optional
        :param Dzj: Indicates whether the member is released for shear in the local z-axis. Defaults to False.
        :type Dzj: bool, optional
        :param Rxj: Indicates whether the member is released for torsion at its end. Defaults to False.
        :type Rxj: bool, optional
        :param Ryj: Indicates whether the member is released for moment about the local y-axis at its end. Defaults to False.
        :type Ryj: bool, optional
        :param Rzj: Indicates whether the member is released for moment about the local z-axis at its end. Defaults to False.
        :type Rzj: bool, optional
        """

        # Apply the end releases to the member
<<<<<<< HEAD
        self.Members[member_name].Releases = [Dxi, Dyi, Dzi, Rxi, Ryi, Rzi, Dxj, Dyj, Dzj, Rxj, Ryj, Rzj]     
=======
        self.Members[Member].Releases = [Dxi, Dyi, Dzi, Rxi, Ryi, Rzi, Dxj, Dyj, Dzj, Rxj, Ryj, Rzj]
>>>>>>> 9d34a2c5

        # Flag the model as unsolved
        self.solution = None
        for key in self.DynamicSolution.keys():
            self.DynamicSolution[key] = False

    def add_load_combo(self, name, factors, combo_tags=None):
        """Adds a load combination to the model.

        :param name: A unique name for the load combination (e.g. '1.2D+1.6L+0.5S' or 'Gravity Combo').
        :type name: str
        :param factors: A dictionary containing load cases and their corresponding factors (e.g. {'D':1.2, 'L':1.6, 'S':0.5}).
        :type factors: dict
        :param combo_tags: A list of tags used to categorize load combinations. Default is `None`. This can be useful for filtering results later on, or for limiting analysis to only those combinations with certain tags. This feature is provided for convenience. It is not necessary to use tags.
        :type combo_tags: list, optional
                    
        """


        # Create a new load combination object
        new_combo = LoadCombo(name, combo_tags, factors)

        # Add the load combination to the dictionary of load combinations
        self.LoadCombos[name] = new_combo

        # Flag the model as solved
        self.solution = None
        for key in self.DynamicSolution.keys():
            self.DynamicSolution[key] = False

    def set_as_mass_case(self, name, gravity=9.81, factor=1):
        """
        Set a load case as a mass case for analysis.

        This function designates a specific load case to be treated as a mass case during analysis.

        Parameters:
        -----------
        :param name: str
            The name of the load case to be used as a mass case.

        :param gravity: float, optional
            The gravitational acceleration at the location where the structure is analyzed. Default value is 9.81 m/s² for Earth.

        :param factor: float, optional
            A percentage of the load to be used as a mass case. This factor should be specified as a decimal (e.g., 0.5 for 50%).
            Some loads, such as live loads, may only contribute a small percentage to the total mass as specified in the design code.
            Default value is 1, representing the full load.

        """
        self.MassCases[name] = MassCase(name, gravity, factor)

        # Flag the model as unsolved
        self.solution = None
        for key in self.DynamicSolution.keys():
            self.DynamicSolution[key] = False

    def add_node_load(self, node_name, direction, P, case='Case 1'):
        """Adds a nodal load to the model.

        :param node_name: The name of the node where the load is being applied.
        :type node_name: str
        :param direction: The global direction the load is being applied in. Forces are `'FX'`,
                          `'FY'`, and `'FZ'`. Moments are `'MX'`, `'MY'`, and `'MZ'`.
        :type direction: str
        :param P: The numeric value (magnitude) of the load.
        :type P: float
        :param case: The name of the load case the load belongs to. Defaults to 'Case 1'.
        :type case: str, optional
        :raises ValueError: Occurs when an invalid load direction was specified.
        """
<<<<<<< HEAD
        
        # Validate the value of direction
        if direction not in ('FX', 'FY', 'FZ', 'MX', 'MY', 'MZ'):
            raise ValueError(f"direction must be 'FX', 'FY', 'FZ', 'MX', 'MY', or 'MZ'. {direction} was given.")
=======

        # Validate the value of Direction
        if Direction not in ('FX', 'FY', 'FZ', 'MX', 'MY', 'MZ'):
            raise ValueError(f"Direction must be 'FX', 'FY', 'FZ', 'MX', 'MY', or 'MZ'. {Direction} was given.")
>>>>>>> 9d34a2c5
        # Add the node load to the model
        self.Nodes[node_name].NodeLoads.append((direction, P, case))

        # Flag the model as unsolved
        self.solution = None
        for key in self.DynamicSolution.keys():
            self.DynamicSolution[key] = False

    def add_member_pt_load(self, member_name, direction, P, x, case='Case 1'):
        """Adds a member point load to the model.

        :param member_name: The name of the member the load is being applied to.
        :type member_name: str
        :param direction: The direction in which the load is to be applied. Valid values are `'Fx'`,
                          `'Fy'`, `'Fz'`, `'Mx'`, `'My'`, `'Mz'`, `'FX'`, `'FY'`, `'FZ'`, `'MX'`, `'MY'`, or `'MZ'`.
                          Note that lower-case notation indicates use of the beam's local
                          coordinate system, while upper-case indicates use of the model's globl
                          coordinate system.
        :type direction: str
        :param P: The numeric value (magnitude) of the load.
        :type P: float
        :param x: The load's location along the member's local x-axis.
        :type x: float
        :param case: The load case to categorize the load under. Defaults to 'Case 1'.
        :type case: str, optional
        :raises ValueError: Occurs when an invalid load direction has been specified.
        """

<<<<<<< HEAD
        # Validate the value of direction
        if direction not in ('Fx', 'Fy', 'Fz', 'FX', 'FY', 'FZ', 'Mx', 'My', 'Mz', 'MX', 'MY', 'MZ'):
            raise ValueError(f"direction must be 'Fx', 'Fy', 'Fz', 'FX', 'FY', FZ', 'Mx', 'My', 'Mz', 'MX', 'MY', or 'MZ'. {direction} was given.")
        
        # Add the point load to the member
        self.Members[member_name].PtLoads.append((direction, P, x, case))
        
=======
        # Validate the value of Direction
        if Direction not in ('Fx', 'Fy', 'Fz', 'FX', 'FY', 'FZ', 'Mx', 'My', 'Mz', 'MX', 'MY', 'MZ'):
            raise ValueError(
                f"Direction must be 'Fx', 'Fy', 'Fz', 'FX', 'FY', FZ', 'Mx', 'My', 'Mz', 'MX', 'MY', or 'MZ'. {Direction} was given.")

        # Add the point load to the member
        self.Members[Member].PtLoads.append((Direction, P, x, case))

>>>>>>> 9d34a2c5
        # Flag the model as unsolved
        self.solution = None
        for key in self.DynamicSolution.keys():
            self.DynamicSolution[key] = False

<<<<<<< HEAD
    def add_member_dist_load(self, member_name, direction, w1, w2, x1=None, x2=None, case='Case 1'):
        """Adds a member distributed load to the model.

        :param member_name: The name of the member the load is being appied to.
        :type member_name: str
        :param direction: The direction in which the load is to be applied. Valid values are `'Fx'`,
=======
    def add_member_dist_load(self, Member, Direction, w1, w2, x1=None, x2=None, case='Case 1'):
        """Adds a member distributed load to the model.

        :param Member: The name of the member the load is being appied to.
        :type Member: str
        :param Direction: The direction in which the load is to be applied. Valid values are `'Fx'`,
>>>>>>> 9d34a2c5
                          `'Fy'`, `'Fz'`, `'FX'`, `'FY'`, or `'FZ'`.
                          Note that lower-case notation indicates use of the beam's local
                          coordinate system, while upper-case indicates use of the model's globl
                          coordinate system.
        :type direction: str
        :param w1: The starting value (magnitude) of the load.
        :type w1: float
        :param w2: The ending value (magnitude) of the load.
        :type w2: float
        :param x1: The load's start location along the member's local x-axis. If this argument is
                   not specified, the start of the member will be used. Defaults to `None`
        :type x1: float, optional
        :param x2: The load's end location along the member's local x-axis. If this argument is not
                   specified, the end of the member will be used. Defaults to `None`.
        :type x2: float, optional
        :param case: _description_, defaults to 'Case 1'
        :type case: str, optional
        :raises ValueError: Occurs when an invalid load direction has been specified.
        """
<<<<<<< HEAD
       
        # Validate the value of direction
        if direction not in ('Fx', 'Fy', 'Fz', 'FX', 'FY', 'FZ'):
            raise ValueError(f"direction must be 'Fx', 'Fy', 'Fz', 'FX', 'FY', or 'FZ'. {direction} was given.")
=======

        # Validate the value of Direction
        if Direction not in ('Fx', 'Fy', 'Fz', 'FX', 'FY', 'FZ'):
            raise ValueError(f"Direction must be 'Fx', 'Fy', 'Fz', 'FX', 'FY', or 'FZ'. {Direction} was given.")
>>>>>>> 9d34a2c5
        # Determine if a starting and ending points for the load have been specified.
        # If not, use the member start and end as defaults
        if x1 == None:
            start = 0
        else:
            start = x1

        if x2 == None:
            end = self.Members[Member].L()
        else:
            end = x2

        # Add the distributed load to the member
<<<<<<< HEAD
        self.Members[member_name].DistLoads.append((direction, w1, w2, start, end, case))
        
=======
        self.Members[Member].DistLoads.append((Direction, w1, w2, start, end, case))

>>>>>>> 9d34a2c5
        # Flag the model as unsolved
        self.solution = None
        
        for key in self.DynamicSolution.keys():
            self.DynamicSolution[key] = False


    def add_member_self_weight(self, global_direction, factor, case='Case 1'):
        """Adds self weight to all members in the model. Note that this only works for members. Plate and Quad elements will be ignored by this command.

        :param global_direction: The global direction to apply the member load in: 'FX', 'FY', or 'FZ'.
        :type global_direction: string
        :param factor: A factor to apply to the member self-weight. Can be used to account for items like connections, or to switch the direction of the self-weight load.
        :type factor: float
        :param case: The load case to apply the self-weight to. Defaults to 'Case 1'
        :type case: str, optional
        """

        # Step through each member in the model
        for member in self.Members.values():

            # Calculate the self weight of the member
            self_weight = factor*self.Materials[member.material_name].rho*member.A

            # Add the self-weight load to the member
            self.add_member_dist_load(member.name, global_direction, self_weight, self_weight, case=case)
        
        # No need to flag the model as unsolved. That has already been taken care of by our call to `add_member_dist_load`


    def add_plate_surface_pressure(self, plate_name, pressure, case='Case 1'):
        """Adds a surface pressure to the rectangular plate element.
        

        :param plate_name: The name for the rectangular plate to add the surface pressure to.
        :type plate_name: str
        :param pressure: The value (magnitude) for the surface pressure.
        :type pressure: float
        :param case: The load case to add the surface pressure to. Defaults to 'Case 1'.
        :type case: str, optional
        :raises Exception: Occurs when an invalid plate name has been specified.
        """

        # Add the surface pressure to the rectangle
        if plate_name in self.Plates.keys():
            self.Plates[plate_name].pressures.append([pressure, case])
        else:
            raise Exception('Invalid plate name specified for plate surface pressure.')

        # Flag the model as unsolved
        self.solution = None
        for key in self.DynamicSolution.keys():
            self.DynamicSolution[key] = False

    def add_quad_surface_pressure(self, quad_name, pressure, case='Case 1'):
        """Adds a surface pressure to the quadrilateral element.

        :param quad_name: The name for the quad to add the surface pressure to.
        :type quad_name: str
        :param pressure: The value (magnitude) for the surface pressure.
        :type pressure: float
        :param case: The load case to add the surface pressure to. Defaults to 'Case 1'.
        :type case: str, optional
        :raises Exception: Occurs when an invalid quad name has been specified.
        """

        # Add the surface pressure to the quadrilateral
        if quad_name in self.Quads.keys():
            self.Quads[quad_name].pressures.append([pressure, case])
        else:
            raise Exception('Invalid quad name specified for quad surface pressure.')

        # Flag the model as unsolved
        self.solution = None
        for key in self.DynamicSolution.keys():
            self.DynamicSolution[key] = False

    def delete_loads(self):
        """Deletes all loads from the model along with any results based on the loads.
        """

        # Delete the member loads and the calculated internal forces
        for member in self.Members.values():
            member.DistLoads = []
            member.PtLoads = []
            member.SegmentsZ = []
            member.SegmentsY = []
            member.SegmentsX = []

        # Delete the plate loads
        for plate in self.Plates.values():
            plate.pressures = []

        # Delete the quadrilateral loads
        for quad in self.Quads.values():
            quad.pressures = []

        # Delete the nodal loads, calculated displacements, and calculated reactions
        for node in self.Nodes.values():
            node.NodeLoads = []

            node.DX = {}
            node.DY = {}
            node.DZ = {}
            node.RX = {}
            node.RY = {}
            node.RZ = {}

            node.RxnFX = {}
            node.RxnFY = {}
            node.RxnFZ = {}
            node.RxnMX = {}
            node.RxnMY = {}
            node.RxnMZ = {}

        # Flag the model as unsolved
        self.solution = None
        for key in self.DynamicSolution.keys():
            self.DynamicSolution[key] = False

    def def_load_profile(self, case, time, profile):
        """
            Define a load profile for a specific load case.

            :param case: The name or identifier of the load case.
            :type case: str
            :param time: A list of time values associated with the load profile.
            :type time: list[float]
            :param profile: A list of load values corresponding to the time values.
            :type profile: list[float]

            :raises ParameterIncompatibilityError: If the lengths of 'time' and 'profile' lists are not the same.

            This method creates a LoadProfile object for the specified load case and associates it with the given time and profile data.
            """
        if len(time) != len(profile):
            raise ParameterIncompatibilityError('Time and Profile lists should have the same length')
        self.LoadProfiles[case] = LoadProfile(load_case_name=case, time=time, profile=profile)

    def def_disp_profile(self, node, direction, time, profile):
        """
            Define a displacement profile for a specific node and direction.

            :param node: The node or point at which the displacement is measured.
            :type node: str
            :param direction: The direction of the displacement ('DX', 'DY', 'DZ', 'RX', 'RY', 'RZ').
            :type direction: str
            :param time: A list of time values associated with the displacement profile.
            :type time: list[float]
            :param profile: A list of displacement values corresponding to the time values.
            :type profile: list[float]

            :raises ParameterIncompatibilityError: If the lengths of 'time' and 'profile' lists are not the same.
            :raises ValueError: If 'direction' is not one of ('DX', 'DY', 'DZ', 'RX', 'RY', 'RZ').

            This method creates a DisplacementProfile object for the specified node and direction and associates it with the given time and profile data.
            """
        if len(time) != len(profile):
            raise ParameterIncompatibilityError('Time and Profile lists should have the same length')
        if direction not in ('DX', 'DY', 'DZ', 'RX', 'RY', 'RZ'):
            raise ValueError(f"Direction must be 'DX', 'DY', 'DZ', 'RX', 'RY', or 'RZ'. {direction} was given.")
        self.DisplacementProfiles[node] = DisplacementProfile(node=node, direction= direction,time=time, profile=profile)
        
    def K(self, combo_name='Combo 1', log=False, check_stability=True, sparse=True):
        """Returns the model's global stiffness matrix. The stiffness matrix will be returned in
           scipy's sparse lil format, which reduces memory usage and can be easily converted to
           other formats.

        :param combo_name: The load combination to get the stiffness matrix for. Defaults to 'Combo 1'.
        :type combo_name: str, optional
        :param log: Prints updates to the console if set to True. Defaults to False.
        :type log: bool, optional
        :param check_stability: Causes Pynite to check for instabilities if set to True. Defaults
                                to True. Set to False if you want the model to run faster.
        :type check_stability: bool, optional
        :param sparse: Returns a sparse matrix if set to True, and a dense matrix otherwise.
                       Defaults to True.
        :type sparse: bool, optional
        :return: The global stiffness matrix for the structure.
        :rtype: ndarray or coo_matrix
        """

        # Determine if a sparse matrix has been requested
        if sparse == True:
            # The stiffness matrix will be stored as a scipy `coo_matrix`. Scipy's
            # documentation states that this type of matrix is ideal for efficient
            # construction of finite element matrices. When converted to another
            # format, the `coo_matrix` sums values at the same (i, j) index. We'll
            # build the matrix from three lists.
            row = []
            col = []
            data = []
        else:
            # Initialize a dense matrix of zeros
            K = zeros((len(self.Nodes) * 6, len(self.Nodes) * 6))

        # Add stiffness terms for each nodal spring in the model
        if log: print('- Adding nodal spring support stiffness terms to global stiffness matrix')
        for node in self.Nodes.values():

            # Determine if the node has any spring supports
            if node.spring_DX[0] != None:

                # Check for an active spring support
                if node.spring_DX[2] == True:
                    m, n = node.ID * 6, node.ID * 6
                    if sparse == True:
                        data.append(float(node.spring_DX[0]))
                        row.append(m)
                        col.append(n)
                    else:
                        K[m, n] += float(node.spring_DX[0])

            if node.spring_DY[0] != None:

                # Check for an active spring support
                if node.spring_DY[2] == True:
                    m, n = node.ID * 6 + 1, node.ID * 6 + 1
                    if sparse == True:
                        data.append(float(node.spring_DY[0]))
                        row.append(m)
                        col.append(n)
                    else:
                        K[m, n] += float(node.spring_DY[0])

            if node.spring_DZ[0] != None:

                # Check for an active spring support
                if node.spring_DZ[2] == True:
                    m, n = node.ID * 6 + 2, node.ID * 6 + 2
                    if sparse == True:
                        data.append(float(node.spring_DZ[0]))
                        row.append(m)
                        col.append(n)
                    else:
                        K[m, n] += float(node.spring_DZ[0])

            if node.spring_RX[0] != None:

                # Check for an active spring support
                if node.spring_RX[2] == True:
                    m, n = node.ID * 6 + 3, node.ID * 6 + 3
                    if sparse == True:
                        data.append(float(node.spring_RX[0]))
                        row.append(m)
                        col.append(n)
                    else:
                        K[m, n] += float(node.spring_RX[0])

            if node.spring_RY[0] != None:

                # Check for an active spring support
                if node.spring_RY[2] == True:
                    m, n = node.ID * 6 + 4, node.ID * 6 + 4
                    if sparse == True:
                        data.append(float(node.spring_RY[0]))
                        row.append(m)
                        col.append(n)
                    else:
                        K[m, n] += float(node.spring_RY[0])

            if node.spring_RZ[0] != None:

                # Check for an active spring support
                if node.spring_RZ[2] == True:
                    m, n = node.ID * 6 + 5, node.ID * 6 + 5
                    if sparse == True:
                        data.append(float(node.spring_RZ[0]))
                        row.append(m)
                        col.append(n)
                    else:
                        K[m, n] += float(node.spring_RZ[0])

        # Add stiffness terms for each spring in the model
        if log: print('- Adding spring stiffness terms to global stiffness matrix')
        for spring in self.Springs.values():

            if spring.active[combo_name] == True:

                # Get the spring's global stiffness matrix
                # Storing it as a local variable eliminates the need to rebuild it every time a term is needed
                spring_K = spring.K()

                # Step through each term in the spring's stiffness matrix
                # 'a' & 'b' below are row/column indices in the spring's stiffness matrix
                # 'm' & 'n' are corresponding row/column indices in the global stiffness matrix
                for a in range(12):

                    # Determine if index 'a' is related to the i-node or j-node
                    if a < 6:
                        # Find the corresponding index 'm' in the global stiffness matrix
                        m = spring.i_node.ID * 6 + a
                    else:
                        # Find the corresponding index 'm' in the global stiffness matrix
                        m = spring.j_node.ID * 6 + (a - 6)

                    for b in range(12):

                        # Determine if index 'b' is related to the i-node or j-node
                        if b < 6:
                            # Find the corresponding index 'n' in the global stiffness matrix
                            n = spring.i_node.ID * 6 + b
                        else:
                            # Find the corresponding index 'n' in the global stiffness matrix
                            n = spring.j_node.ID * 6 + (b - 6)

                        # Now that 'm' and 'n' are known, place the term in the global stiffness matrix
                        if sparse == True:
                            row.append(m)
                            col.append(n)
                            data.append(spring_K[a, b])
                        else:
                            K[m, n] += spring_K[a, b]

        # Add stiffness terms for each physical member in the model
        if log: print('- Adding member stiffness terms to global stiffness matrix')
        for phys_member in self.Members.values():

            # Check to see if the physical member is active for the given load combination
            if phys_member.active[combo_name] == True:

                # Step through each sub-member in the physical member and add terms
                for member in phys_member.sub_members.values():

                    # Get the member's global stiffness matrix
                    # Storing it as a local variable eliminates the need to rebuild it every time a term is needed
                    member_K = member.K()

                    # Step through each term in the member's stiffness matrix
                    # 'a' & 'b' below are row/column indices in the member's stiffness matrix
                    # 'm' & 'n' are corresponding row/column indices in the global stiffness matrix
                    for a in range(12):

                        # Determine if index 'a' is related to the i-node or j-node
                        if a < 6:
                            # Find the corresponding index 'm' in the global stiffness matrix
                            m = member.i_node.ID * 6 + a
                        else:
                            # Find the corresponding index 'm' in the global stiffness matrix
                            m = member.j_node.ID * 6 + (a - 6)

                        for b in range(12):

                            # Determine if index 'b' is related to the i-node or j-node
                            if b < 6:
                                # Find the corresponding index 'n' in the global stiffness matrix
                                n = member.i_node.ID * 6 + b
                            else:
                                # Find the corresponding index 'n' in the global stiffness matrix
                                n = member.j_node.ID * 6 + (b - 6)

                            # Now that 'm' and 'n' are known, place the term in the global stiffness matrix
                            if sparse == True:
                                row.append(m)
                                col.append(n)
                                data.append(member_K[a, b])
                            else:
                                K[m, n] += member_K[a, b]

        # Add stiffness terms for each quadrilateral in the model
        if log: print('- Adding quadrilateral stiffness terms to global stiffness matrix')
        for quad in self.Quads.values():

            # Get the quadrilateral's global stiffness matrix
            # Storing it as a local variable eliminates the need to rebuild it every time a term is needed
            quad_K = quad.K()

            # Step through each term in the quadrilateral's stiffness matrix
            # 'a' & 'b' below are row/column indices in the quadrilateral's stiffness matrix
            # 'm' & 'n' are corresponding row/column indices in the global stiffness matrix
            for a in range(24):

                # Determine which node the index 'a' is related to
                if a < 6:
                    # Find the corresponding index 'm' in the global stiffness matrix
                    m = quad.m_node.ID * 6 + a
                elif a < 12:
                    # Find the corresponding index 'm' in the global stiffness matrix
                    m = quad.n_node.ID * 6 + (a - 6)
                elif a < 18:
                    # Find the corresponding index 'm' in the global stiffness matrix
                    m = quad.i_node.ID * 6 + (a - 12)
                else:
                    # Find the corresponding index 'm' in the global stiffness matrix
                    m = quad.j_node.ID * 6 + (a - 18)

                for b in range(24):

                    # Determine which node the index 'b' is related to
                    if b < 6:
                        # Find the corresponding index 'n' in the global stiffness matrix
                        n = quad.m_node.ID * 6 + b
                    elif b < 12:
                        # Find the corresponding index 'n' in the global stiffness matrix
                        n = quad.n_node.ID * 6 + (b - 6)
                    elif b < 18:
                        # Find the corresponding index 'n' in the global stiffness matrix
                        n = quad.i_node.ID * 6 + (b - 12)
                    else:
                        # Find the corresponding index 'n' in the global stiffness matrix
                        n = quad.j_node.ID * 6 + (b - 18)

                    # Now that 'm' and 'n' are known, place the term in the global stiffness matrix
                    if sparse == True:
                        row.append(m)
                        col.append(n)
                        data.append(quad_K[a, b])
                    else:
                        K[m, n] += quad_K[a, b]

        # Add stiffness terms for each plate in the model
        if log: print('- Adding plate stiffness terms to global stiffness matrix')
        for plate in self.Plates.values():

            # Get the plate's global stiffness matrix
            # Storing it as a local variable eliminates the need to rebuild it every time a term is needed
            plate_K = plate.K()

            # Step through each term in the plate's stiffness matrix
            # 'a' & 'b' below are row/column indices in the plate's stiffness matrix
            # 'm' & 'n' are corresponding row/column indices in the global stiffness matrix
            for a in range(24):

                # Determine which node the index 'a' is related to
                if a < 6:
                    # Find the corresponding index 'm' in the global stiffness matrix
                    m = plate.i_node.ID * 6 + a
                elif a < 12:
                    # Find the corresponding index 'm' in the global stiffness matrix
                    m = plate.j_node.ID * 6 + (a - 6)
                elif a < 18:
                    # Find the corresponding index 'm' in the global stiffness matrix
                    m = plate.m_node.ID * 6 + (a - 12)
                else:
                    # Find the corresponding index 'm' in the global stiffness matrix
                    m = plate.n_node.ID * 6 + (a - 18)

                for b in range(24):

                    # Determine which node the index 'b' is related to
                    if b < 6:
                        # Find the corresponding index 'n' in the global stiffness matrix
                        n = plate.i_node.ID * 6 + b
                    elif b < 12:
                        # Find the corresponding index 'n' in the global stiffness matrix
                        n = plate.j_node.ID * 6 + (b - 6)
                    elif b < 18:
                        # Find the corresponding index 'n' in the global stiffness matrix
                        n = plate.m_node.ID * 6 + (b - 12)
                    else:
                        # Find the corresponding index 'n' in the global stiffness matrix
                        n = plate.n_node.ID * 6 + (b - 18)

                    # Now that 'm' and 'n' are known, place the term in the global stiffness matrix
                    if sparse == True:
                        row.append(m)
                        col.append(n)
                        data.append(plate_K[a, b])
                    else:
                        K[m, n] += plate_K[a, b]

        if sparse:
            # The stiffness matrix will be stored as a scipy `coo_matrix`. Scipy's
            # documentation states that this type of matrix is ideal for efficient
            # construction of finite element matrices. When converted to another
            # format, the `coo_matrix` sums values at the same (i, j) index.
            from scipy.sparse import coo_matrix
            row = array(row)
            col = array(col)
            data = array(data)
            K = coo_matrix((data, (row, col)), shape=(len(self.Nodes) * 6, len(self.Nodes) * 6))

        # Check that there are no nodal instabilities
        if check_stability:
            if log: print('- Checking nodal stability')

            if sparse: Analysis._check_stability(self, K.tocsr())
            else: Analysis._check_stability(self, K)

        # Return the global stiffness matrix

        return K

    def M(self, combo_name='Combo 1', log=False, check_stability=True, sparse=True,type_mass_matrix = 'consistent'):
        """Returns the model's global mass matrix. The mass matrix will be returned in
           scipy's sparse lil format, which reduces memory usage and can be easily converted to
           other formats.

        :param combo_name: The load combination to get the mass matrix for. Defaults to 'Combo 1'.

        :type combo_name: str, optional
        :param log: Prints updates to the console if set to True. Defaults to False.
        :type log: bool, optional

        :param check_stability: Causes Pynite to check for instabilities if set to True. Defaults
                                to True. Set to False if you want the model to run faster.
        :type check_stability: bool, optional
        :param sparse: Returns a sparse matrix if set to True, and a dense matrix otherwise.
                       Defaults to True.
        :type sparse: bool, optional
        :param type_mass_matrix: The type of element mass matrix to use in the analysis
                                 Possible values: consistent, lumped
        :type type_mass_matrix: str, optional

        :return: The global mass matrix for the structure.

        :rtype: ndarray or coo_matrix
        """
        # Convert the type of mass matrix paramater to lowercase, for easy checking
        type_mass_matrix = type_mass_matrix.lower()

        # Determine if a sparse matrix has been requested
        if sparse == True:

            # The mass matrix will be stored as a scipy `coo_matrix`. Scipy's
            # documentation states that this type of matrix is ideal for efficient
            # construction of finite element matrices. When converted to another
            # format, the `coo_matrix` sums values at the same (i, j) index. We'll
            # build the matrix from three lists.
            row = []
            col = []
            data = []

        else:
            # Initialize a dense matrix of zeros
            M = zeros((len(self.Nodes) * 6, len(self.Nodes) * 6))

        # Add mass terms for each physical member in the model
        if log: print('- Adding member mass terms to global mass matrix')
        for phys_member in self.Members.values():

            # Check to see if the physical member is active for the given load combination
            if phys_member.active[combo_name] == True:

                # Step through each sub-member in the physical member and add terms
                for member in phys_member.sub_members.values():

                    # Get the member's global mass matrix
                    # Storing it as a local variable eliminates the need to rebuild it every time a term is needed
                    if type_mass_matrix == 'consistent':
                        member_M = member.M()
                    elif type_mass_matrix == 'lumped':
                        member_M = member.M_HRZ()
                    else:
                        raise ValueError('Provided input '+ str(type_mass_matrix) +
                                         ' is incorrect. Allowed values are "consistent" and "lumped"')


                    # Step through each term in the member's mass matrix
                    # 'a' & 'b' below are row/column indices in the member's mass matrix
                    # 'm' & 'n' are corresponding row/column indices in the global mass matrix
                    for a in range(12):

                        # Determine if index 'a' is related to the i-node or j-node
                        if a < 6:
                            # Find the corresponding index 'm' in the global mass matrix
                            m = member.i_node.ID * 6 + a
                        else:
                            # Find the corresponding index 'm' in the global mass matrix
                            m = member.j_node.ID * 6 + (a - 6)

                        for b in range(12):

                            # Determine if index 'b' is related to the i-node or j-node
                            if b < 6:
                                # Find the corresponding index 'n' in the global mass matrix
                                n = member.i_node.ID * 6 + b
                            else:
                                # Find the corresponding index 'n' in the global mass matrix
                                n = member.j_node.ID * 6 + (b - 6)

                            # Now that 'm' and 'n' are known, place the term in the global mass matrix
                            if sparse == True:
                                row.append(m)
                                col.append(n)
                                data.append(member_M[a, b])
                            else:
                                M[m, n] += member_M[a, b]

        # Add mass terms for each quadrilateral in the model
        if log: print('- Adding quadrilateral mass terms to global mass matrix')
        for quad in self.Quads.values():

            # Get the quadrilateral's global mass matrix
            # Storing it as a local variable eliminates the need to rebuild it every time a term is needed
            if type_mass_matrix == 'consistent':
                quad_M = quad.M()
            elif type_mass_matrix == 'lumped':
                quad_M = quad.M_HRZ()
            else:
                raise ValueError('Provided input '+ str(type_mass_matrix) +
                                 ' is incorrect. Allowed values are "consistent" and "lumped"')

            # Step through each term in the quadrilateral's mass matrix
            # 'a' & 'b' below are row/column indices in the quadrilateral's mass matrix
            # 'm' & 'n' are corresponding row/column indices in the global mass matrix
            for a in range(24):

                # Determine which node the index 'a' is related to
                if a < 6:
                    # Find the corresponding index 'm' in the global mass matrix
                    m = quad.m_node.ID * 6 + a
                elif a < 12:
                    # Find the corresponding index 'm' in the global mass matrix
                    m = quad.n_node.ID * 6 + (a - 6)
                elif a < 18:
                    # Find the corresponding index 'm' in the global mass matrix
                    m = quad.i_node.ID * 6 + (a - 12)
                else:
                    # Find the corresponding index 'm' in the global mass matrix
                    m = quad.j_node.ID * 6 + (a - 18)

                for b in range(24):

                    # Determine which node the index 'b' is related to
                    if b < 6:
                        # Find the corresponding index 'n' in the global mass matrix
                        n = quad.m_node.ID * 6 + b
                    elif b < 12:
                        # Find the corresponding index 'n' in the global mass matrix
                        n = quad.n_node.ID * 6 + (b - 6)
                    elif b < 18:
                        # Find the corresponding index 'n' in the global mass matrix
                        n = quad.i_node.ID * 6 + (b - 12)
                    else:
                        # Find the corresponding index 'n' in the global mass matrix
                        n = quad.j_node.ID * 6 + (b - 18)

                    # Now that 'm' and 'n' are known, place the term in the global mass matrix
                    if sparse == True:
                        row.append(m)
                        col.append(n)
                        data.append(quad_M[a, b])
                    else:
                        M[m, n] += quad_M[a, b]

        # Add mass terms for each plate in the model
        for plate in self.Plates.values():

            # Get the plate's global mass matrix
            # Storing it as a local variable eliminates the need to rebuild it every time a term is needed
            if type_mass_matrix == 'consistent':
                plate_M = plate.M()
            elif type_mass_matrix == 'lumped':
                plate_M = plate.M_HRZ()
            else:
                raise ValueError('Provided input ' + str(type_mass_matrix)
                                 + ' is incorrect. Allowed values are "consistent" and "lumped"')

            # Step through each term in the plate's mass matrix
            # 'a' & 'b' below are row/column indices in the plate's mass matrix
            # 'm' & 'n' are corresponding row/column indices in the global mass matrix
            for a in range(24):

                # Determine which node the index 'a' is related to
                if a < 6:
                    # Find the corresponding index 'm' in the global mass matrix
                    m = plate.i_node.ID * 6 + a
                elif a < 12:
                    # Find the corresponding index 'm' in the global mass matrix
                    m = plate.j_node.ID * 6 + (a - 6)
                elif a < 18:
                    # Find the corresponding index 'm' in the global mass matrix
                    m = plate.m_node.ID * 6 + (a - 12)
                else:
                    # Find the corresponding index 'm' in the global mass matrix
                    m = plate.n_node.ID * 6 + (a - 18)

                for b in range(24):

                    # Determine which node the index 'b' is related to
                    if b < 6:
                        # Find the corresponding index 'n' in the global mass matrix
                        n = plate.i_node.ID * 6 + b
                    elif b < 12:
                        # Find the corresponding index 'n' in the global mass matrix
                        n = plate.j_node.ID * 6 + (b - 6)
                    elif b < 18:
                        # Find the corresponding index 'n' in the global mass matrix
                        n = plate.m_node.ID * 6 + (b - 12)
                    else:
                        # Find the corresponding index 'n' in the global mass matrix
                        n = plate.n_node.ID * 6 + (b - 18)

                    # Now that 'm' and 'n' are known, place the term in the global mass matrix
                    if sparse == True:
                        row.append(m)
                        col.append(n)
                        data.append(plate_M[a, b])
                    else:
                        M[m, n] += plate_M[a, b]

        # Add concentrated masses for point load cases taken as mass cases
        # We will distribute the point mass to the translation degrees of freedom
        if log: print('- Generating mass from selected load cases')
        # Step through the Mass Cases
        for case in self.MassCases.keys():
            gravity = self.MassCases[case].gravity
            factor = self.MassCases[case].factor

            for node in self.Nodes.values():

                # Get the node's ID
                ID = node.ID

                # Step through the nodal loads
                for load in node.NodeLoads:

                    if load[2] == case:

                        if load[0] == 'FZ' and load[1] <= 0:
                            # Calculate mass
                            mass = factor * abs(load[1])/gravity

                            # Calculate mass per translational dof
                            # mass_per_dof = mass/3    This was the initial idea but abandoned upon further research
                            mass_per_dof = mass

                            # Get the corresponding index of the node in the global matrix
                            m = ID * 6

                            if sparse == True:
                                # Translation in the FX direction
                                row.append(m+0)
                                col.append(m+0)
                                data.append(mass_per_dof)

                                # Translation in the FY direction
                                row.append(m+1)
                                col.append(m+1)
                                data.append(mass_per_dof)

                                # Translation in the FZ direction
                                row.append(m+2)
                                col.append(m+2)
                                data.append(mass_per_dof)
                            else:
                                # Translation in the FX direction
                                M[m+0, m+0] += mass_per_dof

                                # Translation in the FY direction
                                M[m+1, m+1] += mass_per_dof

                                # Translation in the FZ direction
                                M[m+2, m+2] += mass_per_dof

                        else:
                            raise Exception('Direction error: Mass cases should have a direction of "FZ"')

        if log: print('- Generation of mass cases from selected load cases complete')
        if sparse:
            # The mass matrix will be stored as a scipy `coo_matrix`. Scipy's
            # documentation states that this type of matrix is ideal for efficient
            # construction of finite element matrices. When converted to another
            # format, the `coo_matrix` sums values at the same (i, j) index.
            from scipy.sparse import coo_matrix
            row = array(row)
            col = array(col)
            data = array(data)
            M = coo_matrix((data, (row, col)), shape=(len(self.Nodes) * 6, len(self.Nodes) * 6))

        # Check that there are no nodal instabilities
        if check_stability:
            if log: print('- Checking nodal stability')
            if sparse:
                Analysis._check_stability(self, M.tocsr())
            else:
                Analysis._check_stability(self, M)

        # Return the global mass matrix
        return M

    def Kg(self, combo_name='Combo 1', log=False, sparse=True, first_step=True):
        """Returns the model's global geometric stiffness matrix. Geometric stiffness of plates is not considered.

        :param combo_name: The name of the load combination to derive the matrix for. Defaults to 'Combo 1'.
        :type combo_name: str, optional
        :param log: Prints updates to the console if set to `True`. Defaults to `False`.
        :type log: bool, optional
        :param sparse: Returns a sparse matrix if set to `True`, and a dense matrix otherwise. Defaults to `True`.
        :type sparse: bool, optional
        :param first_step: Used to indicate if the analysis is occuring at the first load step. Used in nonlinear analysis where the load is broken into multiple steps. Default is `True`.
        :type first_step: book, optional
        :return: The global geometric stiffness matrix for the structure.
        :rtype: ndarray or coo_matrix
        """

        if sparse == True:
            # Initialize a zero matrix to hold all the stiffness terms. The matrix will be stored as a scipy sparse `lil_matrix`. This matrix format has several advantages. It uses less memory if the matrix is sparse, supports slicing, and can be converted to other formats (sparse or dense) later on for mathematical operations.
            from scipy.sparse import lil_matrix
            Kg = lil_matrix((len(self.Nodes) * 6, len(self.Nodes) * 6))
        else:
            Kg = zeros(len(self.Nodes) * 6, len(self.Nodes) * 6)

        # Add stiffness terms for each physical member in the model
        if log: print('- Adding member geometric stiffness terms to global geometric stiffness matrix')
        for phys_member in self.Members.values():

            # Check to see if the physical member is active for the given load combination
            if phys_member.active[combo_name] == True:

                # Step through each sub-member in the physical member and add terms
                for member in phys_member.sub_members.values():

                    # Calculate the axial force in the member
                    E = member.E
                    A = member.A
                    L = member.L()

                    # Calculate the axial force acting on the member
                    if first_step:
                        # For the first load step take P = 0
                        P = 0
                    else:
                        # Calculate the member axial force due to axial strain
                        d = member.d(combo_name)
                        P = E * A / L * (d[6, 0] - d[0, 0])

                    # Get the member's global stiffness matrix
                    # Storing it as a local variable eliminates the need to rebuild it every time a term is needed
                    member_Kg = member.Kg(P)

                    # Step through each term in the member's stiffness matrix
                    # 'a' & 'b' below are row/column indices in the member's stiffness matrix
                    # 'm' & 'n' are corresponding row/column indices in the global stiffness matrix
                    for a in range(12):

                        # Determine if index 'a' is related to the i-node or j-node
                        if a < 6:
                            # Find the corresponding index 'm' in the global stiffness matrix
                            m = member.i_node.ID * 6 + a
                        else:
                            # Find the corresponding index 'm' in the global stiffness matrix
                            m = member.j_node.ID * 6 + (a - 6)

                        for b in range(12):

                            # Determine if index 'b' is related to the i-node or j-node
                            if b < 6:
                                # Find the corresponding index 'n' in the global stiffness matrix
                                n = member.i_node.ID * 6 + b
                            else:
                                # Find the corresponding index 'n' in the global stiffness matrix
                                n = member.j_node.ID * 6 + (b - 6)

                            # Now that 'm' and 'n' are known, place the term in the global stiffness matrix
                            Kg[m, n] += member_Kg[(a, b)]

        # Return the global geometric stiffness matrix
        return Kg

      
    def Km(self, combo_name='Combo 1', push_combo='Push', step_num=1, log=False, sparse=True):
        """Calculates the structure's global plastic reduction matrix, which is used for nonlinear inelastic analysis.

        :param combo_name: The name of the load combination to get the plastic reduction matrix for. Defaults to 'Combo 1'.
        :type combo_name: str, optional
        :param push_combo: The name of the load combination that contains the pushover load definition. Defaults to 'Push'.
        :type push_combo: str, optional
        :param step_num: The load step used to generate the plastic reduction matrix. Defaults to 1.
        :type step_num: int, optional
        :param log: Determines whether this method writes output to the console as it runs. Defaults to False.
        :type log: bool, optional
        :param sparse: Indicates whether the sparse solver should be used. Defaults to True.
        :type sparse: bool, optional
        :return: The gloabl plastic reduction matrix.
        :rtype: array
        """
       
        # Determine if a sparse matrix has been requested
        if sparse == True:
            # The plastic reduction matrix will be stored as a scipy `coo_matrix`. Scipy's documentation states that this type of matrix is ideal for efficient construction of finite element matrices. When converted to another format, the `coo_matrix` sums values at the same (i, j) index. We'll build the matrix from three lists.
            row = []
            col = []
            data = []
        else:
            # Initialize a dense matrix of zeros
            Km = zeros((len(self.Nodes)*6, len(self.Nodes)*6))

        # Add stiffness terms for each physical member in the model
        if log: print('- Calculating the plastic reduction matrix')
        for phys_member in self.Members.values():
            
            # Check to see if the physical member is active for the given load combination
            if phys_member.active[combo_name] == True:

                # Step through each sub-member in the physical member and add terms
                for member in phys_member.sub_members.values():
                    
                    # Get the member's global plastic reduction matrix
                    # Storing it as a local variable eliminates the need to rebuild it every time a term is needed
                    member_Km = member.Km(combo_name, push_combo, step_num)

                    # Step through each term in the member's plastic reduction matrix
                    # 'a' & 'b' below are row/column indices in the member's matrix
                    # 'm' & 'n' are corresponding row/column indices in the structure's global matrix
                    for a in range(12):
                    
                        # Determine if index 'a' is related to the i-node or j-node
                        if a < 6:
                            # Find the corresponding index 'm' in the global plastic reduction matrix
                            m = member.i_node.ID*6 + a
                        else:
                            # Find the corresponding index 'm' in the global plastic reduction matrix
                            m = member.j_node.ID*6 + (a-6)
                        
                        for b in range(12):
                        
                            # Determine if index 'b' is related to the i-node or j-node
                            if b < 6:
                                # Find the corresponding index 'n' in the global plastic reduction matrix
                                n = member.i_node.ID*6 + b
                            else:
                                # Find the corresponding index 'n' in the global plastic reduction matrix
                                n = member.j_node.ID*6 + (b-6)
                        
                            # Now that 'm' and 'n' are known, place the term in the global plastic reduction matrix
                            if sparse == True:
                                row.append(m)
                                col.append(n)
                                data.append(member_Km[a, b])
                            else:
                                Km[m, n] += member_Km[a, b]

        if sparse:
            # The plastic reduction matrix will be stored as a scipy `coo_matrix`. Scipy's documentation states that this type of matrix is ideal for efficient construction of finite element matrices. When converted to another format, the `coo_matrix` sums values at the same (i, j) index.
            from scipy.sparse import coo_matrix
            row = array(row)
            col = array(col)
            data = array(data)
            Km = coo_matrix((data, (row, col)), shape=(len(self.Nodes)*6, len(self.Nodes)*6))

        # Check that there are no nodal instabilities
        # if check_stability:
        #     if log: print('- Checking nodal stability')
        #     if sparse: Analysis._check_stability(self, Km.tocsr())
        #     else: Analysis._check_stability(self, Km)

        # Return the global plastic reduction matrix
        return Km 


    def FER(self, combo_name='Combo 1'):
        """Assembles and returns the global fixed end reaction vector for any given load combo.

        :param combo_name: The name of the load combination to get the fixed end reaction vector
                           for. Defaults to 'Combo 1'.
        :type combo_name: str, optional
        :return: The fixed end reaction vector
        :rtype: array
        """

        # Initialize a zero vector to hold all the terms
        FER = zeros((len(self.Nodes) * 6, 1))

        # Step through each physical member in the model
        for phys_member in self.Members.values():

            # Step through each sub-member and add terms
            for member in phys_member.sub_members.values():

                # Get the member's global fixed end reaction vector
                # Storing it as a local variable eliminates the need to rebuild it every time a term is needed
                member_FER = member.FER(combo_name)

                # Step through each term in the member's fixed end reaction vector
                # 'a' below is the row index in the member's fixed end reaction vector
                # 'm' below is the corresponding row index in the global fixed end reaction vector
                for a in range(12):

                    # Determine if index 'a' is related to the i-node or j-node
                    if a < 6:
                        # Find the corresponding index 'm' in the global fixed end reaction vector
                        m = member.i_node.ID * 6 + a
                    else:
                        # Find the corresponding index 'm' in the global fixed end reaction vector
                        m = member.j_node.ID * 6 + (a - 6)

                    # Now that 'm' is known, place the term in the global fixed end reaction vector
                    FER[m, 0] += member_FER[a, 0]

        # Add terms for each rectangle in the model
        for plate in self.Plates.values():

            # Get the quadrilateral's global fixed end reaction vector
            # Storing it as a local variable eliminates the need to rebuild it every time a term is needed
            plate_FER = plate.FER(combo_name)

            # Step through each term in the quadrilateral's fixed end reaction vector
            # 'a' below is the row index in the quadrilateral's fixed end reaction vector
            # 'm' below is the corresponding row index in the global fixed end reaction vector
            for a in range(24):

                # Determine if index 'a' is related to the i-node, j-node, m-node, or n-node
                if a < 6:
                    # Find the corresponding index 'm' in the global fixed end reaction vector
                    m = plate.i_node.ID * 6 + a
                elif a < 12:
                    # Find the corresponding index 'm' in the global fixed end reaction vector
                    m = plate.j_node.ID * 6 + (a - 6)
                elif a < 18:
                    # Find the corresponding index 'm' in the global fixed end reaction vector
                    m = plate.m_node.ID * 6 + (a - 12)
                else:
                    # Find the corresponding index 'm' in the global fixed end reaction vector
                    m = plate.n_node.ID * 6 + (a - 18)

                # Now that 'm' is known, place the term in the global fixed end reaction vector
                FER[m, 0] += plate_FER[a, 0]

        # Add terms for each quadrilateral in the model
        for quad in self.Quads.values():

            # Get the quadrilateral's global fixed end reaction vector
            # Storing it as a local variable eliminates the need to rebuild it every time a term is needed
            quad_FER = quad.FER(combo_name)

            # Step through each term in the quadrilateral's fixed end reaction vector
            # 'a' below is the row index in the quadrilateral's fixed end reaction vector
            # 'm' below is the corresponding row index in the global fixed end reaction vector
            for a in range(24):

                # Determine if index 'a' is related to the i-node, j-node, m-node, or n-node
                if a < 6:
                    # Find the corresponding index 'm' in the global fixed end reaction vector
                    m = quad.m_node.ID * 6 + a
                elif a < 12:
                    # Find the corresponding index 'm' in the global fixed end reaction vector
                    m = quad.n_node.ID * 6 + (a - 6)
                elif a < 18:
                    # Find the corresponding index 'm' in the global fixed end reaction vector
                    m = quad.i_node.ID * 6 + (a - 12)
                else:
                    # Find the corresponding index 'm' in the global fixed end reaction vector
                    m = quad.j_node.ID * 6 + (a - 18)

                # Now that 'm' is known, place the term in the global fixed end reaction vector
                FER[m, 0] += quad_FER[a, 0]

        # Return the global fixed end reaction vector
        return FER

    def P(self, combo_name='Combo 1'):
        """Assembles and returns the global nodal force vector.

        :param combo_name: The name of the load combination to get the force vector for. Defaults
                           to 'Combo 1'.
        :type combo_name: str, optional
        :return: The global nodal force vector.
        :rtype: array
        """

        # Initialize a zero vector to hold all the terms
        P = zeros((len(self.Nodes) * 6, 1))

        # Get the load combination for the given 'combo_name'
        combo = self.LoadCombos[combo_name]

        # Add terms for each node in the model
        for node in self.Nodes.values():

            # Get the node's ID
            ID = node.ID

            # Step through each load factor in the load combination
            for case, factor in combo.factors.items():

                # Add the node's loads to the global nodal load vector
                for load in node.NodeLoads:

                    if load[2] == case:

                        if load[0] == 'FX':
                            P[ID * 6 + 0, 0] += factor * load[1]
                        elif load[0] == 'FY':
                            P[ID * 6 + 1, 0] += factor * load[1]
                        elif load[0] == 'FZ':
                            P[ID * 6 + 2, 0] += factor * load[1]
                        elif load[0] == 'MX':
                            P[ID * 6 + 3, 0] += factor * load[1]
                        elif load[0] == 'MY':
                            P[ID * 6 + 4, 0] += factor * load[1]
                        elif load[0] == 'MZ':
                            P[ID * 6 + 5, 0] += factor * load[1]

        # Return the global nodal force vector
        return P

    def D(self, combo_name='Combo 1'):
        """Returns the global displacement vector for the model.

        :param combo_name: The name of the load combination to get the results for. Defaults to
                           'Combo 1'.
        :type combo_name: str, optional
        :return: The global displacement vector for the model
        :rtype: array
        """

        # Return the global displacement vector
        return self._D[combo_name]

    def analyze(self, log=False, check_stability=True, check_statics=False, max_iter=30, sparse=True, combo_tags=None):
        """Performs first-order static analysis. Iterations are performed if tension-only members or compression-only members are present.

        :param log: Prints the analysis log to the console if set to True. Default is False.
        :type log: bool, optional
        :param check_stability: When set to `True`, checks for nodal instabilities. This slows down analysis a little. Default is `True`.
        :type check_stability: bool, optional
        :param check_statics: When set to `True`, causes a statics check to be performed
        :type check_statics: bool, optional
        :param max_iter: The maximum number of iterations to try to get convergence for tension/compression-only analysis. Defaults to 30.
        :type max_iter: int, optional
        :param sparse: Indicates whether the sparse matrix solver should be used. A matrix can be considered sparse or dense depening on how many zero terms there are. Structural stiffness matrices often contain many zero terms. The sparse solver can offer faster solutions for such matrices. Using the sparse solver on dense matrices may lead to slower solution times.
        :type sparse: bool, optional
        :raises Exception: _description_
        :raises Exception: _description_
        """

        if log:
            print('+-----------+')
            print('| Analyzing |')
            print('+-----------+')

        # Import `scipy` features if the sparse solver is being used
        if sparse == True:
            from scipy.sparse.linalg import spsolve


        # Prepare the model for analysis
        Analysis._prepare_model(self)

        # Get the auxiliary list used to determine how the matrices will be partitioned
        D1_indices, D2_indices, D2 = Analysis._partition_D(self)

        # Identify which load combinations have the tags the user has given
        combo_list = Analysis._identify_combos(self, combo_tags)

        # Step through each load combination
        for combo in combo_list:

            if log:
                print('')
                print('- Analyzing load combination ' + combo.name)

            # Keep track of the number of iterations
            iter_count = 1
            convergence = False
            divergence = False

            # Iterate until convergence or divergence occurs
            while convergence == False and divergence == False:
                
                # Check for tension/compression-only divergence
                if iter_count > max_iter:
                    divergence = True
                    raise Exception('Model diverged during tension/compression-only analysis')
                
                # Get the partitioned global stiffness matrix K11, K12, K21, K22
                if sparse == True:

                    K11, K12, K21, K22 = Analysis._partition(self, self.K(combo.name, log, check_stability, sparse).tolil(), D1_indices, D2_indices)
                else:
                    K11, K12, K21, K22 = Analysis._partition(self, self.K(combo.name, log, check_stability, sparse), D1_indices, D2_indices)


                # Get the partitioned global fixed end reaction vector
                FER1, FER2 = Analysis._partition(self, self.FER(combo.name), D1_indices, D2_indices)

                # Get the partitioned global nodal force vector       

                P1, P2 = Analysis._partition(self, self.P(combo.name), D1_indices, D2_indices)          


                # Calculate the global displacement vector
                if log: print('- Calculating global displacement vector')
                if K11.shape == (0, 0):
                    # All displacements are known, so D1 is an empty vector
                    D1 = []
                else:
                    try:
                        # Calculate the unknown displacements D1
                        if sparse == True:
                            # The partitioned stiffness matrix is in `lil` format, which is great
                            # for memory, but slow for mathematical operations. The stiffness
                            # matrix will be converted to `csr` format for mathematical operations.
                            # The `@` operator performs matrix multiplication on sparse matrices.
                            D1 = spsolve(K11.tocsr(), subtract(subtract(P1, FER1), K12.tocsr() @ D2))
                            D1 = D1.reshape(len(D1), 1)
                        else:
                            D1 = solve(K11, subtract(subtract(P1, FER1), matmul(K12, D2)))
                    except:
                        # Return out of the method if 'K' is singular and provide an error message
                        raise Exception(
                            'The stiffness matrix is singular, which implies rigid body motion. The structure is unstable. Aborting analysis.')


                # Store the calculated displacements to the model and the nodes in the model
                Analysis._store_displacements(self, D1, D2, D1_indices, D2_indices, combo)

                
                # Check for tension/compression-only convergence
                convergence = Analysis._check_TC_convergence(self, combo.name, log=log)


                if convergence == False:
                    if log: print(
                        '- Tension/compression-only analysis did not converge. Adjusting stiffness matrix and reanalyzing.')
                else:
                    if log: print(
                        '- Tension/compression-only analysis converged after ' + str(iter_count) + ' iteration(s)')

                # Keep track of the number of tension/compression only iterations
                iter_count += 1

        # Calculate reactions
        Analysis._calc_reactions(self, log, combo_tags)

        if log:
            print('')
            print('- Analysis complete')
            print('')

        # Check statics if requested
        if check_statics == True:

            Analysis._check_statics(self, combo_tags)
        

        # Flag the model as solved
        self.solution = 'Linear TC'

    def analyze_linear(self, log=False, check_stability=True, check_statics=False, sparse=True, combo_tags=None):
        """Performs first-order static analysis. This analysis procedure is much faster since it only assembles the global stiffness matrix once, rather than once for each load combination. It is not appropriate when non-linear behavior such as tension/compression only analysis or P-Delta analysis are required.

        :param log: Prints the analysis log to the console if set to True. Default is False.
        :type log: bool, optional
        :param check_stability: When set to True, checks the stiffness matrix for any unstable degrees of freedom and reports them back to the console. This does add to the solution time. Defaults to True.
        :type check_stability: bool, optional
        :param check_statics: When set to True, causes a statics check to be performed. Defaults to False.
        :type check_statics: bool, optional
        :param sparse: Indicates whether the sparse matrix solver should be used. A matrix can be considered sparse or dense depening on how many zero terms there are. Structural stiffness matrices often contain many zero terms. The sparse solver can offer faster solutions for such matrices. Using the sparse solver on dense matrices may lead to slower solution times. Be sure ``scipy`` is installed to use the sparse solver. Default is True.
        :type sparse: bool, optional
        :raises Exception: Occurs when a singular stiffness matrix is found. This indicates an unstable structure has been modeled.
        """

        if log:
            print('+-------------------+')
            print('| Analyzing: Linear |')
            print('+-------------------+')
        
        # Import `scipy` features if the sparse solver is being used
        if sparse == True:
            from scipy.sparse.linalg import spsolve


        # Prepare the model for analysis
        Analysis._prepare_model(self)


        # Get the auxiliary list used to determine how the matrices will be partitioned
        D1_indices, D2_indices, D2 = Analysis._partition_D(self)

        # Get the partitioned global stiffness matrix K11, K12, K21, K22
        # Note that for linear analysis the stiffness matrix can be obtained for any load combination, as it's the same for all of them
        combo_name = list(self.LoadCombos.keys())[0]
        if sparse == True:

            K11, K12, K21, K22 = Analysis._partition(self, self.K(combo_name, log, check_stability, sparse).tolil(), D1_indices, D2_indices)
        else:
            K11, K12, K21, K22 = Analysis._partition(self, self.K(combo_name, log, check_stability, sparse), D1_indices, D2_indices)


        # Identify which load combinations have the tags the user has given
        combo_list = Analysis._identify_combos(self, combo_tags)

        # Step through each load combination
        for combo in combo_list:

            if log:
                print('')
                print('- Analyzing load combination ' + combo.name)

            # Get the partitioned global fixed end reaction vector
            FER1, FER2 = Analysis._partition(self, self.FER(combo.name), D1_indices, D2_indices)

            # Get the partitioned global nodal force vector       

            P1, P2 = Analysis._partition(self, self.P(combo.name), D1_indices, D2_indices)          


            # Calculate the global displacement vector
            if log: print('- Calculating global displacement vector')
            if K11.shape == (0, 0):
                # All displacements are known, so D1 is an empty vector
                D1 = []
            else:
                try:
                    # Calculate the unknown displacements D1
                    if sparse == True:
                        # The partitioned stiffness matrix is in `lil` format, which is great
                        # for memory, but slow for mathematical operations. The stiffness
                        # matrix will be converted to `csr` format for mathematical operations.
                        # The `@` operator performs matrix multiplication on sparse matrices.
                        D1 = spsolve(K11.tocsr(), subtract(subtract(P1, FER1), K12.tocsr() @ D2))
                        D1 = D1.reshape(len(D1), 1)
                    else:
                        D1 = solve(K11, subtract(subtract(P1, FER1), matmul(K12, D2)))
                except:
                    # Return out of the method if 'K' is singular and provide an error message
                    raise Exception(
                        'The stiffness matrix is singular, which implies rigid body motion. The structure is unstable. Aborting analysis.')


            # Store the calculated displacements to the model and the nodes in the model
            Analysis._store_displacements(self, D1, D2, D1_indices, D2_indices, combo)


        # Calculate reactions
        Analysis._calc_reactions(self, log, combo_tags)

        if log:
            print('')
            print('- Analysis complete')
            print('')

        # Check statics if requested
        if check_statics == True:

            Analysis._check_statics(self, combo_tags)


        # Flag the model as solved
        self.solution = 'Linear'

    def analyze_PDelta(self, log=False, check_stability=True, max_iter=30, sparse=True, combo_tags=None):
        """Performs second order (P-Delta) analysis. This type of analysis is appropriate for most models using beams, columns and braces. Second order analysis is usually required by material specific codes. The analysis is iterative and takes longer to solve. Models with slender members and/or members with combined bending and axial loads will generally have more significant P-Delta effects. P-Delta effects in plates/quads are not considered.

        :param log: Prints updates to the console if set to True. Default is False.
        :type log: bool, optional
        :param check_stability: When set to True, checks the stiffness matrix for any unstable degrees of freedom and reports them back to the console. This does add to the solution time. Defaults to True.
        :type check_stability: bool, optional
        :param max_iter: The maximum number of iterations permitted. If this value is exceeded the program will report divergence. Defaults to 30.
        :type max_iter: int, optional
        :param sparse: Indicates whether the sparse matrix solver should be used. A matrix can be considered sparse or dense depening on how many zero terms there are. Structural stiffness matrices often contain many zero terms. The sparse solver can offer faster solutions for such matrices. Using the sparse solver on dense matrices may lead to slower solution times. Be sure ``scipy`` is installed to use the sparse solver. Default is True.
        :type sparse: bool, optional
        :raises ValueError: Occurs when there is a singularity in the stiffness matrix, which indicates an unstable structure.
        :raises Exception: Occurs when a model fails to converge.
        """

        if log:
            print('+--------------------+')
            print('| Analyzing: P-Delta |')
            print('+--------------------+')

        # Import `scipy` features if the sparse solver is being used
        if sparse == True:
            from scipy.sparse.linalg import spsolve


        # Prepare the model for analysis
        Analysis._prepare_model(self)


        # Get the auxiliary list used to determine how the matrices will be partitioned
        D1_indices, D2_indices, D2 = Analysis._partition_D(self)

        # Identify which load combinations have the tags the user has given
        combo_list = Analysis._identify_combos(self, combo_tags)

        # Step through each load combination

        for combo in combo_list:


            # Get the partitioned global fixed end reaction vector
            FER1, FER2 = Analysis._partition(self, self.FER(combo.name), D1_indices, D2_indices)

            # Get the partitioned global nodal force vector       
            P1, P2 = Analysis._partition(self, self.P(combo.name), D1_indices, D2_indices)

            # Run the P-Delta analysis for this load combination
            Analysis._PDelta_step(self, combo.name, P1, FER1, D1_indices, D2_indices, D2, log, sparse, check_stability, max_iter, True)
        
        # Calculate reactions
        Analysis._calc_reactions(self, log, combo_tags)


        if log:
            print('')
            print('- Analysis complete')
            print('')
        
        # Flag the model as solved
        self.solution = 'P-Delta'
    
    def _not_ready_yet_analyze_pushover(self, log=False, check_stability=True, push_combo='Push', max_iter=30, tol=0.01, sparse=True, combo_tags=None):

        if log:
            print('+---------------------+')
            print('| Analyzing: Pushover |')
            print('+---------------------+')
        
        # Import `scipy` features if the sparse solver is being used
        if sparse == True:
            from scipy.sparse.linalg import spsolve

        # Prepare the model for analysis
        Analysis._prepare_model(self)
        
        # Get the auxiliary list used to determine how the matrices will be partitioned
        D1_indices, D2_indices, D2 = Analysis._partition_D(self)


        # Identify and tag the primary load combinations the pushover load will be added to
        for combo in self.LoadCombos.values():

            # No need to tag the pushover combo
            if combo.name != push_combo:

                # Add 'primary' to the combo's tags if it's not already there
                if combo.combo_tags is None:
                    combo.combo_tags = ['primary']
                elif 'primary' not in combo.combo_tags:
                    combo.combo_tags.append('primary')

        # Identify which load combinations have the tags the user has given
        # TODO: Remove the pushover combo istelf from `combo_list`
        combo_list = Analysis._identify_combos(self, combo_tags)
        combo_list = [combo for combo in combo_list if combo.name != push_combo]


        # Step through each load combination
        for combo in combo_list:
            
            # Skip the pushover combo
            if combo.name == push_combo:
                continue


            if log:
                print('')
                print('- Analyzing load combination ' + combo.name)
            
            # Reset nonlinear material member end forces to zero
            for member in self.Members.values():
                member._fxi, member._myi, member._mzi = 0, 0, 0
                member._fxj, member._myj, member._mzj = 0, 0, 0

            # Get the pushover load step and initialize the load factor
            load_step = list(self.LoadCombos[push_combo].factors.values())[0]
            load_factor = load_step
            step_num = 1
            
            # Get the partitioned global fixed end reaction vector
            FER1, FER2 = Analysis._partition(self, self.FER(combo.name), D1_indices, D2_indices)

            # Get the partitioned global nodal force vector       
            P1, P2 = Analysis._partition(self, self.P(combo.name), D1_indices, D2_indices)


            # Get the partitioned global fixed end reaction vector for a pushover load increment
            FER1_push, FER2_push = Analysis._partition(self, self.FER(push_combo), D1_indices, D2_indices)

            # Get the partitioned global nodal force vector for a pushover load increment
            P1_push, P2_push = Analysis._partition(self, self.P(push_combo), D1_indices, D2_indices)


            # Solve the current load combination without the pushover load applied
            Analysis._PDelta_step(self, combo.name, P1, FER1, D1_indices, D2_indices, D2, log, sparse, check_stability, max_iter, first_step=True)

            # Since a P-Delta analysis was just run, we'll need to correct the solution to flag it
            # as 'pushover' instead of 'PDelta'
            self.solution = 'Pushover'

            # Apply the pushover load in steps, summing deformations as we go, until the full
            # pushover load has been analyzed
            while load_factor <= 1:
                
                # Inform the user which pushover load step we're on
                if log:
                    print('- Beginning pushover load step #' + str(step_num))


                # Run the next pushover load step
                Analysis._pushover_step(self, combo.name, push_combo, step_num, P1_push, FER1_push, D1_indices, D2_indices, D2, log, sparse, check_stability)

                # Update nonlinear material member end forces for each member
                for member in self.Members.values():
                    member._fxi = member.f(combo.name, push_combo, step_num)[0, 0]
                    member._myi = member.f(combo.name, push_combo, step_num)[4, 0]
                    member._mzi = member.f(combo.name, push_combo, step_num)[5, 0]
                    member._fxj = member.f(combo.name, push_combo, step_num)[6, 0]
                    member._myj = member.f(combo.name, push_combo, step_num)[10, 0]
                    member._mzj = member.f(combo.name, push_combo, step_num)[11, 0]


                # Move on to the next load step
                load_factor += load_step
                step_num += 1

        # Calculate reactions for every primary load combination
        Analysis._calc_reactions(self, log, combo_tags=['primary'])


        if log:
            print('')
            print('- Analysis complete')
            print('')

        # Flag the model as solved

        self.solution = 'Pushover'
    

    def analyze_modal(self, log=False, check_stability=True, num_modes=1, tol=0.01, sparse=True,
                      type_of_mass_matrix = 'consistent'):
        """Performs modal analysis. Also calculates the mass participation percentages in each direction

        :param log: Prints the analysis log to the console if set to True. Default is False.
        :type log: bool, optional
        :param check_stability: When set to True, checks the stiffness matrix for any unstable degrees of freedom and reports them back to the console. This does add to the solution time. Defaults to True.
        :type check_stability: bool, optional
        :para num_modes: The number of modes required
        :type num_modes: int, optional
        :para tol: The required accuracy in the results
        :type tol: float, optional
        :param sparse: Indicates whether the sparse matrix solver should be used. A matrix can be considered sparse or dense depening on how many zero terms there are. Structural stiffness matrices often contain many zero terms. The sparse solver can offer faster solutions for such matrices. Using the sparse solver on dense matrices may lead to slower solution times. Be sure ``scipy`` is installed to use the sparse solver. Default is True.
        :type sparse: bool, optional
        :param type_of_mass_matrix: The type of element mass matrix to use in the analysis
        :type type_of_mass_matrix: str, optional
        :return: Mass participation percentages
        :rtype: dict
        :raises Exception: Occurs when a singular stiffness matrix is found. This indicates an unstable structure has been modeled.
        """

        # Check input
        if num_modes < 1:
            num_modes = 1
            warnings.warn('num_modes only takes on positive integers. Model will be analyzed for one mode')

        if type_of_mass_matrix not in ['consistent', 'lumped']:
            type_of_mass_matrix = 'lumped'
            warnings.warn('type_of_mass_matrix should be "lumped" or "consistent". Default option "lumped" will be used.')

        # Import `scipy` features if the sparse solver is being used
        if sparse == True:
            from scipy.sparse.linalg import spsolve

        # Add a modal load combination under which results will be shown
        if 'Modal Combo' not in self.LoadCombos:
            self.LoadCombos['Modal Combo'] = LoadCombo('Modal Combo', factors={'Modal Case': 0})

        #Prepare model
        if log: print('- Preparing model for modal analysis')
        Analysis._prepare_model(self)

        if log:
            print('+-------------------+')
            print('| Analyzing: Modal  |')
            print('+-------------------+')

        # Get the auxiliary list used to determine how the matrices will be partitioned
        D1_indices, D2_indices, D2 = Analysis._partition_D(self)

        # In the context of mode shapes, D2 should just be zeroes
        D2 = zeros((len(D2), 1))

        # Get the partitioned global stiffness and mass matrix
        combo_name = "Modal Combo"
        if sparse == True:
            K11, K12, K21, K22 = Analysis._partition(self,self.K(combo_name, log, check_stability, sparse).tolil(), D1_indices,D2_indices)
            # We will not check for stability of the mass matrix. check_stability will be set to False
            # This is because the check is already performed for the stiffness matrix
            M11, M12, M21, M22 = Analysis._partition(self,self.M(combo_name, log, False, sparse,type_of_mass_matrix).tolil(), D1_indices, D2_indices)
        else:
            K11, K12, K21, K22 = Analysis._partition(self,self.K(combo_name, log, check_stability, sparse), D1_indices,
                                                 D2_indices)
            M11, M12, M21, M22 = Analysis._partition(self,self.M(combo_name, log, False, sparse, type_of_mass_matrix), D1_indices, D2_indices)

        if log:
            print('')
            print('- Calculating modes ')

        eigVal = None  # Vector to store eigenvalues
        eigVec = None  # Matrix to store eigenvectors

        # Make sure the required number of modes is less or equal to possible number of modes
        num_modes = min(K11.shape[0],num_modes)

        if K11.shape == (0, 0):
            if log: print('The model does not have any node free to translate or rotate')
        else:
            try:
                if sparse:
                    # The partitioned matrices are in `lil` format, which is great
                    # for memory, but slow for mathematical operations. The stiffness
                    # matrix will be converted to `csr` format for mathematical operations.
                    # Calculate only the first requested for modes.
                    from scipy.sparse.linalg import eigs
                    from scipy.linalg import eig
                    if K11.shape[0] == num_modes:
                        # Use eig which returns all eigenvalues
                        eigVal, eigVec = eig(a = K11.tocsr().toarray(), b =M11.tocsr().toarray())
                    else:
                        # Use eigs which returns only the desired eigenvalues
                        eigVal, eigVec = eigs(tol=tol, A=K11.tocsr(), k=num_modes, M=M11.tocsr(), sigma=-1)

                else:
                    warnings.warn('The program will calculate all modes, then extract only the requested for number.'
                                  'This is not efficient. To be more efficient, set sparse = True '
                                  'to use a more efficient scipy.sparse.linalg.eigs() solver')

                    # Find all eigen values
                    from numpy.linalg import eig
                    eigVal, eigVec = eig(solve(a=M11, b=K11))

                    # Sort the eigenvalues in ascending order
                    sort_indices = argsort(eigVal)
                    eigVal = eigVal[sort_indices]

                    # Sort the eigenvectors as well based on the sort indices above
                    eigVec = eigVec[:, sort_indices]

                    # Extract the first few modes requested for
                    eigVal = eigVal[:num_modes]
                    eigVec = eigVec[:,0:num_modes]

            except:
                raise Exception(
                    'The stiffness matrix is singular, which implies rigid body motion. The structure is unstable. Aborting analysis.')

        # The functions used to calculate the eigenvalues and eigenvectors are iterative
        # Hence they have a tendency to return complex numbers even though we do not expect
        # results of that nature in simple modal analysis
        # The complex parts of the results are very small, so we will only extract the real part

        eigVal = real(eigVal)
        eigVec = real(eigVec)

        # Sort the eigenvalues to start from the lowest
        sort_indices = argsort(eigVal)
        eigVal = eigVal[sort_indices]

        # Use the same order from above to sort the corresponding eigenvectors
        eigVec = eigVec[:, sort_indices]

        # Calculate and store the natural frequencies
        self._NATURAL_FREQUENCIES = sqrt(eigVal)/ (2 * pi)

        # Store the calculated modal displacements
        self._eigen_vectors = real(eigVec)

        # Form the mode shapes
        D = zeros((len(self.Nodes) * 6, 1))
        MODE_SHAPE_TEMP = zeros((len(self.Nodes)*6, len(eigVal)))

        for i in range(len(eigVal)):

            D1 = eigVec[:, i]
            D1 = D1.reshape(len(D1),1)

            for node in self.Nodes.values():

                if D2_indices.count(node.ID * 6 + 0) == 1:
                    D.itemset((node.ID * 6 + 0, 0), D2[D2_indices.index(node.ID * 6 + 0), 0])
                else:
                    D.itemset((node.ID * 6 + 0, 0), D1[D1_indices.index(node.ID * 6 + 0), 0])

                if D2_indices.count(node.ID * 6 + 1) == 1:
                    D.itemset((node.ID * 6 + 1, 0), D2[D2_indices.index(node.ID * 6 + 1), 0])
                else:
                    D.itemset((node.ID * 6 + 1, 0), D1[D1_indices.index(node.ID * 6 + 1), 0])

                if D2_indices.count(node.ID * 6 + 2) == 1:
                    D.itemset((node.ID * 6 + 2, 0), D2[D2_indices.index(node.ID * 6 + 2), 0])
                else:
                    D.itemset((node.ID * 6 + 2, 0), D1[D1_indices.index(node.ID * 6 + 2), 0])

                if D2_indices.count(node.ID * 6 + 3) == 1:
                    D.itemset((node.ID * 6 + 3, 0), D2[D2_indices.index(node.ID * 6 + 3), 0])
                else:
                    D.itemset((node.ID * 6 + 3, 0), D1[D1_indices.index(node.ID * 6 + 3), 0])

                if D2_indices.count(node.ID * 6 + 4) == 1:
                    D.itemset((node.ID * 6 + 4, 0), D2[D2_indices.index(node.ID * 6 + 4), 0])
                else:
                    D.itemset((node.ID * 6 + 4, 0), D1[D1_indices.index(node.ID * 6 + 4), 0])

                if D2_indices.count(node.ID * 6 + 5) == 1:
                    D.itemset((node.ID * 6 + 5, 0), D2[D2_indices.index(node.ID * 6 + 5), 0])
                else:
                    D.itemset((node.ID * 6 + 5, 0), D1[D1_indices.index(node.ID * 6 + 5), 0])

                MODE_SHAPE_TEMP[:, i] = D[:,0]

        # Store the calculated mode shapes
        self._MODE_SHAPES = MODE_SHAPE_TEMP

        # Store the calculated global nodal modal displacements into each node
        D = self._MODE_SHAPES
        for node in self.Nodes.values():
            node.DX[combo_name] = D[node.ID * 6 + 0, 0]
            node.DY[combo_name] = D[node.ID * 6 + 1, 0]
            node.DZ[combo_name] = D[node.ID * 6 + 2, 0]
            node.RX[combo_name] = D[node.ID * 6 + 3, 0]
            node.RY[combo_name] = D[node.ID * 6 + 4, 0]
            node.RZ[combo_name] = D[node.ID * 6 + 5, 0]

        # Calculate the effective modal mass percentage
        # Begin by calculating the total mass of the structure in each direction
        total_dof = len(D1_indices)+len(D2_indices)
        i = 0
        influence_X = zeros((total_dof,1))
        influence_Y = zeros((total_dof,1))
        influence_Z = zeros((total_dof,1))

        while i < total_dof:
            influence_X[i+0,0] = 1
            influence_Y[i+1,0] = 1
            influence_Z[i+2,0] = 1
            i += 6


        # Partition the influence vectors
        influence_X = Analysis._partition(self,influence_X, D1_indices, D2_indices)[0]
        influence_Y = Analysis._partition(self,influence_Y, D1_indices, D2_indices)[0]
        influence_Z = Analysis._partition(self,influence_Z, D1_indices, D2_indices)[0]

        # Calculate total masses in each direction
        if sparse:
            Mass_X = sum(M11.tocsr() @ influence_X)
            Mass_Y = sum(M11.tocsr() @ influence_Y)
            Mass_Z = sum(M11.tocsr() @ influence_Z)

        else:
            Mass_X = sum(M11 @ influence_X)
            Mass_Y = sum(M11 @ influence_Y)
            Mass_Z = sum(M11 @ influence_Z)

        # Calculate the mass normalised mode shapes
        Z = self._mass_normalised_mode_shapes(M11,self._eigen_vectors, sparse)

        # Calculate the modal participation factors
        MPF_X = Z.T @ M11 @ influence_X
        MPF_Y = Z.T @ M11 @ influence_Y
        MPF_Z = Z.T @ M11 @ influence_Z

        # Calculate the effective modal masses
        EMM_X = sum(MPF_X**2)
        EMM_Y = sum(MPF_Y**2)
        EMM_Z = sum(MPF_Z**2)

        # Calculate and save the participating mass
        self._mass_participation = {'X':100*EMM_X/Mass_X,
                                    'Y':100*EMM_Y/Mass_Y,
                                    'Z':100*EMM_Z/Mass_Z}

        if log:
            print('')
            print('- Analysis complete')
            print('')

        # Flag the model as solved
        self.DynamicSolution['Modal'] = True

        # Save the name of the load combination under which the analysis has been done
        self.Modal_combo_name = combo_name
        return self._mass_participation



    def analyze_harmonic(self, f1, f2, f_div,harmonic_combo = None,
                        log=False, sparse=True, type_of_mass_matrix = 'consistent',
                         damping_options = dict()):
        """
          Conducts harmonic analysis for a specified harmonic load combination within a defined load frequency range. This analysis presupposes that a modal analysis has been conducted beforehand.

          In this anealysis, prescribed displacements are treated as amplitudes that share the same frequency as the applied forces. Consequently, the analysis can also be executed exclusively for prescribed displacements, effectively using them as the sole source of excitation.
          :param f1: The lowest forcing frequency to consider.
          :type f1: float
          :param f2: The highest forcing frequency to consider.
          :type f2: float
          :param f_div: The number of frequencies in the range to compute for.
          :type f_div: int
          :param harmonic_combo: The harmonic load combination. (Optional)
          :type harmonic_combo: str
          :param log: If True, print analysis log to the console. Default is False.
          :type log: bool, optional
          :param sparse: Indicates whether the sparse matrix solver should be used. Default is True.
                         Sparse solvers can offer faster solutions for matrices with many zero terms.
          :type sparse: bool, optional
          :param type_of_mass_matrix: The type of element mass matrix to use in the analysis. Default is 'consistent'.
          :type type_of_mass_matrix: str, optional
          :param damping_options: Dictionary containing damping options (optional).
          :type damping_options: dict, optional

          :raises Exception: Occurs when a singular stiffness matrix is found, indicating an unstable structure has been modeled.
          :raises ResultsNotFoundError: Raised if modal results are not available, as harmonic analysis requires modal results.
          :raises ValueError: Raised for invalid input values, such as negative frequencies or invalid direction values.
          :raises DynamicLoadNotDefinedError: Raised if no load combination or prescribed displacement is provided.
          """

        # Check if modal results are available
        if self.DynamicSolution['Modal'] == False:
            raise ResultsNotFoundError(message=" Modal results are not available. Harmonic analysis requires modal results")


        # Check frequency
        if f1 < 0 or f2 < 0 or f_div < 0:
            raise ValueError("f1, f2 and f_div must be positive")

        if f2 < f1:
            raise ValueError("f2 must be greater than f1")

        # Get the auxiliary list used to determine how the matrices will be partitioned
        D1_indices, D2_indices, D2 = Analysis._partition_D(self)

        # Convert D2 from a list to a vector
        D2 = atleast_2d(D2)

        # Check if the load combo name is among the defined load combos
        if harmonic_combo != None and harmonic_combo not in self.LoadCombos.keys():
            raise ValueError("'" + harmonic_combo + "' is not among the defined load combinations")

        # Atleast a load combination should be provided or a harmonic displacement should be prescribed
        if harmonic_combo == None:
            if any(D2) == False:
                raise DynamicLoadNotDefinedError('Provide the name of the dynamic load combination or at least prescribe a displacement at one node')

        # If only prescribed displacement has been provided, add default the load combination 'FRA combo'
        if harmonic_combo==None:
            harmonic_combo = 'FRA combo'
            self.LoadCombos['FRA combo'] = LoadCombo(name='FRA combo', factors={'Case 1':0}, combo_tags='FRA')


        # We can now begin the harmonic analysis
        if log:
            print('+--------------------+')
            print('| Analyzing: Harmonic|')
            print('+--------------------+')


        # Import `scipy` features if the sparse solver is being used
        if sparse == True:
            from scipy.sparse.linalg import spsolve

        # Prepare model
        Analysis._prepare_model(self)


        # Get the partitioned global stiffness matrix K11, K12, K21, K22
        if sparse == True:
            K11, K12, K21, K22 = Analysis._partition(self,self.K(harmonic_combo, log, False, sparse).tolil(), D1_indices, D2_indices)
            M11, M12, M21, M22 = Analysis._partition(self,self.M(harmonic_combo, log, False, sparse,type_of_mass_matrix).tolil(), D1_indices,
                                                 D2_indices)
            K_total = self.K(harmonic_combo, log, False, sparse).tolil()
            M_total = self.M(harmonic_combo, log, False, sparse,type_of_mass_matrix).tolil()
        else:
            K11, K12, K21, K22 = Analysis._partition(self,self.K(harmonic_combo, log, False, sparse).tolil(), D1_indices, D2_indices)
            M11, M12, M21, M22 = Analysis._partition(self,self.M(harmonic_combo, log, False, sparse, type_of_mass_matrix), D1_indices, D2_indices)
            K_total = self.K(harmonic_combo, log, False, sparse).tolil()
            M_total = self.M(harmonic_combo, log, False, sparse, type_of_mass_matrix)

        # Get the mass normalised mode shape matrix
        Z = self._mass_normalised_mode_shapes(M11, self._eigen_vectors, sparse)

        # Get the partitioned global fixed end reaction vector
        FER1, FER2 = Analysis._partition(self,self.FER(harmonic_combo), D1_indices, D2_indices)

        # Get the partitioned global nodal force vector
        P1, P2 = Analysis._partition(self,self.P(harmonic_combo), D1_indices, D2_indices)

        # Get the total force vector to be used for calculation of reactions
        F_total = self.P(harmonic_combo) - self.FER(harmonic_combo)

        # Calculate the normalised force vector
        FV_n = Z.T @ (P1-FER1 - K12 @ D2)

        # Calculate the damping coefficients
        w = 2 * pi * self._NATURAL_FREQUENCIES  # Angular natural frequencies

        # Calculate the damping matrix
        # Initialise the damping options
        constant_modal_damping = 0.00
        rayleigh_alpha = None
        rayleigh_beta = None
        first_mode_damping_ratio = None
        highest_mode_damping_ratio = None
        damping_ratios_in_every_mode = None

        # Get the damping options from the dictionary
        if 'constant_modal_damping' in damping_options:
            constant_modal_damping = damping_options['constant_modal_damping']
        if 'r_alpha' in damping_options:
            rayleigh_alpha = damping_options['r_alpha']

        if 'r_beta' in damping_options:
            rayleigh_beta = damping_options['r_beta']

        if 'first_mode_damping' in damping_options:
            first_mode_damping_ratio = damping_options['first_mode_damping']

        if 'highest_mode_damping' in damping_options:
            highest_mode_damping_ratio = ['highest_mode_damping']

        if 'damping_in_every_mode' in damping_options:
            damping_ratios_in_every_mode = damping_options['damping_in_every_mode']

        # Build the modal damping matrix
        # Initialise a one dimensional array
        C_n = zeros(FV_n.shape[0])
        if damping_ratios_in_every_mode != None:
            # Declare new variable called ratios, easier to work with than the original
            ratios = damping_ratios_in_every_mode
            # Check if it is a list or turple
            if isinstance(ratios, (list, tuple)):
                # Calculate the modal damping coefficient for each mode
                # If too many damping ratios have been provided, only the first entries
                # corresponding to the requested modes will be used
                # If fewer ratios have been provided, the last ratio will be used for the rest
                # of the modes
                for k in range(len(w)):
                    C_n[k] = 2 * w[k] * ratios[min(k, len(ratios) - 1)]
            else:
                # The provided input is perhaps a just a number, not a list
                # That number will be used for all the modes
                for k in range(len(w)):
                    C_n[k] = 2 * damping_ratios_in_every_mode * w[k]
        elif rayleigh_alpha != None or rayleigh_beta != None:
            # At-least one rayleigh damping coefficient has been specified
            if rayleigh_alpha == None:
                rayleigh_alpha = 0
            if rayleigh_beta == None:
                rayleigh_beta = 0
            for k in range(len(w)):
                C_n[k] = rayleigh_alpha + rayleigh_beta * w[k] ** 2

        elif first_mode_damping_ratio != None or highest_mode_damping_ratio != None:
            # Rayleigh damping is requested and at-least one damping ratio is given
            # If only one ratio is given, it will be assumed to be the damping
            # in the lowest and highest modes
            if first_mode_damping_ratio == None:
                first_mode_damping_ratio = highest_mode_damping_ratio
            if highest_mode_damping_ratio == None:
                highest_mode_damping_ratio = first_mode_damping_ratio

            # Calculate the rayleigh damping coefficients
            # Create new shorter variables
            ratio1 = first_mode_damping_ratio
            ratio2 = highest_mode_damping_ratio

            # Extract the first and last angular frequencies
            w1 = w[0]  # Angular frequency of first mode
            w2 = w[-1]  # Angular frequency of last mode

            # Calculate the rayleigh damping coefficients
            alpha_r = 2 * w1 * w2 * (w2 * ratio1 - w1 * ratio2) / (w2 ** 2 - w1 ** 2)
            beta_r = 2 * (w2 * ratio2 - w1 * ratio1) / (w2 ** 2 - w1 ** 2)

            # Calculate the modal damping coefficients
            for k in range(len(w)):
                C_n[k] = alpha_r + beta_r * w[k] ** 2
        else:
            # Use one damping ratio for all modes, default ratio is 0.02 (2%)
            for k in range(len(w)):
                C_n[k] = 2 * w[k] * constant_modal_damping

        # Calculate the list of forcing frequencies
        # Distribute the load frequencies around the natural frequencies
        natural_frequencies = self._NATURAL_FREQUENCIES
        freq = list(linspace(f1, f2, f_div))
        for natural_freq in natural_frequencies:
            if(natural_freq>=f1 and natural_freq<=f2):
                freq.extend(
                    [0.9 * natural_freq,
                     0.95 * natural_freq,
                     natural_freq,
                     1.05 * natural_freq,
                     1.1 * natural_freq])

        freq = list(set(freq))
        freq.sort()

        omega_list = 2 * pi * array(freq)  # Angular frequency of load

        self.LoadFrequencies = array(freq)  # Save it

        # Initialise matrices to hold the three responses
        D_temp = zeros((len(self.Nodes) * 6, omega_list.shape[0]),dtype=complex)
        V_temp = zeros((len(self.Nodes) * 6, omega_list.shape[0]),dtype=complex)
        A_temp = zeros((len(self.Nodes) * 6, omega_list.shape[0]),dtype=complex)

        # Calculate the modal coordinates for each forcing frequency
        try:
            k = 0  # Index for each displacement vector
            # Initialise vectors to hold the modal response in complex notation
            Q = zeros(len(FV_n), dtype=complex) # Displacement
            Q_dot = zeros(len(FV_n), dtype=complex)  # Velocity
            Q_dot_dot = zeros(len(FV_n), dtype=complex)  # Acceleration

            # Loop through the load frequencies
            for omega in omega_list:
                # Add the effect of the prescribed acceleration [- omega**2 * Z.T @ M12 @ D2]
                # We should subtract the above from the force vector, hence the addition below
                # Not that the effect of prescribed velocity is not considered since C12 is not known
                FV_temp =  FV_n[:,0].reshape(len(FV_n),1) + omega**2 * Z.T @ M12 @ D2
                for n in range(FV_n.shape[0]):
                    # Calculate the amplitude
                    q = FV_temp[n, 0] * 1 / sqrt((w[n] ** 2 - omega ** 2) ** 2 + (omega ** 2) * (C_n[n]) ** 2)

                    # Calculate the phase
                    phase = arctan2(C_n[n]*omega, w[n]**2-omega**2)

                    # Calculate the response in complex notation
                    Q[n] = q*(cos(phase)+1j*sin(phase))
                    Q_dot[n] = omega * q * (cos(phase-pi/2)+1j*sin(phase-pi/2))
                    Q_dot_dot[n] = -(omega**2) * Q[n]

                # Calculate the physical responses
                D1 =  Z @ Q
                V1 = Z @ Q_dot
                A1 = Z @ Q_dot_dot

                # Make sure the dimensions are correct
                D1 = D1.reshape(len(D1),1)
                V1 = V1.reshape(len(V1), 1)
                A1 = A1.reshape(len(A1), 1)

                V2 = omega * D2 * 1j * sin(-pi/2)
                A2 = -(omega**2) * D2

                # Form the global displacement, velocity and acceleration vectors
                D = zeros((len(self.Nodes) * 6, 1), dtype=complex)
                V = zeros((len(self.Nodes) * 6, 1), dtype=complex)
                A = zeros((len(self.Nodes) * 6, 1), dtype=complex)

                for node in self.Nodes.values():

                    if D2_indices.count(node.ID * 6 + 0) == 1:
                        D.itemset((node.ID * 6 + 0, 0), D2[D2_indices.index(node.ID * 6 + 0), 0])
                        V.itemset((node.ID * 6 + 0, 0), V2[D2_indices.index(node.ID * 6 + 0), 0])
                        A.itemset((node.ID * 6 + 0, 0), A2[D2_indices.index(node.ID * 6 + 0), 0])
                    else:
                        D.itemset((node.ID * 6 + 0, 0), D1[D1_indices.index(node.ID * 6 + 0), 0])
                        V.itemset((node.ID * 6 + 0, 0), V1[D1_indices.index(node.ID * 6 + 0), 0])
                        A.itemset((node.ID * 6 + 0, 0), A1[D1_indices.index(node.ID * 6 + 0), 0])

                    if D2_indices.count(node.ID * 6 + 1) == 1:
                        D.itemset((node.ID * 6 + 1, 0), D2[D2_indices.index(node.ID * 6 + 1), 0])
                        V.itemset((node.ID * 6 + 1, 0), V2[D2_indices.index(node.ID * 6 + 1), 0])
                        A.itemset((node.ID * 6 + 1, 0), A2[D2_indices.index(node.ID * 6 + 1), 0])
                    else:
                        D.itemset((node.ID * 6 + 1, 0), D1[D1_indices.index(node.ID * 6 + 1), 0])
                        V.itemset((node.ID * 6 + 1, 0), V1[D1_indices.index(node.ID * 6 + 1), 0])
                        A.itemset((node.ID * 6 + 1, 0), A1[D1_indices.index(node.ID * 6 + 1), 0])
                    if D2_indices.count(node.ID * 6 + 2) == 1:
                        D.itemset((node.ID * 6 + 2, 0), D2[D2_indices.index(node.ID * 6 + 2), 0])
                        V.itemset((node.ID * 6 + 2, 0), V2[D2_indices.index(node.ID * 6 + 2), 0])
                        A.itemset((node.ID * 6 + 2, 0), A2[D2_indices.index(node.ID * 6 + 2), 0])
                    else:
                        D.itemset((node.ID * 6 + 2, 0), D1[D1_indices.index(node.ID * 6 + 2), 0])
                        V.itemset((node.ID * 6 + 2, 0), V1[D1_indices.index(node.ID * 6 + 2), 0])
                        A.itemset((node.ID * 6 + 2, 0), A1[D1_indices.index(node.ID * 6 + 2), 0])

                    if D2_indices.count(node.ID * 6 + 3) == 1:
                        D.itemset((node.ID * 6 + 3, 0), D2[D2_indices.index(node.ID * 6 + 3), 0])
                        V.itemset((node.ID * 6 + 3, 0), V2[D2_indices.index(node.ID * 6 + 3), 0])
                        A.itemset((node.ID * 6 + 3, 0), A2[D2_indices.index(node.ID * 6 + 3), 0])
                    else:
                        D.itemset((node.ID * 6 + 3, 0), D1[D1_indices.index(node.ID * 6 + 3), 0])
                        V.itemset((node.ID * 6 + 3, 0), V1[D1_indices.index(node.ID * 6 + 3), 0])
                        A.itemset((node.ID * 6 + 3, 0), A1[D1_indices.index(node.ID * 6 + 3), 0])

                    if D2_indices.count(node.ID * 6 + 4) == 1:
                        D.itemset((node.ID * 6 + 4, 0), D2[D2_indices.index(node.ID * 6 + 4), 0])
                        V.itemset((node.ID * 6 + 4, 0), V2[D2_indices.index(node.ID * 6 + 4), 0])
                        A.itemset((node.ID * 6 + 4, 0), A2[D2_indices.index(node.ID * 6 + 4), 0])
                    else:
                        D.itemset((node.ID * 6 + 4, 0), D1[D1_indices.index(node.ID * 6 + 4), 0])
                        V.itemset((node.ID * 6 + 4, 0), V1[D1_indices.index(node.ID * 6 + 4), 0])
                        A.itemset((node.ID * 6 + 4, 0), A1[D1_indices.index(node.ID * 6 + 4), 0])

                    if D2_indices.count(node.ID * 6 + 5) == 1:
                        D.itemset((node.ID * 6 + 5, 0), D2[D2_indices.index(node.ID * 6 + 5), 0])
                        V.itemset((node.ID * 6 + 5, 0), V2[D2_indices.index(node.ID * 6 + 5), 0])
                        A.itemset((node.ID * 6 + 5, 0), A2[D2_indices.index(node.ID * 6 + 5), 0])
                    else:
                        D.itemset((node.ID * 6 + 5, 0), D1[D1_indices.index(node.ID * 6 + 5), 0])
                        V.itemset((node.ID * 6 + 5, 0), V1[D1_indices.index(node.ID * 6 + 5), 0])
                        A.itemset((node.ID * 6 + 5, 0), A1[D1_indices.index(node.ID * 6 + 5), 0])

                # Save the all the maximum global displacement vectors for each load frequency

                D_temp[:, k] = D[:, 0]
                V_temp[:, k] = V[:, 0]
                A_temp[:, k] = A[:, 0]
                k += 1
            self._DISPLACEMENT_REAL = real(D_temp)
            self._DISPLACEMENT_IMAGINARY = imag(D_temp)
            self._VELOCITY_REAL = real(V_temp)
            self._VELOCITY_IMAGINARY = imag(V_temp)
            self._ACCELERATION_REAL = real(A_temp)
            self._ACCELERATION_IMAGINARY = imag(A_temp)

        except:
            raise Exception("'The stiffness matrix is singular, which implies rigid body motion."
                            "The structure is unstable. Aborting analysis.")

        # Put the displacements for the first load frequency into each node
        for node in self.Nodes.values():
            node.DX[harmonic_combo] = real(D_temp[node.ID * 6 + 0, 0])
            node.DY[harmonic_combo] = real(D_temp[node.ID * 6 + 1, 0])
            node.DZ[harmonic_combo] = real(D_temp[node.ID * 6 + 2, 0])
            node.RX[harmonic_combo] = real(D_temp[node.ID * 6 + 3, 0])
            node.RY[harmonic_combo] = real(D_temp[node.ID * 6 + 4, 0])
            node.RZ[harmonic_combo] = real(D_temp[node.ID * 6 + 5, 0])

        # Calculate reactions
        # The damping models "rayleigh" and "modal" do not offer methods for specifying the complete
        # damping matrix. As a result, the reaction forces are solely computed based on elastic and
        # inertial forces. I am still researching on this matter to determine the appropriate
        # approach for addressing this.

        if sparse:
            R =  M_total.tocsr() @ (self._ACCELERATION_REAL + 1j * self._ACCELERATION_IMAGINARY) \
                 + K_total.tocsr() @ (self._DISPLACEMENT_REAL + 1j * self._DISPLACEMENT_IMAGINARY) \
                 - F_total

        else:
            R = M_total @ (self._ACCELERATION_REAL + 1j * self._ACCELERATION_IMAGINARY) \
                + K_total @ (self._DISPLACEMENT_REAL + 1j * self._DISPLACEMENT_IMAGINARY) \
                - F_total

        # Save the reactions
        self._REACTIONS_REAL = real(R)
        self._REACTIONS_IMAGINARY = imag(R)

        # Put the reactions at the last time step into the constrained nodes
        for node in self.Nodes.values():
            if node.support_DX == True:
                node.RxnFX[harmonic_combo] = R[node.ID * 6 + 0, -1]
            else:
                node.RxnFX[harmonic_combo] = 0.0
            if node.support_DY == True:
                node.RxnFY[harmonic_combo] = R[node.ID * 6 + 1, -1]
            else:
                node.RxnFY[harmonic_combo] = 0.0
            if node.support_DZ == True:
                node.RxnFZ[harmonic_combo] = R[node.ID * 6 + 2, -1]
            else:
                node.RxnFZ[harmonic_combo] = 0.0
            if node.support_RX == True:
                node.RxnMX[harmonic_combo] = R[node.ID * 6 + 3, -1]
            else:
                node.RxnMX[harmonic_combo] = 0.0
            if node.support_RY == True:
                node.RxnMY[harmonic_combo] = R[node.ID * 6 + 4, -1]
            else:
                node.RxnMY[harmonic_combo] = 0.0
            if node.support_RZ == True:
                node.RxnMZ[harmonic_combo] = R[node.ID * 6 + 5, -1]
            else:
                node.RxnMZ[harmonic_combo] = 0.0

        if log:
            print('')
            print('- Analysis complete')
            print('')

        # Save the load combination under which the results can be viewed
        self.FRA_combo_name = harmonic_combo

        # Flag the model as solved
        self.DynamicSolution['Harmonic'] = True

    def analyze_linear_time_history_newmark_beta(self, analysis_method = 'direct', combo_name=None, AgX=None,
                                                 AgY=None, AgZ=None, step_size = 0.01, response_duration = 1,
                                                 newmark_gamma = 1/2, newmark_beta = 1/4, sparse=True,
                                                 log = False, d0 = None, v0 = None, recording_frequency = 1,
                                                 damping_options = dict(), type_of_mass_matrix='consistent'):

        """
            Perform linear time history analysis using the Newmark-Beta method by either direct or modal decomposition
            methods.
            If modal superposition, the analysis should be preceded by a modal analysis step.

            :param analysis_method: The analysis method to use ('direct' or 'modal'). Default is 'direct'.
            :type analysis_method: str, optional

            :param combo_name: Name of the load combination. Default is None.
            :type combo_name: str, optional

            :param AgX: Seismic ground acceleration data for X-axis as a 2D numpy array with time and acceleration values. Default is None.
            :type AgX: ndarray, optional

            :param AgY: Seismic ground acceleration data for Y-axis as a 2D numpy array with time and acceleration values. Default is None.
            :type AgY: ndarray, optional

            :param AgZ: Seismic ground acceleration data for Z-axis as a 2D numpy array with time and acceleration values. Default is None.
            :type AgZ: ndarray, optional

            :param step_size: Time step size for the analysis. Default is 0.01 seconds.
            :type step_size: float, optional

            :param response_duration: Duration of the analysis in seconds. Default is 1 second.
            :type response_duration: float, optional

            :param newmark_gamma: Newmark-Beta gamma parameter. Default is 1/2.
            :type newmark_gamma: float, optional

            :param newmark_beta: Newmark-Beta beta parameter. Default is 1/4.
            :type newmark_beta: float, optional

            :param sparse: Use sparse matrix representations. Default is True.
            :type sparse: bool, optional

            :param log: Enable verbose logging. Default is False.
            :type log: bool, optional

            :param d0: Initial displacements. Default is None.
            :type d0: ndarray, optional

            :param v0: Initial velocities. Default is None.
            :type v0: ndarray, optional

            :param recording_frequency: The frequency of recording results. For example, if set to 3, results will be
                 recorded once every 3 time steps.
            :type recording_frequency: int, optional

            :param damping_options: Dictionary of damping options for the analysis. Default is zero damping.
            :type damping_options: dict, optional
                \nAllowed keywords in damping_options:
                - 'constant_modal_damping' (float): Constant modal damping ratio (default: 0.00).
                - 'r_alpha' (float): Rayleigh mass proportional damping coefficient.
                - 'r_beta' (float): Rayleigh stiffness proportional damping coefficient.
                - 'first_mode_damping' (float): Damping ratio for the first mode.
                - 'highest_mode_damping' (float): Damping ratio for the highest mode.
                - 'damping_in_every_mode' (list or tuple): Damping ratio(s) for each mode.

            :param type_of_mass_matrix: Type of mass matrix ('consistent' or 'lumped'). Default is 'consistent'.
            :type type_of_mass_matrix: str, optional

            :raises DampingOptionsKeyWordError: If an incorrect damping keyword is used.
            :raises DynamicLoadNotDefinedError: If no dynamic load combination or ground acceleration data is provided.
            :raises ResultsNotFoundError: If modal results are not available.
            :raises ValueError: If input data is not in the expected format.

            :return: None
         """

        if log:
            print('- Checking parameters for time history analysis')

        # Check if enter load combination name exists
        if combo_name!=None and combo_name not in self.LoadCombos.keys():
            raise ValueError("'"+combo_name+"' is not among the defined load combinations")

        # Check if the analysis method name is correct
        if analysis_method!='direct' and analysis_method!='modal':
            raise ValueError("Allowed analysis methods are 'modal' and 'direct'")

        # Check if modal results are available if modal superposition approach is selected
        if self.DynamicSolution['Modal'] == False and analysis_method == 'modal':
            raise ResultsNotFoundError('Modal results are not available. Modal superposition method should be preceded by a modal analysis step')

        # Check if correct keyword in damping options has been used
        if analysis_method == 'direct':
            accepted_damping_key_words = ['r_alpha','r_beta']
            for damping_key_word in damping_options.keys():
                if damping_key_word not in accepted_damping_key_words:
                    raise DampingOptionsKeyWordError("For direct analysis, allowed damping keywords in damping options are 'r_alpha' and 'r_beta'")
        else:
            accepted_damping_key_words = ['constant_modal_damping',
                                          'r_alpha',
                                          'r_beta',
                                          'first_mode_damping',
                                          'highest_mode_damping',
                                          'damping_in_every_mode']
            for damping_key_word in damping_options.keys():
                if damping_key_word not in accepted_damping_key_words:
                    raise DampingOptionsKeyWordError


        # Check if dynamic load combo has been given
        # If it has not been given, add one
        combo_exists = True
        if combo_name==None:
            combo_exists = False
            combo_name = 'THA combo'
            self.LoadCombos[combo_name] = LoadCombo(name=combo_name, factors={'Case 1':0}, combo_tags='THA')
            self.LoadProfiles['Case 1'] = LoadProfile(load_case_name='Case 1',time = [0,response_duration],profile=[0,0])


        if log:
            print('- Preparing model')
        Analysis._prepare_model(self)

        # Get the auxiliary list used to determine how the matrices will be partitioned
        D1_indices, D2_indices, D2_for_check = Analysis._partition_D(self)

        # Check if the dynamic load combination or at least one seismic ground acceleration has been given
        # Or at least one nonzero displacement at a node
        if combo_exists == False and AgX is None and AgY is None and AgZ is None:
            if any(D2_for_check) == False:
                raise DynamicLoadNotDefinedError


        # Calculate the required number of time history steps
        total_steps = ceil(response_duration/step_size)+1

        # Check if profiles for all load cases in the load combination are defined
        load_profiles = self.LoadProfiles.keys()
        for case in self.LoadCombos[combo_name].factors.keys():
            if case not in load_profiles:
                raise DefinitionNotFoundError('Profile for load case '+str(case)+' has not been defined')

        # Extract the Rayleigh damping coefficients
        if analysis_method=='direct':
            if 'r_alpha' in damping_options:
                r_alpha = damping_options['r_alpha']
            else:
                r_alpha = 0

            if 'r_beta' in damping_options:
                r_beta = damping_options['r_beta']
            else:
                r_beta = 0

        if log:
            print('- Preparing parameters for time history analysis')

        # Edit the load profiles so that they are defined for the entire duration of analysis
        for disp_profile in self.DisplacementProfiles.values():
            node = disp_profile.node
            dir = disp_profile.direction
            time : list = disp_profile.time
            profile: list = disp_profile.profile

            # Check if the profile has not been defined for the entire duration of analysis
            if time[-1] < response_duration:

                # We want to bring the displacement profile to zero immediately after the last given value
                # We don't want to define two values at the same instance of time
                # It can cause problems during interpolation
                # So we will begin our definition slightly later
                t = 1.0001 * time[-1]
                if t < response_duration:
                    time.extend([t,response_duration])
                    profile.extend([0,0])

                # Redefine the profile
                self.LoadProfiles[node] = DisplacementProfile(node,dir,time,profile)

        # Edit the displacement profiles so that they are defined for the entire duration of the response
        for load_profile in self.LoadProfiles.values():
            case = load_profile.load_case_name
            time : list = load_profile.time
            profile: list = load_profile.profile

            # Check if the profile has not been defined for the entire duration of analysis
            if time[-1] < response_duration:

                # We want to bring the load profile to zero immediately after the last given value
                # We don't want to define two values at the same instance of time
                # It can cause problems during interpolation
                # So we will begin our definition slightly later
                t = 1.0001 * time[-1]
                if t < response_duration:
                    time.extend([t,response_duration])
                    profile.extend([0,0])

                # Redefine the profile
                self.LoadProfiles[case] = LoadProfile(case,time,profile)

        # Extend the AgX seismic input definition too if it is less than the response duration
        if AgX is not None:
            if isinstance(AgX, ndarray):
                if AgX.shape[0] == 2 or AgX.shape[1] == 2:
                    if AgX.shape[1] == 2:
                        AgX = AgX.T

                    time, a_g = AgX[0,:], AgX[1,:]
                    if time[-1] < response_duration:

                        # We want to bring the load profile to zero immediately after the last given value
                        # We don't want to define two values at the same instance of time
                        # It can cause problems during interpolation
                        # So we will begin our definition slightly later
                        t = 1.0001 * time[-1]
                        if t < response_duration:
                            time = append(time, [t, response_duration])
                            a_g = append(a_g, [0, 0])

                        # Redefine seismic input
                        AgX = array([time,a_g])

                else:
                    raise ValueError ("AgX must have two rows, first one for time and second one for ground acceleration")
            else:
                raise ValueError("AgX must be a numpy array")

        # Extend the AgY seismic input definition too if it is less than the response duration
        if AgY is not None:
            if isinstance(AgY, ndarray):
                if AgY.shape[0] == 2 or AgY.shape[1] == 2:
                    if AgY.shape[1] == 2:
                        AgY = AgY.T

                    time, a_g = AgY[0, :], AgY[1, :]
                    if time[-1] < response_duration:

                        # We want to bring the load profile to zero immediately after the last given value
                        # We don't want to define two values at the same instance of time
                        # It can cause problems during interpolation
                        # So we will begin our definition slightly later
                        t = 1.0001 * time[-1]
                        if t < response_duration:
                            time = append(time, [t, response_duration])
                            a_g = append(a_g, [0, 0])

                        # Redefine seismic input
                        AgY = array([time, a_g])

                else:
                    raise ValueError(
                        " AgY must have two rows, first one for time and second one for ground acceleration")
            else:
                raise ValueError("AgY must be a numpy array")

        # Extend the AgZ seismic input definition too if it is less than the response duration
        if AgZ is not None:
            if isinstance(AgZ, ndarray):
                if AgZ.shape[0] == 2 or AgZ.shape[1] == 2:
                    if AgZ.shape[1] == 2:
                        AgZ = AgZ.T

                    time, a_g = AgZ[0, :], AgZ[1, :]
                    if time[-1] < response_duration:

                        # We want to bring the load profile to zero immediately after the last given value
                        # We don't want to define two values at the same instance of time
                        # It can cause problems during interpolation
                        # So we will begin our definition slightly later
                        t = 1.0001 * time[-1]
                        if t < response_duration:
                            time = append(time, [t, response_duration])
                            a_g = append(a_g, [0, 0])

                        # Redefine seismic input
                        AgZ = array([time, a_g])

                else:
                    raise ValueError(
                        " AgZ must have two rows, first one for time and second one for ground acceleration")
            else:
                raise ValueError("AgZ must be a numpy array")


        # This has been addressed by adding combo name before preparing model,
        # We have added a new load combination name. Hence, we must activate the members for this load
        # combo
        #Analysis._activate_all_combos(self)


        if log:
            print('')
            print('+-------------------------+')
            print('| Analyzing: Time History |')
            print('+-------------------------+')

        # Get the partitioned matrices
        if sparse == True:
            K_total = self.K(combo_name, log, False, sparse).tocsr()
            M_total = self.M(combo_name, log, False, sparse,type_of_mass_matrix).tocsr()
            K11, K12, K21, K22 = Analysis._partition(self, K_total, D1_indices,D2_indices)
            M11, M12, M21, M22 = Analysis._partition(self, M_total, D1_indices, D2_indices)

        else:
            K_total = self.K(combo_name, log, False, sparse)
            M_total = self.M(combo_name, log, False, sparse, type_of_mass_matrix)
            K11, K12, K21, K22 = Analysis._partition(self, K_total, D1_indices, D2_indices)
            M11, M12, M21, M22 = Analysis._partition(self, M_total, D1_indices, D2_indices)

        if log:
            print('- Building the loading time history')

        # Initialise load vector for the entire analysis duration
        F = zeros((len(D1_indices), total_steps))

        # Initialise second load vector. This will store the entire load vector which will be used for
        # calculating the reactions
        total_dof = len(D1_indices) + len(D2_indices)
        F_total = zeros((total_dof, total_steps))


        # Build the influence vectors used to define the earthquake force
        # Influence vectors are used to select the degrees of freedom in
        # the model stimulated by the earthquake
        i = 0
        unp_influence_X = zeros((total_dof,1))
        unp_influence_Y = zeros((total_dof,1))
        unp_influence_Z = zeros((total_dof,1))
        while i < total_dof:
            unp_influence_X[i+0,0] = 1
            unp_influence_Y[i+1,0] = 1
            unp_influence_Z[i+2,0] = 1
            i += 6

        # Partition the influence vectors
        influence_X = Analysis._partition(self,unp_influence_X, D1_indices, D2_indices)[0]
        influence_Y = Analysis._partition(self,unp_influence_Y, D1_indices, D2_indices)[0]
        influence_Z = Analysis._partition(self,unp_influence_Z, D1_indices, D2_indices)[0]


        # We want to build the loading history, i.e load for each time step
        # Since each load case has its own loading profile or function, we want to calculate
        # the nodal and fixed end forces separately for each load case
        # We can do this by creating separate load combinations for each case
        # These temporary load combinations only consist of one load case
        # Hence we need to add combinations to add combinations to the existing load combinations dictionary
        # Since we are modifying the models load combinations dictionary, we must make a copy of it
        # This copy will be used to restore the original

        original_load_combo = copy.deepcopy(self.LoadCombos)

        # We initialise a dictionary that will hold the nodal and fixed end forces for each load case
        # We want to compute these vectors once and for all, as opposed to doing it for each time step
        # Doing this for each time step is extremely slow
        # We actually initialise two, one to hold the partitioned and the other to hold the total
        P_and_FER = dict()
        unp_P_and_FER = dict()

        # We compute the nodal and fixed end forces for each load case
        for case_name in self.LoadCombos[combo_name].factors.keys():

            # We create a temporary load combination that consists of only one load case
            temp_combo = LoadCombo(name=combo_name,
                                        factors={case_name: original_load_combo[combo_name].factors[case_name]})

            # We add this temporary load combination to the models load combination dictionary
            self.LoadCombos[case_name] = temp_combo

            # We finally compute the nodal and fixed end forces for this load combination, and, essentially
            # for this load case
            P_and_FER_temp = self.P(case_name)[:,0] - self.FER(case_name)[:,0]

            # Save into the total force dictionary
            unp_P_and_FER[case_name] = P_and_FER_temp

            # Save into the partitioned force dictionary
            P_and_FER[case_name] = Analysis._partition(self,P_and_FER_temp.reshape(total_dof,1),
                                                   D1_indices,D2_indices)[0]

        # We restore the original load combination
        self.LoadCombos = original_load_combo


        # We create a list of time instances from 0 to the duration of the analysis
        expanded_time = linspace(
            0,
            response_duration - response_duration % step_size,
            int(total_steps - 1)
        )
        expanded_time = concatenate([expanded_time, array([response_duration])])

        # We also create a list of steps for which results will be saved
        # Generate a list of steps
        list_of_total_steps = range(total_steps)

        # Select some steps at the specified interval, make sure the first and last are selected
        list_of_steps_for_saving_results = concatenate(
            [list_of_total_steps[::recording_frequency], array([list_of_total_steps[-1]])]
        )

        # Remove any duplicates
        list_of_steps_for_saving_results = list(set(list_of_steps_for_saving_results))

        # Make sure the order is correct
        list_of_steps_for_saving_results.sort()

        # Convert to array
        list_of_steps_for_saving_results = array(list_of_steps_for_saving_results)


        # We calculate the load vectors for each case for each time instance, and sum them up
        if combo_exists:
            for case_name in self.LoadCombos[combo_name].factors.keys():
                # Extract the time vector from the load profile definition for this load case
                time_list = self.LoadProfiles[case_name].time

                # Extract the load profile for this load case
                profile_list = self.LoadProfiles[case_name].profile

                # Interpolate the load profiles
                interpolated_profile = interp(expanded_time, time_list, profile_list)

                # Multiply the nodal and fixed end forces with the interpolated profile
                # Then add this contribution to the model's load vectors (partitioned and total)
                F_total += outer(unp_P_and_FER[case_name], interpolated_profile)
                F += outer(P_and_FER[case_name], interpolated_profile)

        # If ground acceleration in the X direction has been given, calculate the corresponding forces
        if AgX is not None:
            # Interpolate the ground acceleration
            interpolated_AgX = interp(expanded_time,AgX[0,:],AgX[1,:])
            if sparse:
                AgX_F = -M11.tocsr() @ outer(influence_X ,interpolated_AgX)
                unp_AgX_F = -M_total.tocsr() @ outer(unp_influence_X, interpolated_AgX)
            else:
                AgX_F = -M11 @ influence_X @ outer(influence_X ,interpolated_AgX)
                unp_AgX_F = -M_total @ influence_X @ outer(unp_influence_X, interpolated_AgX)

            # Add to the models partitioned and total force vectors
            F_total += unp_AgX_F
            F += AgX_F

        # If ground acceleration in the X direction has been given, calculate the corresponding forces
        if AgY is not None:
            # Interpolate the ground acceleration
            interpolated_AgY = interp(expanded_time,AgY[0,:],AgY[1,:])
            if sparse:
                AgY_F = -M11.tocsr() @ outer(influence_Y ,interpolated_AgY)
                unp_AgY_F = -M_total.tocsr() @ outer(unp_influence_Y, interpolated_AgY)
            else:
                AgY_F = -M11 @ influence_Y @ outer(influence_Y ,interpolated_AgY)
                unp_AgY_F = -M_total @ influence_Y @ outer(unp_influence_Y, interpolated_AgY)

            # Add to the models partitioned and total force vectors
            F_total += unp_AgY_F
            F += AgY_F

        # If ground acceleration in the X direction has been given, calculate the corresponding forces
        if AgZ is not None:
            # Interpolate the ground acceleration
            interpolated_AgZ = interp(expanded_time,AgZ[0,:],AgZ[1,:])
            if sparse:
                AgZ_F = -M11.tocsr() @ outer(influence_Z ,interpolated_AgZ)
                unp_AgZ_F = -M_total.tocsr() @ outer(unp_influence_Z, interpolated_AgZ)
            else:
                AgZ_F = -M11 @ influence_Z @ outer(influence_Z ,interpolated_AgZ)
                unp_AgZ_F = -M_total @ influence_Z @ outer(unp_influence_Z, interpolated_AgZ)

            # Add to the models partitioned and total force vectors
            F_total += unp_AgZ_F
            F += AgZ_F


        # Get D2, V2 and A2 for the entire analysis duration
        D2, V2, A2 = Analysis._D2(self, expanded_time, len(D2_for_check))

        # Add forces due to prescribed displacements, velocities and accelerations
        # For the supported damping models, it's not possible to generate the full damping matrix
        # Hence the contribution of prescribed velocities to the forcing functions is not consindered

        F -= M12 @ A2 + K12 @  D2

        # Save the total global force
        #self.F_TOTAL = F_total
        self.F_TOTAL = F_total[:,list_of_steps_for_saving_results]

        # Get the mode shapes and natural frequencies if modal analysis method is specified
        if analysis_method == 'modal':
            Z = self._mass_normalised_mode_shapes(M11, self._eigen_vectors, sparse)

            # Get the natural frequencies
            w = 2 * pi * self.NATURAL_FREQUENCIES()

        # Get the initial values of displacements and velocities
        # If not given, set them to zero
        if d0 == None:
            d0_phy = zeros(len(D1_indices))
        else:
            d0_phy, d02 = Analysis._partition(self,d0, D1_indices, D2_indices)

        if v0 == None:
            v0_phy = zeros(len(D1_indices))
        else:
            v0_phy, v02 = Analysis._partition(self,v0, D1_indices, D2_indices)

        # Find the corresponding quantities in the modal coordinate system if modal superposition method is requested
        if analysis_method == 'modal':
            d0_n = solve(a=Z.T @ Z, b=Z.T @ d0_phy)
            v0_n = solve(a=Z.T @ Z, b=Z.T @ v0_phy)
            F_n = Z.T @ F

        # Run the analysis
        try:
            if analysis_method == 'direct':

                D1, V1, A1 = \
                     Analysis._transient_solver_linear_direct(K=K11, M=M11,d0=d0_phy,v0=v0_phy,
                                                              F0=F[:,0],F = F,step_size=step_size,
                                                              required_duration=response_duration,
                                                              steps_for_results_recording =list_of_steps_for_saving_results,
                                                              newmark_gamma=newmark_gamma,
                                                              newmark_beta=newmark_beta,
                                                              taylor_alpha=0, wilson_theta=1,
                                                              rayleigh_alpha=r_alpha, rayleigh_beta=r_beta,
                                                              sparse=sparse,log=log)

            else:
                D1, V1, A1 = \
                    Analysis._transient_solver_linear_modal(d0_n=d0_n, v0_n=v0_n, F0_n=F_n[:, 0],
                                                            F_n=F_n, step_size=step_size,
                                                            required_duration=response_duration,
                                                            steps_for_results_recording=list_of_steps_for_saving_results,
                                                            mass_normalised_eigen_vectors=Z,
                                                            natural_freq=w, newmark_gamma=newmark_gamma,
                                                            newmark_beta=newmark_beta, taylor_alpha=0,
                                                            wilson_theta=1, damping_options=damping_options,
                                                            log=log)
        except:
            raise Exception("Error occurred during time history analysis")

        # Form the global response vectors D, V and A
        #D = zeros((len(self.Nodes) * 6, total_steps))
        #V = zeros((len(self.Nodes) * 6, total_steps))
        #A = zeros((len(self.Nodes) * 6, total_steps))

        length_of_results = len(list_of_steps_for_saving_results)

        D = zeros((len(self.Nodes) * 6, length_of_results))
        V = zeros((len(self.Nodes) * 6, length_of_results))
        A = zeros((len(self.Nodes) * 6, length_of_results))

        D2 = D2[:,list_of_steps_for_saving_results]
        V2 = V2[:,list_of_steps_for_saving_results]
        A2 = A2[:,list_of_steps_for_saving_results]

        for node in self.Nodes.values():
            if D2_indices.count(node.ID * 6 + 0) == 1:
                D[node.ID * 6 + 0, :] = D2[D2_indices.index(node.ID * 6 + 0), :]
                V[node.ID * 6 + 0, :] = V2[D2_indices.index(node.ID * 6 + 0), :]
                A[node.ID * 6 + 0, :] = A2[D2_indices.index(node.ID * 6 + 0), :]
            else:
                D[node.ID * 6 + 0, :] = D1[D1_indices.index(node.ID * 6 + 0), :]
                V[node.ID * 6 + 0, :] = V1[D1_indices.index(node.ID * 6 + 0), :]
                A[node.ID * 6 + 0, :] = A1[D1_indices.index(node.ID * 6 + 0), :]

            if D2_indices.count(node.ID * 6 + 1) == 1:
                D[node.ID * 6 + 1, :] = D2[D2_indices.index(node.ID * 6 + 1), :]
                V[node.ID * 6 + 1, :] = V2[D2_indices.index(node.ID * 6 + 1), :]
                A[node.ID * 6 + 1, :] = A2[D2_indices.index(node.ID * 6 + 1), :]
            else:
                D[node.ID * 6 + 1, :] = D1[D1_indices.index(node.ID * 6 + 1), :]
                V[node.ID * 6 + 1, :] = V1[D1_indices.index(node.ID * 6 + 1), :]
                A[node.ID * 6 + 1, :] = A1[D1_indices.index(node.ID * 6 + 1), :]

            if D2_indices.count(node.ID * 6 + 2) == 1:
                D[node.ID * 6 + 2, :] = D2[D2_indices.index(node.ID * 6 + 2), :]
                V[node.ID * 6 + 2, :] = V2[D2_indices.index(node.ID * 6 + 2), :]
                A[node.ID * 6 + 2, :] = A2[D2_indices.index(node.ID * 6 + 2), :]
            else:
                D[node.ID * 6 + 2, :] = D1[D1_indices.index(node.ID * 6 + 2), :]
                V[node.ID * 6 + 2, :] = V1[D1_indices.index(node.ID * 6 + 2), :]
                A[node.ID * 6 + 2, :] = A1[D1_indices.index(node.ID * 6 + 2), :]

            if D2_indices.count(node.ID * 6 + 3) == 1:
                D[node.ID * 6 + 3, :] = D2[D2_indices.index(node.ID * 6 + 3), :]
                V[node.ID * 6 + 3, :] = V2[D2_indices.index(node.ID * 6 + 3), :]
                A[node.ID * 6 + 3, :] = A2[D2_indices.index(node.ID * 6 + 3), :]
            else:
                D[node.ID * 6 + 3, :] = D1[D1_indices.index(node.ID * 6 + 3), :]
                V[node.ID * 6 + 3, :] = V1[D1_indices.index(node.ID * 6 + 3), :]
                A[node.ID * 6 + 3, :] = A1[D1_indices.index(node.ID * 6 + 3), :]

            if D2_indices.count(node.ID * 6 + 4) == 1:
                D[node.ID * 6 + 4, :] = D2[D2_indices.index(node.ID * 6 + 4), :]
                V[node.ID * 6 + 4, :] = V2[D2_indices.index(node.ID * 6 + 4), :]
                A[node.ID * 6 + 4, :] = A2[D2_indices.index(node.ID * 6 + 4), :]
            else:
                D[node.ID * 6 + 4, :] = D1[D1_indices.index(node.ID * 6 + 4), :]
                V[node.ID * 6 + 4, :] = V1[D1_indices.index(node.ID * 6 + 4), :]
                A[node.ID * 6 + 4, :] = A1[D1_indices.index(node.ID * 6 + 4), :]

            if D2_indices.count(node.ID * 6 + 5) == 1:
                D[node.ID * 6 + 5, :] = D2[D2_indices.index(node.ID * 6 + 5), :]
                V[node.ID * 6 + 5, :] = V2[D2_indices.index(node.ID * 6 + 5), :]
                A[node.ID * 6 + 5, :] = A2[D2_indices.index(node.ID * 6 + 5), :]
            else:
                D[node.ID * 6 + 5, :] = D1[D1_indices.index(node.ID * 6 + 5), :]
                V[node.ID * 6 + 5, :] = V1[D1_indices.index(node.ID * 6 + 5), :]
                A[node.ID * 6 + 5, :] = A1[D1_indices.index(node.ID * 6 + 5), :]

        # Save the responses
        self._TIME_THA = expanded_time[list_of_steps_for_saving_results]
        self._DISPLACEMENT_THA = D
        self._VELOCITY_THA = V
        self._ACCELERATION_THA = A

        # Put the displacements at the end of the analysis into each node
        for node in self.Nodes.values():
            node.DX[combo_name] = D[node.ID * 6 + 0, -1]
            node.DY[combo_name] = D[node.ID * 6 + 1, -1]
            node.DZ[combo_name] = D[node.ID * 6 + 2, -1]
            node.RX[combo_name] = D[node.ID * 6 + 3, -1]
            node.RY[combo_name] = D[node.ID * 6 + 4, -1]
            node.RZ[combo_name] = D[node.ID * 6 + 5, -1]

        # Calculate reactions
        # The damping models "rayleigh" and "modal" do not offer methods for specifying the complete
        # damping matrix. As a result, the reaction forces are solely computed based on elastic and
        # inertial forces. I am still researching on this matter to determine the appropriate
        # approach for addressing it.
        if sparse:
            R = M_total.tocsr() @ self._ACCELERATION_THA\
                + K_total.tocsr() @ self._DISPLACEMENT_THA\
                - self.F_TOTAL
        else:
            R = M_total @ self._ACCELERATION_THA \
                + K_total @ self._DISPLACEMENT_THA \
                - self.F_TOTAL

        # Save the reactions
        self._REACTIONS_THA = R

        # Put the reactions at the last time step into the constrained nodes
        for node in self.Nodes.values():
            if node.support_DX == True:
                node.RxnFX[combo_name] = R[node.ID * 6 + 0, -1]
            else:
                node.RxnFX[combo_name] = 0.0
            if node.support_DY == True:
                node.RxnFY[combo_name] = R[node.ID * 6 + 1, -1]
            else:
                node.RxnFY[combo_name] = 0.0
            if node.support_DZ == True:
                node.RxnFZ[combo_name] = R[node.ID * 6 + 2, -1]
            else:
                node.RxnFZ[combo_name] = 0.0
            if node.support_RX == True:
                node.RxnMX[combo_name] = R[node.ID * 6 + 3, -1]
            else:
                node.RxnMX[combo_name] = 0.0
            if node.support_RY == True:
                node.RxnMY[combo_name] = R[node.ID * 6 + 4, -1]
            else:
                node.RxnMY[combo_name] = 0.0
            if node.support_RZ == True:
                node.RxnMZ[combo_name] = R[node.ID * 6 + 5, -1]
            else:
                node.RxnMZ[combo_name] = 0.0

        if log:
            print('')
            print('Analysis Complete')
            print('')

        # Save the load combination name under which the results can be viewed
        self.THA_combo_name = combo_name

        # Flag the model as solved
        self.DynamicSolution['Time History'] = True


    def analyze_linear_time_history_wilson_theta(self, analysis_method = 'direct', combo_name=None, AgX=None, AgY=None,
                                                 AgZ=None,step_size = 0.01, response_duration = 1,
                                                 wilson_theta = 1.420815, sparse=True, log = False, d0 = None, v0 = None,
                                                 damping_options = dict(), type_of_mass_matrix='consistent'):

        """
            Perform linear time history analysis using the Wilson theta method by either direct or modal decomposition
            methods.
            If modal superposition, the analysis should be preceded by a modal analysis step.

            :param analysis_method: The analysis method to use ('direct' or 'modal'). Default is 'direct'.
            :type analysis_method: str, optional

            :param combo_name: Name of the load combination. Default is None.
            :type combo_name: str, optional

            :param AgX: Seismic ground acceleration data for X-axis as a 2D numpy array with time and acceleration values. Default is None.
            :type AgX: ndarray, optional

            :param AgY: Seismic ground acceleration data for Y-axis as a 2D numpy array with time and acceleration values. Default is None.
            :type AgY: ndarray, optional

            :param AgZ: Seismic ground acceleration data for Z-axis as a 2D numpy array with time and acceleration values. Default is None.
            :type AgZ: ndarray, optional

            :param step_size: Time step size for the analysis. Default is 0.01 seconds.
            :type step_size: float, optional

            :param response_duration: Duration of the analysis in seconds. Default is 1 second.
            :type response_duration: float, optional

            :param wilson_theta: Wilson theta parameter. Default is 1.420815.
            :type wilson_theta: float, optional

            :param sparse: Use sparse matrix representations. Default is True.
            :type sparse: bool, optional

            :param log: Enable verbose logging. Default is False.
            :type log: bool, optional

            :param d0: Initial displacements. Default is None.
            :type d0: ndarray, optional

            :param v0: Initial velocities. Default is None.
            :type v0: ndarray, optional

            :param damping_options: Dictionary of damping options for the analysis. Default is zero damping.
            :type damping_options: dict, optional
                \nAllowed keywords in damping_options:
                - 'constant_modal_damping' (float): Constant modal damping ratio (default: 0.00).
                - 'r_alpha' (float): Rayleigh mass proportional damping coefficient.
                - 'r_beta' (float): Rayleigh stiffness proportional damping coefficient.
                - 'first_mode_damping' (float): Damping ratio for the first mode.
                - 'highest_mode_damping' (float): Damping ratio for the highest mode.
                - 'damping_in_every_mode' (list or tuple): Damping ratio(s) for each mode.

            :param type_of_mass_matrix: Type of mass matrix ('consistent' or 'lumped'). Default is 'consistent'.
            :type type_of_mass_matrix: str, optional

            :raises DampingOptionsKeyWordError: If an incorrect damping keyword is used.
            :raises DynamicLoadNotDefinedError: If no dynamic load combination or ground acceleration data is provided.
            :raises ResultsNotFoundError: If modal results are not available.
            :raises ValueError: If input data is not in the expected format.

            :return: None
         """

        if log:
            print('Checking parameters for time history analysis')

        # Check if enter load combination name exists
        if combo_name!=None and combo_name not in self.LoadCombos.keys():
            raise ValueError("'"+combo_name+"' is not among the defined load combinations")

        # Check if the analysis method name is correct
        if analysis_method!='direct' and analysis_method!='modal':
            raise ValueError("Allowed analysis methods are 'modal' and 'direct'")

        # Check if modal results are available if modal superposition approach is selected
        if self.DynamicSolution['Modal'] == False and analysis_method == 'modal':
            raise ResultsNotFoundError('Modal results are not available. Modal superposition method should be preceded by a modal analysis step')

        # Check if correct keyword in damping options has been used
        if analysis_method == 'direct':
            accepted_damping_key_words = ['r_alpha','r_beta']
            for damping_key_word in damping_options.keys():
                if damping_key_word not in accepted_damping_key_words:
                    raise DampingOptionsKeyWordError("For direct analysis, allowed damping keywords in damping options are 'r_alpha' and 'r_beta'")
        else:
            accepted_damping_key_words = ['constant_modal_damping',
                                          'r_alpha',
                                          'r_beta',
                                          'first_mode_damping',
                                          'highest_mode_damping',
                                          'damping_in_every_mode']
            for damping_key_word in damping_options.keys():
                if damping_key_word not in accepted_damping_key_words:
                    raise DampingOptionsKeyWordError

        # Check if the dynamic load combination or at least one seismic ground acceleration has been given
        if combo_name == None and AgX is None and AgY is None and AgZ is None:
            raise DynamicLoadNotDefinedError

        # If only a seismic load has been provided, add default the load combination 'Combo 1'
        if combo_name==None:
            combo_name = 'Combo 1'
            self.LoadCombos['Combo 1'] = LoadCombo(name='Combo 1', factors={'Case 1':1}, combo_tags='THS')

        # Add tags to the load combinations that do not have tags. We will use this to filter results
        for combo in self.LoadCombos.values():
            if combo.combo_tags == None:
                combo.combo_tags = 'unknown_type'


        # Calculate the required number of time history steps
        total_steps = ceil(response_duration/step_size)+1

        # Check if profiles for all load cases in the load combination are defined
        load_profiles = self.LoadProfiles.keys()
        for case in self.LoadCombos[combo_name].factors.keys():
            if case not in load_profiles:
                raise DefinitionNotFoundError('Profile for load case '+str(case)+' has not been defined')

        if log:
            print('Preparing parameters for time history analysis')

        # Edit the load profiles so that they are defined for the entire duration of analysis
        for load_profile in self.LoadProfiles.values():
            case = load_profile.load_case_name
            time : list = load_profile.time
            profile: list = load_profile.profile

            # Check if the profile has not been defined for the entire duration of analysis
            if time[-1] < response_duration:

                # We want to bring the load profile to zero immediately after the last given value
                # We don't want to define two values at the same instance of time
                # It can cause problems during interpolation
                # So we will begin our definition slightly later
                t = 1.0001 * time[-1]
                if t < response_duration:
                    time.extend([t,response_duration])
                    profile.extend([0,0])

                # Redefine the profile
                self.LoadProfiles[case] = LoadProfile(case,time,profile)


        # Extend the AgX seismic input definition too if it is less than the response duration
        if AgX is not None:
            if isinstance(AgX, ndarray):
                if AgX.shape[0] == 2 or AgX.shape[1] == 2:
                    if AgX.shape[1] == 2:
                        AgX = AgX.T

                    time, a_g = AgX[0,:], AgX[1,:]
                    if time[-1] < response_duration:

                        # We want to bring the load profile to zero immediately after the last given value
                        # We don't want to define two values at the same instance of time
                        # It can cause problems during interpolation
                        # So we will begin our definition slightly later
                        t = 1.0001 * time[-1]
                        if t < response_duration:
                            time = append(time, [t, response_duration])
                            a_g = append(a_g, [0, 0])

                        # Redefine seismic input
                        AgX = array([time,a_g])

                else:
                    raise ValueError ("AgX must have two rows, first one for time and second one for ground acceleration")
            else:
                raise ValueError("AgX must be a numpy array")

        # Extend the AgY seismic input definition too if it is less than the response duration
        if AgY is not None:
            if isinstance(AgY, ndarray):
                if AgY.shape[0] == 2 or AgY.shape[1] == 2:
                    if AgY.shape[1] == 2:
                        AgY = AgY.T

                    time, a_g = AgY[0, :], AgY[1, :]
                    if time[-1] < response_duration:

                        # We want to bring the load profile to zero immediately after the last given value
                        # We don't want to define two values at the same instance of time
                        # It can cause problems during interpolation
                        # So we will begin our definition slightly later
                        t = 1.0001 * time[-1]
                        if t < response_duration:
                            time = append(time, [t, response_duration])
                            a_g = append(a_g, [0, 0])

                        # Redefine seismic input
                        AgY = array([time, a_g])

                else:
                    raise ValueError(
                        " AgY must have two rows, first one for time and second one for ground acceleration")
            else:
                raise ValueError("AgY must be a numpy array")

        # Extend the AgZ seismic input definition too if it is less than the response duration
        if AgZ is not None:
            if isinstance(AgZ, ndarray):
                if AgZ.shape[0] == 2 or AgZ.shape[1] == 2:
                    if AgZ.shape[1] == 2:
                        AgZ = AgZ.T

                    time, a_g = AgZ[0, :], AgZ[1, :]
                    if time[-1] < response_duration:

                        # We want to bring the load profile to zero immediately after the last given value
                        # We don't want to define two values at the same instance of time
                        # It can cause problems during interpolation
                        # So we will begin our definition slightly later
                        t = 1.0001 * time[-1]
                        if t < response_duration:
                            time = append(time, [t, response_duration])
                            a_g = append(a_g, [0, 0])

                        # Redefine seismic input
                        AgZ = array([time, a_g])

                else:
                    raise ValueError(
                        " AgZ must have two rows, first one for time and second one for ground acceleration")
            else:
                raise ValueError("AgZ must be a numpy array")

        # Prepare the model
        Analysis._prepare_model(self)

        # Get the auxiliary list used to determine how the matrices will be partitioned
        D1_indices, D2_indices, D2 = Analysis._partition_D(self)

        # Make sure D2 is a matrix in 2 dimensions
        D2 = D2.reshape(len(D2), 1)

        # Get the partitioned matrices
        if sparse == True:
            K11, K12, K21, K22 = Analysis._partition(self,self.K(combo_name, log, False, sparse).tolil(), D1_indices,D2_indices)
            M11, M12, M21, M22 = Analysis._partition(self,self.M(combo_name, log, False, sparse,type_of_mass_matrix).tolil(),
                                                 D1_indices, D2_indices)
        else:
            K11, K12, K21, K22 = Analysis._partition(self,self.K(combo_name, log, False, sparse), D1_indices, D2_indices)
            M11, M12, M21, M22 = Analysis._partition(self,self.M(combo_name, log, False, sparse, type_of_mass_matrix),
                                                 D1_indices, D2_indices)

        # Initialise load vector for the entire analysis duration
        F = zeros((len(D1_indices), total_steps))

        # Build the influence vectors used to define the earthquake force
        # Influence vectors are used to select the degrees of freedom in
        # the model stimulated by the earthquake

        total_dof = len(D1_indices)+len(D2_indices)
        i = 0
        influence_X = zeros((total_dof,1))
        influence_Y = zeros((total_dof,1))
        influence_Z = zeros((total_dof,1))
        while i < total_dof:
            influence_X[i+0,0] = 1
            influence_Y[i+1,0] = 1
            influence_Z[i+2,0] = 1
            i += 6

        # Build the load vector step by step
        # We will make modifications to the load combination in order to define the dynamic load
        # Each step uses the original load combination, modifies it according to the given load
        # profiles, and calculates the load vector for that step
        # Hence we must make a copy of the load combination since each step needs the original
        # load combination. Also at the end of the analysis we want to restore the original load
        # combination
        original_load_combo = copy.deepcopy(self.LoadCombos)
        t = 0
        for i in range(total_steps):
            # Check if a load combination has been given
            if combo_name != None:
                # For each load case in the load combination
                for case_name in self.LoadCombos[combo_name].factors.keys():

                    # Extract the time vector from the load profile definition for this load case
                    time_list = self.LoadProfiles[case_name].time

                    # Extract the load profile for this load case
                    profile_list = self.LoadProfiles[case_name].profile

                    # Interpolate the load profile to find the scaling factor for this time t
                    scaler = interp(t, time_list,profile_list)

                    # Get the load factor from the load combination. We will scale this factor
                    # It would be more correct to scale the actual load value and not its factor
                    # But it's hard to do so especially that some load cases are defined by more
                    # than one value, e.g line member loads are defined by two values
                    # Also the same load case can apply to different load types e.g the same
                    # load case can be used for point loads, line loads, pressures, etc.
                    # Hence, the easiest way to accomplish this is by scaling the load factor
                    current_factor = self.LoadCombos[combo_name].factors[case_name]

                    # Edit the load combination using the changed load factor
                    self.LoadCombos[combo_name].factors[case_name] = scaler * current_factor

                # For this time t, the load combination has been edited to reflect the loading situation
                # at this point in time. Hence the fixed end reactions and nodal loads can be calculated
                # for this point in time
                FER1, FER2 = Analysis._partition(self,self.FER(combo_name), D1_indices, D2_indices)
                P1, P2 = Analysis._partition(self,self.P(combo_name), D1_indices, D2_indices)

                # Save the calculated nodal loads and fixed end reactions into the load vector
                F[:,i] = P1[:,0] - FER1[:,0]

            # Add the seismic forces as well if the ground acceleration has been given
            # F_s = -[M]{i}a_g where {i} is the influence vector and [M] is the mass matrix
            # and a_g is the ground acceleration
            # Interpolation is used again to find the ground acceleration at time t
            if AgX is not None:
                AgX_F = -M11 @ Analysis._partition(self,influence_X , D1_indices, D2_indices)[0] \
                        * interp(t, AgX[0, :], AgX[1, :])
                F[:,i] += AgX_F[0,:]

            if AgY is not None:
                AgY_F = -M11 @ Analysis._partition(self,influence_Y , D1_indices, D2_indices)[0] \
                         * interp(t, AgY[0, :], AgY[1, :])
                F[:,i] += AgY_F[0,:]

            if AgZ is not None:
                AgZ_F = -M11 @ Analysis._partition(self,influence_Z , D1_indices, D2_indices)[0] \
                         * interp(t, AgZ[0,:], AgZ[1,:])
                F[:,i] += AgZ_F[0,:]

            # Update the time
            t += step_size

            # Restore the time load combination to the original one
            self.LoadCombos = copy.deepcopy(original_load_combo)

        # Update force vector to include the effects of the constrained degrees of freedom
        # In theory we also need to add -M12 @ A2 and -C12 @ V2.
        # However, the constrained displacements don't really change in time for normal
        # structural analysis
        # Hence, the velocity and accelerations will be zero
        F[:,:] -= K12 @ D2

        # Get the mode shapes and natural frequencies if modal analysis method is specified
        if analysis_method == 'modal':
            Z = self._mass_normalised_mode_shapes(M11, self._eigen_vectors, sparse)

            # Get the natural frequencies
            w = 2 * pi * self.NATURAL_FREQUENCIES()

        # Get the initial values of displacements and velocities
        # If not given, set them to zero
        if d0 == None:
            d0_phy = zeros(len(D1_indices))
        else:
            d0_phy, d02 = Analysis._partition(self,d0, D1_indices, D2_indices)

        if v0 == None:
            v0_phy = zeros(len(D1_indices))
        else:
            v0_phy, v02 = Analysis._partition(self,v0, D1_indices, D2_indices)

        # Find the corresponding quantities the modal coordinate system if modal superposition method is requested
        if analysis_method == 'modal':
            d0_n = solve(Z.T @ Z, Z.T @ d0_phy)
            v0_n = solve(Z.T @ Z, Z.T @ v0_phy)
            F_n = Z.T @ F

        # Run the analysis
        if log:
            print('+-------------------------+')
            print('| Analyzing: Time History |')
            print('+-------------------------+')

        try:
            if analysis_method == 'direct':
                # Extract the Rayleigh damping coefficients
                if 'r_alpha' in damping_options:
                    r_alpha = damping_options['r_alpha']
                else:
                    r_alpha = 0

                if 'r_beta' in damping_options:
                    r_beta = damping_options['r_beta']
                else:
                    r_beta = 0

                TIME, D1, V1, A1 = \
                     Analysis._transient_solver_linear_direct(K=K11, M=M11,d0=d0_phy,v0=v0_phy,
                                                              F0=F[:,0],F = F,step_size=step_size,
                                                              required_duration=response_duration,
                                                              newmark_gamma=1/2, newmark_beta=1/6,
                                                              taylor_alpha=0, wilson_theta=wilson_theta,
                                                              rayleigh_alpha=r_alpha, rayleigh_beta=r_beta,
                                                              sparse=sparse,log=log)

            else:
                TIME, D1, V1, A1 = \
                    Analysis._transient_solver_linear_modal(d0_n=d0_n, v0_n=v0_n, F0_n=F_n[:, 0], F_n=F_n,
                                                            step_size=step_size,
                                                            required_duration=response_duration,
                                                            mass_normalised_eigen_vectors=Z,
                                                            natural_freq=w, newmark_gamma=1/2,
                                                            newmark_beta=1/6, taylor_alpha=0,
                                                            wilson_theta=wilson_theta,
                                                            damping_options=damping_options,
                                                            log=log)
        except:
            raise Exception("Out of memory")

        # Form the global response vectors D, V and A
        D = zeros((len(self.Nodes) * 6, total_steps))
        V = zeros((len(self.Nodes) * 6, total_steps))
        A = zeros((len(self.Nodes) * 6, total_steps))

        # The accelerations and velocities for the constrained degrees of freedom will be zeros
        V2 = zeros(D2.shape)
        A2 = zeros(D2.shape)

        for node in self.Nodes.values():

            if D2_indices.count(node.ID * 6 + 0) == 1:
                D.itemset((node.ID * 6 + 0, 0), D2[D2_indices.index(node.ID * 6 + 0), 0])
                V.itemset((node.ID * 6 + 0, 0), V2[D2_indices.index(node.ID * 6 + 0), 0])
                A.itemset((node.ID * 6 + 0, 0), A2[D2_indices.index(node.ID * 6 + 0), 0])
            else:
                D[node.ID * 6 + 0, :] = D1[D1_indices.index(node.ID * 6 + 0), :]
                V[node.ID * 6 + 0, :] = V1[D1_indices.index(node.ID * 6 + 0), :]
                A[node.ID * 6 + 0, :] = A1[D1_indices.index(node.ID * 6 + 0), :]
            if D2_indices.count(node.ID * 6 + 1) == 1:
                D.itemset((node.ID * 6 + 1, 0), D2[D2_indices.index(node.ID * 6 + 1), 0])
                V.itemset((node.ID * 6 + 1, 0), V2[D2_indices.index(node.ID * 6 + 1), 0])
                A.itemset((node.ID * 6 + 1, 0), A2[D2_indices.index(node.ID * 6 + 1), 0])
            else:
                D[node.ID * 6 + 1, :] = D1[D1_indices.index(node.ID * 6 + 1), :]
                V[node.ID * 6 + 1, :] = V1[D1_indices.index(node.ID * 6 + 1), :]
                A[node.ID * 6 + 1, :] = A1[D1_indices.index(node.ID * 6 + 1), :]

            if D2_indices.count(node.ID * 6 + 2) == 1:
                D.itemset((node.ID * 6 + 2, 0), D2[D2_indices.index(node.ID * 6 + 2), 0])
                V.itemset((node.ID * 6 + 2, 0), V2[D2_indices.index(node.ID * 6 + 2), 0])
                A.itemset((node.ID * 6 + 2, 0), A2[D2_indices.index(node.ID * 6 + 2), 0])
            else:
                D[node.ID * 6 + 2, :] = D1[D1_indices.index(node.ID * 6 + 2), :]
                V[node.ID * 6 + 2, :] = V1[D1_indices.index(node.ID * 6 + 2), :]
                A[node.ID * 6 + 2, :] = A1[D1_indices.index(node.ID * 6 + 2), :]

            if D2_indices.count(node.ID * 6 + 3) == 1:
                D.itemset((node.ID * 6 + 3, 0), D2[D2_indices.index(node.ID * 6 + 3), 0])
                V.itemset((node.ID * 6 + 3, 0), V2[D2_indices.index(node.ID * 6 + 3), 0])
                A.itemset((node.ID * 6 + 3, 0), A2[D2_indices.index(node.ID * 6 + 3), 0])
            else:
                D[node.ID * 6 + 3, :] = D1[D1_indices.index(node.ID * 6 + 3), :]
                V[node.ID * 6 + 3, :] = V1[D1_indices.index(node.ID * 6 + 3), :]
                A[node.ID * 6 + 3, :] = A1[D1_indices.index(node.ID * 6 + 3), :]

            if D2_indices.count(node.ID * 6 + 4) == 1:
                D.itemset((node.ID * 6 + 4, 0), D2[D2_indices.index(node.ID * 6 + 4), 0])
                V.itemset((node.ID * 6 + 4, 0), V2[D2_indices.index(node.ID * 6 + 4), 0])
                A.itemset((node.ID * 6 + 4, 0), A2[D2_indices.index(node.ID * 6 + 4), 0])
            else:
                D[node.ID * 6 + 4, :] = D1[D1_indices.index(node.ID * 6 + 4), :]
                V[node.ID * 6 + 4, :] = V1[D1_indices.index(node.ID * 6 + 4), :]
                A[node.ID * 6 + 4, :] = A1[D1_indices.index(node.ID * 6 + 4), :]

            if D2_indices.count(node.ID * 6 + 5) == 1:
                D.itemset((node.ID * 6 + 5, 0), D2[D2_indices.index(node.ID * 6 + 5), 0])
                V.itemset((node.ID * 6 + 5, 0), V2[D2_indices.index(node.ID * 6 + 5), 0])
                A.itemset((node.ID * 6 + 5, 0), A2[D2_indices.index(node.ID * 6 + 5), 0])
            else:
                D[node.ID * 6 + 5, :] = D1[D1_indices.index(node.ID * 6 + 5), :]
                V[node.ID * 6 + 5, :] = V1[D1_indices.index(node.ID * 6 + 5), :]
                A[node.ID * 6 + 5, :] = A1[D1_indices.index(node.ID * 6 + 5), :]

        # Save the responses
        self._TIME_THA = TIME
        self._DISPLACEMENT_THA = D
        self._VELOCITY_THA = V
        self._ACCELERATION_THA = A

        # Put the displacements at the end of the analysis into each node
        for node in self.Nodes.values():
            node.DX[combo_name] = D[node.ID * 6 + 0, -1]
            node.DY[combo_name] = D[node.ID * 6 + 1, -1]
            node.DZ[combo_name] = D[node.ID * 6 + 2, -1]
            node.RX[combo_name] = D[node.ID * 6 + 3, -1]
            node.RY[combo_name] = D[node.ID * 6 + 4, -1]
            node.RZ[combo_name] = D[node.ID * 6 + 5, -1]

        Analysis._calc_reactions(self, log, combo_tags='THA')

        if log:
            print('')
            print('Analysis Complete')
            print('')

        # Flag the model as solved
        self.DynamicSolution['Time History'] = True


    def analyze_linear_time_history_HHT_alpha(self, analysis_method = 'direct', combo_name=None, AgX=None, AgY=None,
                                              AgZ=None,step_size = 0.01, response_duration = 1,
                                              HHT_alpha = 0,  sparse=True, log = False, d0 = None, v0 = None,
                                              damping_options = dict(), type_of_mass_matrix='consistent'):

        """
            Perform linear time history analysis using the Hilber-Hughes-Taylor method by either direct or modal decomposition
            methods.
            If modal superposition, the analysis should be preceded by a modal analysis step.

            :param analysis_method: The analysis method to use ('direct' or 'modal'). Default is 'direct'.
            :type analysis_method: str, optional

            :param combo_name: Name of the load combination. Default is None.
            :type combo_name: str, optional

            :param AgX: Seismic ground acceleration data for X-axis as a 2D numpy array with time and acceleration values. Default is None.
            :type AgX: ndarray, optional

            :param AgY: Seismic ground acceleration data for Y-axis as a 2D numpy array with time and acceleration values. Default is None.
            :type AgY: ndarray, optional

            :param AgZ: Seismic ground acceleration data for Z-axis as a 2D numpy array with time and acceleration values. Default is None.
            :type AgZ: ndarray, optional

            :param step_size: Time step size for the analysis. Default is 0.01 seconds.
            :type step_size: float, optional

            :param response_duration: Duration of the analysis in seconds. Default is 1 second.
            :type response_duration: float, optional

            :param HHT_alpha: Hilber-Hughes-Taylor parameter. Default is 0.
            :type HHT_alpha: float, optional

            :param sparse: Use sparse matrix representations. Default is True.
            :type sparse: bool, optional

            :param log: Enable verbose logging. Default is False.
            :type log: bool, optional

            :param d0: Initial displacements. Default is None.
            :type d0: ndarray, optional

            :param v0: Initial velocities. Default is None.
            :type v0: ndarray, optional

            :param damping_options: Dictionary of damping options for the analysis. Default is zero damping.
            :type damping_options: dict, optional
                \nAllowed keywords in damping_options:
                - 'constant_modal_damping' (float): Constant modal damping ratio (default: 0.00).
                - 'r_alpha' (float): Rayleigh mass proportional damping coefficient.
                - 'r_beta' (float): Rayleigh stiffness proportional damping coefficient.
                - 'first_mode_damping' (float): Damping ratio for the first mode.
                - 'highest_mode_damping' (float): Damping ratio for the highest mode.
                - 'damping_in_every_mode' (list or tuple): Damping ratio(s) for each mode.

            :param type_of_mass_matrix: Type of mass matrix ('consistent' or 'lumped'). Default is 'consistent'.
            :type type_of_mass_matrix: str, optional

            :raises DampingOptionsKeyWordError: If an incorrect damping keyword is used.
            :raises DynamicLoadNotDefinedError: If no dynamic load combination or ground acceleration data is provided.
            :raises ResultsNotFoundError: If modal results are not available.
            :raises ValueError: If input data is not in the expected format.

            :return: None
         """

        if log:
            print('Checking parameters for time history analysis')

        # Check if enter load combination name exists
        if combo_name!=None and combo_name not in self.LoadCombos.keys():
            raise ValueError("'"+combo_name+"' is not among the defined load combinations")

        # Check if the analysis method name is correct
        if analysis_method!='direct' and analysis_method!='modal':
            raise ValueError("Allowed analysis methods are 'modal' and 'direct'")

        # Check if modal results are available if modal superposition approach is selected
        if self.DynamicSolution['Modal'] == False and analysis_method == 'modal':
            raise ResultsNotFoundError('Modal results are not available. Modal superposition method should be preceded by a modal analysis step')

        # Check if correct keyword in damping options has been used
        if analysis_method == 'direct':
            accepted_damping_key_words = ['r_alpha','r_beta']
            for damping_key_word in damping_options.keys():
                if damping_key_word not in accepted_damping_key_words:
                    raise DampingOptionsKeyWordError("For direct analysis, allowed damping keywords in damping options are 'r_alpha' and 'r_beta'")
        else:
            accepted_damping_key_words = ['constant_modal_damping',
                                          'r_alpha',
                                          'r_beta',
                                          'first_mode_damping',
                                          'highest_mode_damping',
                                          'damping_in_every_mode']
            for damping_key_word in damping_options.keys():
                if damping_key_word not in accepted_damping_key_words:
                    raise DampingOptionsKeyWordError

        # Check if the dynamic load combination or at least one seismic ground acceleration has been given
        if combo_name == None and AgX is None and AgY is None and AgZ is None:
            raise DynamicLoadNotDefinedError

        # If only a seismic load has been provided, add default the load combination 'Combo 1'
        if combo_name==None:
            combo_name = 'Combo 1'
            self.LoadCombos['Combo 1'] = LoadCombo(name='Combo 1', factors={'Case 1':1}, combo_tags='THS')

        # Add tags to the load combinations that do not have tags. We will use this to filter results
        for combo in self.LoadCombos.values():
            if combo.combo_tags == None:
                combo.combo_tags = 'unknown_type'


        # Calculate the required number of time history steps
        total_steps = ceil(response_duration/step_size)+1

        # Check if profiles for all load cases in the load combination are defined
        load_profiles = self.LoadProfiles.keys()
        for case in self.LoadCombos[combo_name].factors.keys():
            if case not in load_profiles:
                raise DefinitionNotFoundError('Profile for load case '+str(case)+' has not been defined')

        if log:
            print('Preparing parameters for time history analysis')

        # Edit the load profiles so that they are defined for the entire duration of analysis
        for load_profile in self.LoadProfiles.values():
            case = load_profile.load_case_name
            time : list = load_profile.time
            profile: list = load_profile.profile

            # Check if the profile has not been defined for the entire duration of analysis
            if time[-1] < response_duration:

                # We want to bring the load profile to zero immediately after the last given value
                # We don't want to define two values at the same instance of time
                # It can cause problems during interpolation
                # So we will begin our definition slightly later
                t = 1.0001 * time[-1]
                if t < response_duration:
                    time.extend([t,response_duration])
                    profile.extend([0,0])

                # Redefine the profile
                self.LoadProfiles[case] = LoadProfile(case,time,profile)


        # Extend the AgX seismic input definition too if it is less than the response duration
        if AgX is not None:
            if isinstance(AgX, ndarray):
                if AgX.shape[0] == 2 or AgX.shape[1] == 2:
                    if AgX.shape[1] == 2:
                        AgX = AgX.T

                    time, a_g = AgX[0,:], AgX[1,:]
                    if time[-1] < response_duration:

                        # We want to bring the load profile to zero immediately after the last given value
                        # We don't want to define two values at the same instance of time
                        # It can cause problems during interpolation
                        # So we will begin our definition slightly later
                        t = 1.0001 * time[-1]
                        if t < response_duration:
                            time = append(time, [t, response_duration])
                            a_g = append(a_g, [0, 0])

                        # Redefine seismic input
                        AgX = array([time,a_g])

                else:
                    raise ValueError ("AgX must have two rows, first one for time and second one for ground acceleration")
            else:
                raise ValueError("AgX must be a numpy array")

        # Extend the AgY seismic input definition too if it is less than the response duration
        if AgY is not None:
            if isinstance(AgY, ndarray):
                if AgY.shape[0] == 2 or AgY.shape[1] == 2:
                    if AgY.shape[1] == 2:
                        AgY = AgY.T

                    time, a_g = AgY[0, :], AgY[1, :]
                    if time[-1] < response_duration:

                        # We want to bring the load profile to zero immediately after the last given value
                        # We don't want to define two values at the same instance of time
                        # It can cause problems during interpolation
                        # So we will begin our definition slightly later
                        t = 1.0001 * time[-1]
                        if t < response_duration:
                            time = append(time, [t, response_duration])
                            a_g = append(a_g, [0, 0])

                        # Redefine seismic input
                        AgY = array([time, a_g])

                else:
                    raise ValueError(
                        " AgY must have two rows, first one for time and second one for ground acceleration")
            else:
                raise ValueError("AgY must be a numpy array")

        # Extend the AgZ seismic input definition too if it is less than the response duration
        if AgZ is not None:
            if isinstance(AgZ, ndarray):
                if AgZ.shape[0] == 2 or AgZ.shape[1] == 2:
                    if AgZ.shape[1] == 2:
                        AgZ = AgZ.T

                    time, a_g = AgZ[0, :], AgZ[1, :]
                    if time[-1] < response_duration:

                        # We want to bring the load profile to zero immediately after the last given value
                        # We don't want to define two values at the same instance of time
                        # It can cause problems during interpolation
                        # So we will begin our definition slightly later
                        t = 1.0001 * time[-1]
                        if t < response_duration:
                            time = append(time, [t, response_duration])
                            a_g = append(a_g, [0, 0])

                        # Redefine seismic input
                        AgZ = array([time, a_g])

                else:
                    raise ValueError(
                        " AgZ must have two rows, first one for time and second one for ground acceleration")
            else:
                raise ValueError("AgZ must be a numpy array")

        # Prepare the model
        Analysis._prepare_model(self)

        # Get the auxiliary list used to determine how the matrices will be partitioned
        D1_indices, D2_indices, D2 = Analysis._partition_D(self)

        # Make sure D2 is a matrix in 2 dimensions
        D2 = D2.reshape(len(D2), 1)

        # Get the partitioned matrices
        if sparse == True:
            K11, K12, K21, K22 = Analysis._partition(self,self.K(combo_name, log, False, sparse).tolil(), D1_indices,D2_indices)
            M11, M12, M21, M22 = Analysis._partition(self,self.M(combo_name, log, False, sparse,type_of_mass_matrix).tolil(),
                                                 D1_indices, D2_indices)
        else:
            K11, K12, K21, K22 = Analysis._partition(self,self.K(combo_name, log, False, sparse), D1_indices, D2_indices)
            M11, M12, M21, M22 = Analysis._partition(self,self.M(combo_name, log, False, sparse, type_of_mass_matrix),
                                                 D1_indices, D2_indices)

        # Initialise load vector for the entire analysis duration
        F = zeros((len(D1_indices), total_steps))

        # Build the influence vectors used to define the earthquake force
        # Influence vectors are used to select the degrees of freedom in
        # the model stimulated by the earthquake

        total_dof = len(D1_indices)+len(D2_indices)
        i = 0
        influence_X = zeros((total_dof,1))
        influence_Y = zeros((total_dof,1))
        influence_Z = zeros((total_dof,1))
        while i < total_dof:
            influence_X[i+0,0] = 1
            influence_Y[i+1,0] = 1
            influence_Z[i+2,0] = 1
            i += 6

        # Build the load vector step by step
        # We will make modifications to the load combination in order to define the dynamic load
        # Each step uses the original load combination, modifies it according to the given load
        # profiles, and calculates the load vector for that step
        # Hence we must make a copy of the load combination since each step needs the original
        # load combination. Also at the end of the analysis we want to restore the original load
        # combination
        original_load_combo = copy.deepcopy(self.LoadCombos)
        t = 0
        for i in range(total_steps):
            # Check if a load combination has been given
            if combo_name != None:
                # For each load case in the load combination
                for case_name in self.LoadCombos[combo_name].factors.keys():

                    # Extract the time vector from the load profile definition for this load case
                    time_list = self.LoadProfiles[case_name].time

                    # Extract the load profile for this load case
                    profile_list = self.LoadProfiles[case_name].profile

                    # Interpolate the load profile to find the scaling factor for this time t
                    scaler = interp(t, time_list,profile_list)

                    # Get the load factor from the load combination. We will scale this factor
                    # It would be more correct to scale the actual load value and not its factor
                    # But it's hard to do so especially that some load cases are defined by more
                    # than one value, e.g line member loads are defined by two values
                    # Also the same load case can apply to different load types e.g the same
                    # load case can be used for point loads, line loads, pressures, etc.
                    # Hence, the easiest way to accomplish this is by scaling the load factor
                    current_factor = self.LoadCombos[combo_name].factors[case_name]

                    # Edit the load combination using the changed load factor
                    self.LoadCombos[combo_name].factors[case_name] = scaler * current_factor

                # For this time t, the load combination has been edited to reflect the loading situation
                # at this point in time. Hence the fixed end reactions and nodal loads can be calculated
                # for this point in time
                FER1, FER2 = Analysis._partition(self,self.FER(combo_name), D1_indices, D2_indices)
                P1, P2 = Analysis._partition(self,self.P(combo_name), D1_indices, D2_indices)

                # Save the calculated nodal loads and fixed end reactions into the load vector
                F[:,i] = P1[:,0] - FER1[:,0]

            # Add the seismic forces as well if the ground acceleration has been given
            # F_s = -[M]{i}a_g where {i} is the influence vector and [M] is the mass matrix
            # and a_g is the ground acceleration
            # Interpolation is used again to find the ground acceleration at time t
            if AgX is not None:
                AgX_F = -M11 @ Analysis._partition(self,influence_X , D1_indices, D2_indices)[0] \
                        * interp(t, AgX[0, :], AgX[1, :])
                F[:,i] += AgX_F[0,:]

            if AgY is not None:
                AgY_F = -M11 @ Analysis._partition(self,influence_Y , D1_indices, D2_indices)[0] \
                         * interp(t, AgY[0, :], AgY[1, :])
                F[:,i] += AgY_F[0,:]

            if AgZ is not None:
                AgZ_F = -M11 @ Analysis._partition(self,influence_Z , D1_indices, D2_indices)[0] \
                         * interp(t, AgZ[0,:], AgZ[1,:])
                F[:,i] += AgZ_F[0,:]

            # Update the time
            t += step_size

            # Restore the time load combination to the original one
            self.LoadCombos = copy.deepcopy(original_load_combo)

        # Update force vector to include the effects of the constrained degrees of freedom
        # In theory we also need to add -M12 @ A2 and -C12 @ V2.
        # However, the constrained displacements don't really change in time for normal
        # structural analysis
        # Hence, the velocity and accelerations will be zero
        F[:,:] -= K12 @ D2

        # Get the mode shapes and natural frequencies if modal analysis method is specified
        if analysis_method == 'modal':
            Z = self._mass_normalised_mode_shapes(M11, self._eigen_vectors, sparse)

            # Get the natural frequencies
            w = 2 * pi * self.NATURAL_FREQUENCIES()

        # Get the initial values of displacements and velocities
        # If not given, set them to zero
        if d0 == None:
            d0_phy = zeros(len(D1_indices))
        else:
            d0_phy, d02 = Analysis._partition(self,d0, D1_indices, D2_indices)

        if v0 == None:
            v0_phy = zeros(len(D1_indices))
        else:
            v0_phy, v02 = Analysis._partition(self,v0, D1_indices, D2_indices)

        # Find the corresponding quantities the modal coordinate system if modal superposition method is requested
        if analysis_method == 'modal':
            d0_n = solve(Z.T @ Z, Z.T @ d0_phy)
            v0_n = solve(Z.T @ Z, Z.T @ v0_phy)
            F_n = Z.T @ F

        # Run the analysis
        if log:
            print('+-------------------------+')
            print('| Analyzing: Time History |')
            print('+-------------------------+')

        try:
            if analysis_method == 'direct':
                # Extract the Rayleigh damping coefficients
                if 'r_alpha' in damping_options:
                    r_alpha = damping_options['r_alpha']
                else:
                    r_alpha = 0

                if 'r_beta' in damping_options:
                    r_beta = damping_options['r_beta']
                else:
                    r_beta = 0

                TIME, D1, V1, A1 = \
                     Analysis._transient_solver_linear_direct(K=K11, M=M11,d0=d0_phy,v0=v0_phy,
                                                              F0=F[:,0],F = F,step_size=step_size,
                                                              required_duration=response_duration,
                                                              newmark_gamma=0.5 - HHT_alpha,
                                                              newmark_beta=0.25 * (1-HHT_alpha)**2,
                                                              taylor_alpha=HHT_alpha, wilson_theta=1,
                                                              rayleigh_alpha=r_alpha, rayleigh_beta=r_beta,
                                                              sparse=sparse,log=log)

            else:
                TIME, D1, V1, A1 = \
                    Analysis._transient_solver_linear_modal(d0_n=d0_n, v0_n=v0_n, F0_n=F_n[:, 0],
                                                            F_n=F_n, step_size=step_size,
                                                            required_duration=response_duration,
                                                            mass_normalised_eigen_vectors=Z,
                                                            natural_freq=w, newmark_gamma=0.5-HHT_alpha,
                                                            newmark_beta=0.25*(1-HHT_alpha)**2, taylor_alpha=HHT_alpha,
                                                            wilson_theta=1, damping_options=damping_options,
                                                            log=log)
        except:
            raise Exception("Out of memory")

        # Form the global response vectors D, V and A
        D = zeros((len(self.Nodes) * 6, total_steps))
        V = zeros((len(self.Nodes) * 6, total_steps))
        A = zeros((len(self.Nodes) * 6, total_steps))

        # The accelerations and velocities for the constrained degrees of freedom will be zeros
        V2 = zeros(D2.shape)
        A2 = zeros(D2.shape)

        for node in self.Nodes.values():

            if D2_indices.count(node.ID * 6 + 0) == 1:
                D.itemset((node.ID * 6 + 0, 0), D2[D2_indices.index(node.ID * 6 + 0), 0])
                V.itemset((node.ID * 6 + 0, 0), V2[D2_indices.index(node.ID * 6 + 0), 0])
                A.itemset((node.ID * 6 + 0, 0), A2[D2_indices.index(node.ID * 6 + 0), 0])
            else:
                D[node.ID * 6 + 0, :] = D1[D1_indices.index(node.ID * 6 + 0), :]
                V[node.ID * 6 + 0, :] = V1[D1_indices.index(node.ID * 6 + 0), :]
                A[node.ID * 6 + 0, :] = A1[D1_indices.index(node.ID * 6 + 0), :]
            if D2_indices.count(node.ID * 6 + 1) == 1:
                D.itemset((node.ID * 6 + 1, 0), D2[D2_indices.index(node.ID * 6 + 1), 0])
                V.itemset((node.ID * 6 + 1, 0), V2[D2_indices.index(node.ID * 6 + 1), 0])
                A.itemset((node.ID * 6 + 1, 0), A2[D2_indices.index(node.ID * 6 + 1), 0])
            else:
                D[node.ID * 6 + 1, :] = D1[D1_indices.index(node.ID * 6 + 1), :]
                V[node.ID * 6 + 1, :] = V1[D1_indices.index(node.ID * 6 + 1), :]
                A[node.ID * 6 + 1, :] = A1[D1_indices.index(node.ID * 6 + 1), :]

            if D2_indices.count(node.ID * 6 + 2) == 1:
                D.itemset((node.ID * 6 + 2, 0), D2[D2_indices.index(node.ID * 6 + 2), 0])
                V.itemset((node.ID * 6 + 2, 0), V2[D2_indices.index(node.ID * 6 + 2), 0])
                A.itemset((node.ID * 6 + 2, 0), A2[D2_indices.index(node.ID * 6 + 2), 0])
            else:
                D[node.ID * 6 + 2, :] = D1[D1_indices.index(node.ID * 6 + 2), :]
                V[node.ID * 6 + 2, :] = V1[D1_indices.index(node.ID * 6 + 2), :]
                A[node.ID * 6 + 2, :] = A1[D1_indices.index(node.ID * 6 + 2), :]

            if D2_indices.count(node.ID * 6 + 3) == 1:
                D.itemset((node.ID * 6 + 3, 0), D2[D2_indices.index(node.ID * 6 + 3), 0])
                V.itemset((node.ID * 6 + 3, 0), V2[D2_indices.index(node.ID * 6 + 3), 0])
                A.itemset((node.ID * 6 + 3, 0), A2[D2_indices.index(node.ID * 6 + 3), 0])
            else:
                D[node.ID * 6 + 3, :] = D1[D1_indices.index(node.ID * 6 + 3), :]
                V[node.ID * 6 + 3, :] = V1[D1_indices.index(node.ID * 6 + 3), :]
                A[node.ID * 6 + 3, :] = A1[D1_indices.index(node.ID * 6 + 3), :]

            if D2_indices.count(node.ID * 6 + 4) == 1:
                D.itemset((node.ID * 6 + 4, 0), D2[D2_indices.index(node.ID * 6 + 4), 0])
                V.itemset((node.ID * 6 + 4, 0), V2[D2_indices.index(node.ID * 6 + 4), 0])
                A.itemset((node.ID * 6 + 4, 0), A2[D2_indices.index(node.ID * 6 + 4), 0])
            else:
                D[node.ID * 6 + 4, :] = D1[D1_indices.index(node.ID * 6 + 4), :]
                V[node.ID * 6 + 4, :] = V1[D1_indices.index(node.ID * 6 + 4), :]
                A[node.ID * 6 + 4, :] = A1[D1_indices.index(node.ID * 6 + 4), :]

            if D2_indices.count(node.ID * 6 + 5) == 1:
                D.itemset((node.ID * 6 + 5, 0), D2[D2_indices.index(node.ID * 6 + 5), 0])
                V.itemset((node.ID * 6 + 5, 0), V2[D2_indices.index(node.ID * 6 + 5), 0])
                A.itemset((node.ID * 6 + 5, 0), A2[D2_indices.index(node.ID * 6 + 5), 0])
            else:
                D[node.ID * 6 + 5, :] = D1[D1_indices.index(node.ID * 6 + 5), :]
                V[node.ID * 6 + 5, :] = V1[D1_indices.index(node.ID * 6 + 5), :]
                A[node.ID * 6 + 5, :] = A1[D1_indices.index(node.ID * 6 + 5), :]

        # Save the responses
        self._TIME_THA = TIME
        self._DISPLACEMENT_THA = D
        self._VELOCITY_THA = V
        self._ACCELERATION_THA = A

        # Put the displacements at the end of the analysis into each node
        for node in self.Nodes.values():
            node.DX[combo_name] = D[node.ID * 6 + 0, -1]
            node.DY[combo_name] = D[node.ID * 6 + 1, -1]
            node.DZ[combo_name] = D[node.ID * 6 + 2, -1]
            node.RX[combo_name] = D[node.ID * 6 + 3, -1]
            node.RY[combo_name] = D[node.ID * 6 + 4, -1]
            node.RZ[combo_name] = D[node.ID * 6 + 5, -1]

        Analysis._calc_reactions(self, log, combo_tags='THA')

        if log:
            print('')
            print('Analysis Complete')
            print('')

        # Flag the model as solved
        self.DynamicSolution['Time History'] = True


    def _mass_normalised_mode_shapes(self, m, modes, sparse = True):
        """
        Normalises the Mode shapes with respect to the mass matrix
        :param m: Mass matrix
        :type m: ndarray, lil_matrix, csr_matrix
        :param modes: Mode shapes
        :type modes: ndarray or lil_matrix
        """
        if isinstance(m, ndarray):
            Mr = modes.T @ m @ modes
        elif sparse:
            from scipy.sparse import csr_matrix, lil_matrix
            if isinstance(m, lil_matrix):
                Mr = modes.T @ m.tocsr() @ modes
            elif isinstance(m, csr_matrix):
                Mr = modes.T @ m @ modes
        else:
            raise ValueError("Invalid input type for 'm'. Expected ndarray, lil_matrix, or csr_matrix.")

        for col in range(modes.shape[1]):
            modes[:, col] = modes[:, col] / sqrt(Mr[col, col])
        return modes

    def DISPLACEMENT_REAL(self):
        """
        Returns the real part of the global nodal displacement of the model solved using harmonic analysis
        """
        return self._DISPLACEMENT_REAL

    def DISPLACEMENT_IMAGINARY(self):
        """
        Returns the imaginary part of the global nodal displacement of the model solved using harmonic analysis
        """
        return self._DISPLACEMENT_IMAGINARY

    def VELOCITY_REAL(self):
        """
        Returns the real part of the global nodal velocity of the model solved using harmonic analysis
        """
        return self._VELOCITY_REAL

    def VELOCITY_IMAGINARY(self):
        """
        Returns the imaginary part of the global nodal velocity of the model solved using harmonic analysis
        """
        return self._VELOCITY_IMAGINARY

    def ACCELERATION_REAL(self):
        """
        Returns the real part of the global nodal acceleration of the model solved using harmonic analysis
        """
        return self._ACCELERATION_REAL

    def ACCELERATION_IMAGINARY(self):
        """
        Returns the real part of the global nodal acceleration of the model solved using harmonic analysis
        """
        return self._ACCELERATION_IMAGINARY

    def REACTIONS_REAL(self):
        """
        Returns the real part of the models reaction forces solved from harmonic analysis
        """
        return self._REACTIONS_REAL

    def REACTIONS_IMAGINARY(self):
        """
        Returns the imaginary part of the models reaction forces solved from harmonic analysis
        """
        return self._REACTIONS_IMAGINARY

    def NATURAL_FREQUENCIES(self):
        """
        Returns the natural frequencies of the model
        """
        return self._NATURAL_FREQUENCIES

    def MODE_SHAPES(self):
        """
        Returns the Mode shapes of the structure
        """
        return self._MODE_SHAPES

    def DISPLACEMENT_THA(self):
        """
        Returns the global time history displacements
        """
        return self._DISPLACEMENT_THA

    def VELOCITY_THA(self):
        """
        Returns the global time history velocities
        """
        return self._VELOCITY_THA

    def ACCELERATION_THA(self):
        """
        Returns the global time history accelerations
        """
        return self._ACCELERATION_THA

    def REACTIONS_THA(self):
        """
        Returns the model's reactions time history
        """
        return self._REACTIONS_THA

    def TIME_THA(self):
        """
        Returns the time vector over which the time history analysis has been conducted
        """
        return self._TIME_THA

    def MASS_PARTICIPATION_PERCENTAGES(self):
        """
        Returns the mass participation of the calculated modes in the x, y and z directions
        """
        return self._mass_participation

    def unique_name(self, dictionary, prefix):
        """Returns the next available unique name for a dictionary of objects.

        :param dictionary: The dictionary to get a unique name for.
        :type dictionary: dict
        :param prefix: The prefix to use for the unique name.
        :type prefix: str
        :return: A unique name for the dictionary.
        :rtype: str
        """

        # Select a trial value for the next available name
        name = prefix + str(len(dictionary) + 1)
        i = 2
        while name in dictionary.keys():
            name = prefix + str(len(dictionary) + i)
            i += 1

        # Return the next available name
        return name

    def rename(self):
        """
        Renames all the nodes and elements in the model.
        """

        # Rename each node in the model
        temp = self.Nodes.copy()
        id = 1
        for old_key in temp.keys():
            new_key = 'N' + str(id)
            self.Nodes[new_key] = self.Nodes.pop(old_key)
            self.Nodes[new_key].name = new_key
            id += 1

        # Rename each spring in the model
        temp = self.Springs.copy()
        id = 1
        for old_key in temp.keys():
            new_key = 'S' + str(id)
            self.Springs[new_key] = self.Springs.pop(old_key)
            self.Springs[new_key].name = new_key
            id += 1

        # Rename each member in the model
        temp = self.Members.copy()
        id = 1
        for old_key in temp.keys():
            new_key = 'M' + str(id)
            self.Members[new_key] = self.Members.pop(old_key)
            self.Members[new_key].name = new_key
            id += 1

        # Rename each plate in the model
        temp = self.Plates.copy()
        id = 1
        for old_key in temp.keys():
            new_key = 'P' + str(id)
            self.Plates[new_key] = self.Plates.pop(old_key)
            self.Plates[new_key].name = new_key
            id += 1

        # Rename each quad in the model
        temp = self.Quads.copy()
        id = 1
        for old_key in temp.keys():
            new_key = 'Q' + str(id)
            self.Quads[new_key] = self.Quads.pop(old_key)
            self.Quads[new_key].name = new_key
            id += 1

    def orphaned_nodes(self):
        """
        Returns a list of the names of nodes that are not attached to any elements.
        """

        # Initialize a list of orphaned nodes
        orphans = []

        # Step through each node in the model
        for node in self.Nodes.values():

            orphaned = False

            # Check to see if the node is attached to any elements
            quads = [quad.name for quad in self.Quads.values() if
                     quad.i_node == node or quad.j_node == node or quad.m_node == node or quad.n_node == node]
            plates = [plate.name for plate in self.Plates.values() if
                      plate.i_node == node or plate.j_node == node or plate.m_node == node or plate.n_node == node]
            members = [member.name for member in self.Members.values() if
                       member.i_node == node or member.j_node == node]
            springs = [spring.name for spring in self.Springs.values() if
                       spring.i_node == node or spring.j_node == node]

            # Determine if the node is orphaned
            if quads == [] and plates == [] and members == [] and springs == []:
                orphaned = True

            # Add the orphaned nodes to the list of orphaned nodes
            if orphaned == True:
                orphans.append(node.name)

        return orphans<|MERGE_RESOLUTION|>--- conflicted
+++ resolved
@@ -1079,13 +1079,9 @@
         :type magnitude: float
         :raises ValueError: _description_
         """
-<<<<<<< HEAD
             
         # Validate the value of direction
-=======
-
-        # Validate the value of Direction
->>>>>>> 9d34a2c5
+
         if direction not in ('DX', 'DY', 'DZ', 'RX', 'RY', 'RZ'):
             raise ValueError(f"direction must be 'DX', 'DY', 'DZ', 'RX', 'RY', or 'RZ'. {direction} was given.")
         # Get the node
@@ -1109,12 +1105,9 @@
         for key in self.DynamicSolution.keys():
             self.DynamicSolution[key] = False
 
-<<<<<<< HEAD
+
     def def_releases(self, member_name, Dxi=False, Dyi=False, Dzi=False, Rxi=False, Ryi=False, Rzi=False, Dxj=False, Dyj=False, Dzj=False, Rxj=False, Ryj=False, Rzj=False):
-=======
-    def def_releases(self, Member, Dxi=False, Dyi=False, Dzi=False, Rxi=False, Ryi=False, Rzi=False, Dxj=False,
-                     Dyj=False, Dzj=False, Rxj=False, Ryj=False, Rzj=False):
->>>>>>> 9d34a2c5
+
         """Defines member end realeses for a member. All member end releases will default to unreleased unless specified otherwise.
 
         :param member_name: The name of the member to have its releases modified.
@@ -1146,11 +1139,7 @@
         """
 
         # Apply the end releases to the member
-<<<<<<< HEAD
         self.Members[member_name].Releases = [Dxi, Dyi, Dzi, Rxi, Ryi, Rzi, Dxj, Dyj, Dzj, Rxj, Ryj, Rzj]     
-=======
-        self.Members[Member].Releases = [Dxi, Dyi, Dzi, Rxi, Ryi, Rzi, Dxj, Dyj, Dzj, Rxj, Ryj, Rzj]
->>>>>>> 9d34a2c5
 
         # Flag the model as unsolved
         self.solution = None
@@ -1222,17 +1211,12 @@
         :type case: str, optional
         :raises ValueError: Occurs when an invalid load direction was specified.
         """
-<<<<<<< HEAD
+
         
         # Validate the value of direction
         if direction not in ('FX', 'FY', 'FZ', 'MX', 'MY', 'MZ'):
             raise ValueError(f"direction must be 'FX', 'FY', 'FZ', 'MX', 'MY', or 'MZ'. {direction} was given.")
-=======
-
-        # Validate the value of Direction
-        if Direction not in ('FX', 'FY', 'FZ', 'MX', 'MY', 'MZ'):
-            raise ValueError(f"Direction must be 'FX', 'FY', 'FZ', 'MX', 'MY', or 'MZ'. {Direction} was given.")
->>>>>>> 9d34a2c5
+
         # Add the node load to the model
         self.Nodes[node_name].NodeLoads.append((direction, P, case))
 
@@ -1261,7 +1245,7 @@
         :raises ValueError: Occurs when an invalid load direction has been specified.
         """
 
-<<<<<<< HEAD
+
         # Validate the value of direction
         if direction not in ('Fx', 'Fy', 'Fz', 'FX', 'FY', 'FZ', 'Mx', 'My', 'Mz', 'MX', 'MY', 'MZ'):
             raise ValueError(f"direction must be 'Fx', 'Fy', 'Fz', 'FX', 'FY', FZ', 'Mx', 'My', 'Mz', 'MX', 'MY', or 'MZ'. {direction} was given.")
@@ -1269,36 +1253,18 @@
         # Add the point load to the member
         self.Members[member_name].PtLoads.append((direction, P, x, case))
         
-=======
-        # Validate the value of Direction
-        if Direction not in ('Fx', 'Fy', 'Fz', 'FX', 'FY', 'FZ', 'Mx', 'My', 'Mz', 'MX', 'MY', 'MZ'):
-            raise ValueError(
-                f"Direction must be 'Fx', 'Fy', 'Fz', 'FX', 'FY', FZ', 'Mx', 'My', 'Mz', 'MX', 'MY', or 'MZ'. {Direction} was given.")
-
-        # Add the point load to the member
-        self.Members[Member].PtLoads.append((Direction, P, x, case))
-
->>>>>>> 9d34a2c5
         # Flag the model as unsolved
         self.solution = None
         for key in self.DynamicSolution.keys():
             self.DynamicSolution[key] = False
 
-<<<<<<< HEAD
     def add_member_dist_load(self, member_name, direction, w1, w2, x1=None, x2=None, case='Case 1'):
         """Adds a member distributed load to the model.
 
         :param member_name: The name of the member the load is being appied to.
         :type member_name: str
         :param direction: The direction in which the load is to be applied. Valid values are `'Fx'`,
-=======
-    def add_member_dist_load(self, Member, Direction, w1, w2, x1=None, x2=None, case='Case 1'):
-        """Adds a member distributed load to the model.
-
-        :param Member: The name of the member the load is being appied to.
-        :type Member: str
-        :param Direction: The direction in which the load is to be applied. Valid values are `'Fx'`,
->>>>>>> 9d34a2c5
+
                           `'Fy'`, `'Fz'`, `'FX'`, `'FY'`, or `'FZ'`.
                           Note that lower-case notation indicates use of the beam's local
                           coordinate system, while upper-case indicates use of the model's globl
@@ -1318,17 +1284,11 @@
         :type case: str, optional
         :raises ValueError: Occurs when an invalid load direction has been specified.
         """
-<<<<<<< HEAD
        
         # Validate the value of direction
         if direction not in ('Fx', 'Fy', 'Fz', 'FX', 'FY', 'FZ'):
             raise ValueError(f"direction must be 'Fx', 'Fy', 'Fz', 'FX', 'FY', or 'FZ'. {direction} was given.")
-=======
-
-        # Validate the value of Direction
-        if Direction not in ('Fx', 'Fy', 'Fz', 'FX', 'FY', 'FZ'):
-            raise ValueError(f"Direction must be 'Fx', 'Fy', 'Fz', 'FX', 'FY', or 'FZ'. {Direction} was given.")
->>>>>>> 9d34a2c5
+
         # Determine if a starting and ending points for the load have been specified.
         # If not, use the member start and end as defaults
         if x1 == None:
@@ -1342,13 +1302,8 @@
             end = x2
 
         # Add the distributed load to the member
-<<<<<<< HEAD
         self.Members[member_name].DistLoads.append((direction, w1, w2, start, end, case))
         
-=======
-        self.Members[Member].DistLoads.append((Direction, w1, w2, start, end, case))
-
->>>>>>> 9d34a2c5
         # Flag the model as unsolved
         self.solution = None
         
