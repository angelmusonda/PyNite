--- conflicted
+++ resolved
@@ -1,15 +1,15 @@
 # %%
 
 from numpy import array, zeros, add, subtract, matmul, insert, cross, divide, linspace, vstack, hstack, allclose
-<<<<<<< HEAD
+
 from numpy.linalg import inv, pinv
-=======
+
 from numpy.linalg import inv
 
 from numpy import array, zeros, add, subtract, matmul, insert, cross, divide, linspace, transpose
 from numpy.linalg import inv, solve
 
->>>>>>> ace55598
+
 from math import isclose
 from PyNite.BeamSegZ import BeamSegZ
 from PyNite.BeamSegY import BeamSegY
