--- conflicted
+++ resolved
@@ -40,17 +40,12 @@
         self.ID = None        # Unique index number for the member assigned by the program
         self.i_node = i_node  # The element's i-node
         self.j_node = j_node  # The element's j-node
-<<<<<<< HEAD
+
         self.material_name = material_name  # The element's material
         self.E = model.Materials[material_name].E   # The modulus of elasticity of the element
         self.G = model.Materials[material_name].G   # The shear modulus of the element
-=======
-        self.material = material  # The element's material
-        self.E = model.Materials[material].E   # The modulus of elasticity of the element
-        self.G = model.Materials[material].G   # The shear modulus of the element
         self.rho = model.Materials[material].rho   # The density of the material
-        
->>>>>>> 5bb65abd
+
 
         # Section properties
         if section_name is None:
