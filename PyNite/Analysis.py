import sys
import time
from math import isclose, ceil

from numpy.lib.function_base import interp, gradient
from scipy.sparse import csc_matrix

from PyNite import FEModel3D
from PyNite.LoadCombo import LoadCombo
<<<<<<< HEAD
from numpy import array, atleast_2d, zeros, subtract, matmul, divide, seterr, nanmax
from numpy.linalg import solve
=======
from numpy import array, atleast_2d, zeros, diag, ones, identity, linspace
from numpy.linalg import solve
import logging
>>>>>>> 08208a41

def _prepare_model(model):
    """Prepares a model for analysis by ensuring at least one load combination is defined, generating all meshes that have not already been generated, activating all non-linear members, and internally numbering all nodes and elements.

    :param model: The model being prepared for analysis.
    :type model: FEModel3D
    """

    # Ensure there is at least 1 load combination to solve if the user didn't define any
    if model.LoadCombos == {}:
        # Create and add a default load combination to the dictionary of load combinations
        model.LoadCombos['Combo 1'] = LoadCombo('Combo 1', factors={'Case 1':1.0})
    
    # Generate all meshes
    for mesh in model.Meshes.values():
        if mesh.is_generated == False:
            mesh.generate()

    # Activate all springs and members for all load combinations
    for spring in model.Springs.values():
        for combo_name in model.LoadCombos.keys():
            spring.active[combo_name] = True
    
    # Activate all physical members for all load combinations
    for phys_member in model.Members.values():
        for combo_name in model.LoadCombos.keys():
            phys_member.active[combo_name] = True
    
    # Assign an internal ID to all nodes and elements in the model. This number is different from the name used by the user to identify nodes and elements.
    _renumber(model)

def _identify_combos(model, combo_tags=None):
    """Returns a list of load combinations that are to be run based on tags given by the user.

    :param model: The model being analyzed.
    :type model: FEModel3D
    :param combo_tags: A list of tags used for the load combinations to be evaluated. Defaults to `None` in which case all load combinations will be added to the list of load combinations to be run.
    :type combo_tags: list, optional
    :return: A list containing the load combinations to be analyzed.
    :rtype: list
    """
    
    # Identify which load combinations to evaluate
    if combo_tags is None:
        # Evaluate all load combinations if not tags have been provided
        combo_list = model.LoadCombos.values()
    else:
        # Initialize the list of load combinations to be evaluated
        combo_list = []
        # Step through each load combination in the model
        for combo in model.LoadCombos.values():
            # Check if this load combination is tagged with any of the tags we're looking for
            if combo.combo_tags is not None and any(tag in combo.combo_tags for tag in combo_tags):
                # Add the load combination to the list of load combinations to be evaluated
                combo_list.append(combo)
    
    # Return the list of load combinations to be evaluated
    return combo_list

def _check_stability(model, K):
    """
    Identifies nodal instabilities in a model's stiffness matrix.
    """

    # Initialize the `unstable` flag to `False`
    unstable = False

    # Step through each diagonal term in the stiffness matrix
    for i in range(K.shape[0]):
        
        # Determine which node this term belongs to
        node = [node for node in model.Nodes.values() if node.ID == int(i/6)][0]

        # Determine which degree of freedom this term belongs to
        dof = i%6

        # Check to see if this degree of freedom is supported
        if dof == 0:
            supported = node.support_DX
        elif dof == 1:
            supported = node.support_DY
        elif dof == 2:
            supported = node.support_DZ
        elif dof == 3:
            supported = node.support_RX
        elif dof == 4:
            supported = node.support_RY
        elif dof == 5:
            supported = node.support_RZ

        # Check if the degree of freedom on this diagonal is unstable
        if isclose(K[i, i], 0) and not supported:

            # Flag the model as unstable
            unstable = True

            # Identify which direction this instability effects
            if i%6 == 0: direction = 'for translation in the global X direction.'
            if i%6 == 1: direction = 'for translation in the global Y direction.'
            if i%6 == 2: direction = 'for translation in the global Z direction.'
            if i%6 == 3: direction = 'for rotation about the global X axis.'
            if i%6 == 4: direction = 'for rotation about the global Y axis.'
            if i%6 == 5: direction = 'for rotation about the global Z axis.'

            # Print a message to the console
            print('* Nodal instability detected: node ' + node.name + ' is unstable ' + direction)

    if unstable:
        raise Exception('Unstable node(s). See console output for details.')

    return

def _PDelta_step(model, combo_name, P1, FER1, D1_indices, D2_indices, D2, log=True, sparse=True, check_stability=False, max_iter=30, first_step=True):
    """Performs second order (P-Delta) analysis. This type of analysis is appropriate for most models using beams, columns and braces. Second order analysis is usually required by material specific codes. The analysis is iterative and takes longer to solve. Models with slender members and/or members with combined bending and axial loads will generally have more significant P-Delta effects. P-Delta effects in plates/quads are not considered.

    :param combo_name: The name of the load combination to evaluate P-Delta effects for.
    :type combo_name: string
    :param log: Prints updates to the console if set to True. Default is False.
    :type log: bool, optional
    :param check_stability: When set to True, checks the stiffness matrix for any unstable degrees of freedom and reports them back to the console. This does add to the solution time. Defaults to True.
    :type check_stability: bool, optional
    :param max_iter: The maximum number of iterations permitted. If this value is exceeded the program will report divergence. Defaults to 30.
    :type max_iter: int, optional
    :param sparse: Indicates whether the sparse matrix solver should be used. A matrix can be considered sparse or dense depening on how many zero terms there are. Structural stiffness matrices often contain many zero terms. The sparse solver can offer faster solutions for such matrices. Using the sparse solver on dense matrices may lead to slower solution times. Be sure ``scipy`` is installed to use the sparse solver. Default is True.
    :type sparse: bool, optional
    :param check_stability: Indicates whether nodal stability should be checked. This slows down the analysis considerably, but can be useful for small models or for debugging. Default is `False`.
    :type check_stability: bool, optional
    :param first_step: Indicates whether this P-Delta analysis is the first load step. Usually this should be set to `True`, unless this is a subsequent step of an analysis using multiple load steps. Default is True.
    :type first_step: bool, optional
    :raises ValueError: Occurs when there is a singularity in the stiffness matrix, which indicates an unstable structure.
    :raises Exception: Occurs when a model fails to converge.
    """
    # Import `scipy` features if the sparse solver is being used
    if sparse == True:
        from scipy.sparse.linalg import spsolve

    iter_count_TC = 1    # Tracks tension/compression-only iterations
    iter_count_PD = 1    # Tracks P-Delta iterations

    convergence_TC = False  # Tracks tension/compression-only convergence
    divergence_TC = False  # Tracks tension/compression-only divergence

    # Iterate until either T/C convergence or divergence occurs. Perform at least 2 iterations for the P-Delta analysis.
    while (convergence_TC == False and divergence_TC == False) or iter_count_PD <= 2:

        # Inform the user which iteration we're on
        if log:
            print('- Beginning tension/compression-only iteration #' + str(iter_count_TC))

        # Calculate the partitioned global stiffness matrices
        if sparse == True:

            # Calculate the initial stiffness matrix
            K11, K12, K21, K22 = _partition(model, model.K(combo_name, log, check_stability, sparse).tolil(), D1_indices, D2_indices)

            # Calculate the geometric stiffness matrix
            if iter_count_PD == 1 and first_step:
                # For the first iteration of the first load step P=0
                Kg11, Kg12, Kg21, Kg22 = _partition(model, model.Kg(combo_name, log, sparse, True), D1_indices, D2_indices)
            else:
                # For subsequent iterations P will be calculated based on member end displacements
                Kg11, Kg12, Kg21, Kg22 = _partition(model, model.Kg(combo_name, log, sparse, False), D1_indices, D2_indices)
            
            # The stiffness matrices are currently `lil` format which is great for
            # memory, but slow for mathematical operations. They will be converted to
            # `csr` format. The `+` operator performs matrix addition on `csr`
            # matrices.
            K11 = K11.tocsr() + Kg11.tocsr()
            K12 = K12.tocsr() + Kg12.tocsr()
            K21 = K21.tocsr() + Kg21.tocsr()
            K22 = K22.tocsr() + Kg22.tocsr()

        else:

            # Initial stiffness matrix
            K11, K12, K21, K22 = _partition(model, model.K(combo_name, log, check_stability, sparse), D1_indices, D2_indices)
            
            # Geometric stiffness matrix
            if iter_count_PD == 1 and first_step:
                # For the first iteration of the first load step P=0
                Kg11, Kg12, Kg21, Kg22 = _partition(model, model.Kg(combo_name, log, sparse, True), D1_indices, D2_indices)
            else:
                # For subsequent iterations P will be calculated based on member end displacements
                Kg11, Kg12, Kg21, Kg22 = _partition(model.Kg(combo_name, log, sparse, False), D1_indices, D2_indices)
            
            K11 = K11 + Kg11
            K12 = K12 + Kg12
            K21 = K21 + Kg21
            K22 = K22 + Kg22

        # Calculate the changes to the global displacement vector
        if log: print('- Calculating changes to the global displacement vector')
        if K11.shape == (0, 0):
            # All displacements are known, so D1 is an empty vector
            Delta_D1 = []
        else:
            try:
                # Calculate the change in the displacements Delta_D1
                if sparse == True:
                    # The partitioned stiffness matrix is already in `csr` format. The `@`
                    # operator performs matrix multiplication on sparse matrices.
                    Delta_D1 = spsolve(K11.tocsr(), subtract(subtract(P1, FER1), K12.tocsr() @ D2))
                    Delta_D1 = Delta_D1.reshape(len(Delta_D1), 1)
                else:
                    # The partitioned stiffness matrix is in `csr` format. It will be
                    # converted to a 2D dense array for mathematical operations.
                    Delta_D1 = solve(K11, subtract(subtract(P1, FER1), matmul(K12, D2)))

            except:
                # Return out of the method if 'K' is singular and provide an error message
                raise ValueError('The stiffness matrix is singular, which indicates that the structure is unstable.')

        # Sum the calculated displacements
        if first_step:
            _store_displacements(model, Delta_D1, D2, D1_indices, D2_indices, model.LoadCombos[combo_name])
        else:
            _sum_displacements(model, Delta_D1, D2, D1_indices, D2_indices, model.LoadCombos[combo_name])
        
        # Check whether the tension/compression-only analysis has converged and deactivate any members that are showing forces they can't hold
        convergence_TC = _check_TC_convergence(model, combo_name, log)
        
        # Report on convergence of tension/compression only analysis
        if convergence_TC == False:
            
            if log:
                print('- Tension/compression-only analysis did not converge on this iteration')
                print('- Stiffness matrix will be adjusted')
                print('- P-Delta analysis will be restarted')
            
            # Increment the tension/compression-only iteration count
            iter_count_TC += 1

            # Undo the last iteration of the analysis since the T/C analysis didn't converge
            _sum_displacements(model, -Delta_D1, D2, D1_indices, D2_indices, model.LoadCombos[combo_name])
            iter_count_PD = 0

        else:
            if log: print('- Tension/compression-only analysis converged after ' + str(iter_count_TC) + ' iteration(s)')
        
        # Check for divergence in the tension/compression-only analysis
        if iter_count_TC > max_iter:
            divergence_TC = True
            raise Exception('- Model diverged during tension/compression-only analysis')

        # Increment the P-Delta iteration count
        iter_count_PD += 1
    
    # Flag the model as solved
    model.solution = 'P-Delta'

def _pushover_step(model, combo_name, push_combo, step_num, P1, FER1, D1_indices, D2_indices, D2, log=True, sparse=True, check_stability=False):

    # Calculate the partitioned global stiffness matrices
    if sparse == True:

        from scipy.sparse.linalg import spsolve
        
        # Calculate the initial stiffness matrix
        K11, K12, K21, K22 = _partition(model, model.K(combo_name, log, check_stability, sparse).tolil(), D1_indices, D2_indices)

        # Calculate the geometric stiffness matrix
        # The `combo_name` variable in the code below is not the name of the pushover load combination. Rather it is the name of the primary combination that the pushover load will be added to. Axial loads used to develop Kg are calculated from the displacements stored in `combo_name`.
        Kg11, Kg12, Kg21, Kg22 = _partition(model, model.Kg(combo_name, log, sparse, False).tolil(), D1_indices, D2_indices)

        # Calculate the stiffness reduction matrix
        Km11, Km12, Km21, Km22 = _partition(model, model.Km(combo_name, push_combo, step_num, log, sparse).tolil(), D1_indices, D2_indices)
        
        # The stiffness matrices are currently `lil` format which is great for
        # memory, but slow for mathematical operations. They will be converted to
        # `csr` format. The `+` operator performs matrix addition on `csr`
        # matrices.
        K11 = K11.tocsr() + Kg11.tocsr() + Km11.tocsr()
        K12 = K12.tocsr() + Kg12.tocsr() + Km12.tocsr()
        K21 = K21.tocsr() + Kg21.tocsr() + Km21.tocsr()
        K22 = K22.tocsr() + Kg22.tocsr() + Km22.tocsr()

    else:

        # Initial stiffness matrix
        K11, K12, K21, K22 = _partition(model, model.K(combo_name, log, check_stability, sparse), D1_indices, D2_indices)
        
        # Geometric stiffness matrix
        # The `combo_name` variable in the code below is not the name of the pushover load combination. Rather it is the name of the primary combination that the pushover load will be added to. Axial loads used to develop Kg are calculated from the displacements stored in `combo_name`.
        Kg11, Kg12, Kg21, Kg22 = _partition(model.Kg(combo_name, log, sparse, False), D1_indices, D2_indices)
        
        # Calculate the stiffness reduction matrix
        Km11, Km12, Km21, Km22 = _partition(model, model.Km(combo_name, push_combo, step_num, log, sparse), D1_indices, D2_indices)
        
        K11 = K11 + Kg11 + Km11
        K12 = K12 + Kg12 + Km12
        K21 = K21 + Kg21 + Km21
        K22 = K22 + Kg22 + Km22
    
    # Calculate the changes to the global displacement vector
    if log: print('- Calculating changes to the global displacement vector')
    if K11.shape == (0, 0):
        # All displacements are known, so D1 is an empty vector
        Delta_D1 = []
    else:
        try:
            # Calculate the change in the displacements Delta_D1
            if sparse == True:
                # The partitioned stiffness matrix is already in `csr` format. The `@`
                # operator performs matrix multiplication on sparse matrices.
                Delta_D1 = spsolve(K11.tocsr(), subtract(subtract(P1, FER1), K12.tocsr() @ D2))
                Delta_D1 = Delta_D1.reshape(len(Delta_D1), 1)
            else:
                # The partitioned stiffness matrix is in `csr` format. It will be
                # converted to a 2D dense array for mathematical operations.
                Delta_D1 = solve(K11, subtract(subtract(P1, FER1), matmul(K12, D2)))

        except:
            # Return out of the method if 'K' is singular and provide an error message
            raise ValueError('The structure is unstable. Unable to proceed any further with analysis.')

    # Sum the calculated displacements
    _sum_displacements(model, Delta_D1, D2, D1_indices, D2_indices, model.LoadCombos[combo_name])

def _store_displacements(model, D1, D2, D1_indices, D2_indices, combo):
    """Stores calculated displacements from the solver into the model's displacement vector `_D` and into each node object in the model.

    :param model: The finite element model being evaluated.
    :type model: FEModel3D
    :param D1: An array of calculated displacements
    :type D1: array
    :param D2: An array of enforced displacements
    :type D2: array
    :param D1_indices: A list of the degree of freedom indices for each displacement in D1
    :type D1_indices: list
    :param D2_indices: A list of the degree of freedom indices for each displacement in D2
    :type D2_indices: list
    :param combo: The load combination to store the displacements for
    :type combo: LoadCombo
    """
    
    D = zeros((len(model.Nodes)*6, 1))

    # Step through each node in the model
    for node in model.Nodes.values():
        
        if node.ID*6 + 0 in D2_indices:
            # Get the enforced displacement
            D[(node.ID*6 + 0, 0)] = D2[D2_indices.index(node.ID*6 + 0), 0]
        else:
            # Get the calculated displacement
            D[(node.ID*6 + 0, 0)] = D1[D1_indices.index(node.ID*6 + 0), 0]

        if node.ID*6 + 1 in D2_indices:
            # Get the enforced displacement
            D[(node.ID*6 + 1, 0)] = D2[D2_indices.index(node.ID*6 + 1), 0]
        else:
            # Get the calculated displacement
            D[(node.ID*6 + 1, 0)] = D1[D1_indices.index(node.ID*6 + 1), 0]

        if node.ID*6 + 2 in D2_indices:
            # Get the enforced displacement
            D[(node.ID*6 + 2, 0)] = D2[D2_indices.index(node.ID*6 + 2), 0]
        else:
            # Get the calculated displacement
            D[(node.ID*6 + 2, 0)] = D1[D1_indices.index(node.ID*6 + 2), 0]

        if node.ID*6 + 3 in D2_indices:
            # Get the enforced rotation
            D[(node.ID*6 + 3, 0)] = D2[D2_indices.index(node.ID*6 + 3), 0]
        else:
            # Get the calculated rotation
            D[(node.ID*6 + 3, 0)] = D1[D1_indices.index(node.ID*6 + 3), 0]

        if node.ID*6 + 4 in D2_indices:
            # Get the enforced rotation
            D[(node.ID*6 + 4, 0)] = D2[D2_indices.index(node.ID*6 + 4), 0]
        else:
            # Get the calculated rotation
            D[(node.ID*6 + 4, 0)] = D1[D1_indices.index(node.ID*6 + 4), 0]

        if node.ID*6 + 5 in D2_indices:
            # Get the enforced rotation
            D[(node.ID*6 + 5, 0)] = D2[D2_indices.index(node.ID*6 + 5), 0]
        else:
            # Get the calculated rotation
            D[(node.ID*6 + 5, 0)] = D1[D1_indices.index(node.ID*6 + 5), 0]

    # Save the global displacement vector to the model
    model._D[combo.name] = D

    # Store the calculated global nodal displacements into each node object
    for node in model.Nodes.values():

        node.DX[combo.name] = D[node.ID*6 + 0, 0]
        node.DY[combo.name] = D[node.ID*6 + 1, 0]
        node.DZ[combo.name] = D[node.ID*6 + 2, 0]
        node.RX[combo.name] = D[node.ID*6 + 3, 0]
        node.RY[combo.name] = D[node.ID*6 + 4, 0]
        node.RZ[combo.name] = D[node.ID*6 + 5, 0]

def _sum_displacements(model, Delta_D1, Delta_D2, D1_indices, D2_indices, combo):
    """Sums calculated displacements for a load step from the solver into the model's displacement vector `_D` and into each node object in the model.

    :param model: The finite element model being evaluated.
    :type model: FEModel3D
    :param Delta_D1: An array of calculated displacements for a load step
    :type Delta_D1: array
    :param Delta_D2: An array of enforced displacements for a load step
    :type Delta_D2: array
    :param D1_indices: A list of the degree of freedom indices for each displacement in D1
    :type D1_indices: list
    :param D2_indices: A list of the degree of freedom indices for each displacement in D2
    :type D2_indices: list
    :param combo: The load combination to store the displacements for
    :type combo: LoadCombo
    """
    
    Delta_D = zeros((len(model.Nodes)*6, 1))

    # Step through each node in the model
    for node in model.Nodes.values():
        
        if node.ID*6 + 0 in D2_indices:
            # Get the enforced displacement
            Delta_D[(node.ID*6 + 0, 0)] = Delta_D2[D2_indices.index(node.ID*6 + 0), 0]
        else:
            # Get the calculated displacement
            Delta_D[(node.ID*6 + 0, 0)] = Delta_D1[D1_indices.index(node.ID*6 + 0), 0]

        if node.ID*6 + 1 in D2_indices:
            # Get the enforced displacement
            Delta_D[(node.ID*6 + 1, 0)] = Delta_D2[D2_indices.index(node.ID*6 + 1), 0]
        else:
            # Get the calculated displacement
            Delta_D[(node.ID*6 + 1, 0)] = Delta_D1[D1_indices.index(node.ID*6 + 1), 0]

        if node.ID*6 + 2 in D2_indices:
            # Get the enforced displacement
            Delta_D[(node.ID*6 + 2, 0)] = Delta_D2[D2_indices.index(node.ID*6 + 2), 0]
        else:
            # Get the calculated displacement
            Delta_D[(node.ID*6 + 2, 0)] = Delta_D1[D1_indices.index(node.ID*6 + 2), 0]

        if node.ID*6 + 3 in D2_indices:
            # Get the enforced rotation
            Delta_D[(node.ID*6 + 3, 0)] = Delta_D2[D2_indices.index(node.ID*6 + 3), 0]
        else:
            # Get the calculated rotation
            Delta_D[(node.ID*6 + 3, 0)] = Delta_D1[D1_indices.index(node.ID*6 + 3), 0]

        if node.ID*6 + 4 in D2_indices:
            # Get the enforced rotation
            Delta_D[(node.ID*6 + 4, 0)] = Delta_D2[D2_indices.index(node.ID*6 + 4), 0]
        else:
            # Get the calculated rotation
            Delta_D[(node.ID*6 + 4, 0)] = Delta_D1[D1_indices.index(node.ID*6 + 4), 0]

        if node.ID*6 + 5 in D2_indices:
            # Get the enforced rotation
            Delta_D[(node.ID*6 + 5, 0)] = Delta_D2[D2_indices.index(node.ID*6 + 5), 0]
        else:
            # Get the calculated rotation
            Delta_D[(node.ID*6 + 5, 0)] = Delta_D1[D1_indices.index(node.ID*6 + 5), 0]

    # Sum the load step's global displacement vector to the model's global displacement vector
    model._D[combo.name] += Delta_D

    # Sum the load step's calculated global nodal displacements to each node object's global displacement
    for node in model.Nodes.values():

        node.DX[combo.name] += Delta_D[node.ID*6 + 0, 0]
        node.DY[combo.name] += Delta_D[node.ID*6 + 1, 0]
        node.DZ[combo.name] += Delta_D[node.ID*6 + 2, 0]
        node.RX[combo.name] += Delta_D[node.ID*6 + 3, 0]
        node.RY[combo.name] += Delta_D[node.ID*6 + 4, 0]
        node.RZ[combo.name] += Delta_D[node.ID*6 + 5, 0]

def _check_TC_convergence(model, combo_name='Combo 1', log=True):
    
    # Assume the model has converged until we find out otherwise
    convergence = True
    
    # Provide an update to the console if requested by the user
    if log: print('- Checking for tension/compression-only support spring convergence')
    for node in model.Nodes.values():

        # Check convergence of tension/compression-only spring supports and activate/deactivate them as necessary
        if node.spring_DX[1] is not None:
            if ((node.spring_DX[1] == '-' and node.DX[combo_name] > 0)
            or (node.spring_DX[1] == '+' and node.DX[combo_name] < 0)):
                # Check if the spring is switching from active to inactive
                if node.spring_DX[2] == True: convergence = False
                # Make sure the spring is innactive
                node.spring_DX[2] = False
            elif ((node.spring_DX[1] == '-' and node.DX[combo_name] < 0)
            or (node.spring_DX[1] == '+' and node.DX[combo_name] > 0)):
                # Check if the spring is switching from inactive to active
                if node.spring_DX[2] == False: convergence = False
                # Make sure the spring is active
                node.spring_DX[2] = True
        if node.spring_DY[1] is not None:
            if ((node.spring_DY[1] == '-' and node.DY[combo_name] > 0)
            or (node.spring_DY[1] == '+' and node.DY[combo_name] < 0)):
                # Check if the spring is switching from active to inactive
                if node.spring_DY[2] == True: convergence = False
                # Make sure the spring is innactive
                node.spring_DY[2] = False
            elif ((node.spring_DY[1] == '-' and node.DY[combo_name] < 0)
            or (node.spring_DY[1] == '+' and node.DY[combo_name] > 0)):
                # Check if the spring is switching from inactive to active
                if node.spring_DY[2] == False: convergence = False
                # Make sure the spring is active
                node.spring_DY[2] = True
        if node.spring_DZ[1] is not None:
            if ((node.spring_DZ[1] == '-' and node.DZ[combo_name] > 0)
            or (node.spring_DZ[1] == '+' and node.DZ[combo_name] < 0)):
                # Check if the spring is switching from active to inactive
                if node.spring_DZ[2] == True: convergence = False
                # Make sure the spring is innactive
                node.spring_DZ[2] = False
            elif ((node.spring_DZ[1] == '-' and node.DZ[combo_name] < 0)
            or (node.spring_DZ[1] == '+' and node.DZ[combo_name] > 0)):
                # Check if the spring is switching from inactive to active
                if node.spring_DZ[2] == False: convergence = False
                # Make sure the spring is active
                node.spring_DZ[2] = True
        if node.spring_RX[1] is not None:
            if ((node.spring_RX[1] == '-' and node.RX[combo_name] > 0)
            or (node.spring_RX[1] == '+' and node.RX[combo_name] < 0)):
                # Check if the spring is switching from active to inactive
                if node.spring_RX[2] == True: convergence = False
                # Make sure the spring is innactive
                node.spring_RX[2] = False
            elif ((node.spring_RX[1] == '-' and node.RX[combo_name] < 0)
            or (node.spring_RX[1] == '+' and node.RX[combo_name] > 0)):
                # Check if the spring is switching from inactive to active
                if node.spring_RX[2] == False: convergence = False
                # Make sure the spring is active
                node.spring_RX[2] = True
        if node.spring_RY[1] is not None:
            if ((node.spring_RY[1] == '-' and node.RY[combo_name] > 0)
            or (node.spring_RY[1] == '+' and node.RY[combo_name] < 0)):
                # Check if the spring is switching from active to inactive
                if node.spring_RY[2] == True: convergence = False
                # Make sure the spring is innactive
                node.spring_RY[2] = False
            elif ((node.spring_RY[1] == '-' and node.RY[combo_name] < 0)
            or (node.spring_RY[1] == '+' and node.RY[combo_name] > 0)):
                # Check if the spring is switching from inactive to active
                if node.spring_RY[2] == False: convergence = False
                # Make sure the spring is active
                node.spring_RY[2] = True
        if node.spring_RZ[1] is not None:
            if ((node.spring_RZ[1] == '-' and node.RZ[combo_name] > 0)
            or (node.spring_RZ[1] == '+' and node.RZ[combo_name] < 0)):
                # Check if the spring is switching from active to inactive
                if node.spring_RZ[2] == True: convergence = False
                # Make sure the spring is innactive
                node.spring_RZ[2] = False
            elif ((node.spring_RZ[1] == '-' and node.RZ[combo_name] < 0)
            or (node.spring_RZ[1] == '+' and node.RZ[combo_name] > 0)):
                # Check if the spring is switching from inactive to active
                if node.spring_RZ[2] == False: convergence = False
                # Make sure the spring is active
                node.spring_RZ[2] = True
    
    # TODO: Adjust the code below to allow elements to reactivate on subsequent iterations if deformations at element nodes indicate the member goes back into an active state. This will lead to a less conservative and more realistic analysis. Nodal springs (above) already do this.

    # Check tension/compression-only springs
    if log: print('- Checking for tension/compression-only spring convergence')
    for spring in model.Springs.values():

        if spring.active[combo_name] == True:

            # Check if tension-only conditions exist
            if spring.tension_only == True and spring.axial(combo_name) > 0:
                spring.active[combo_name] = False
                convergence = False
            
            # Check if compression-only conditions exist
            elif spring.comp_only == True and spring.axial(combo_name) < 0:
                spring.active[combo_name] = False
                convergence = False

    # Check tension/compression only members
    if log: print('- Checking for tension/compression-only member convergence')
    for phys_member in model.Members.values():

        # Only run the tension/compression only check if the member is still active
        if phys_member.active[combo_name] == True:

            # Check if tension-only conditions exist
            if phys_member.tension_only == True and phys_member.max_axial(combo_name) > 0:
                phys_member.active[combo_name] = False
                convergence = False

            # Check if compression-only conditions exist
            elif phys_member.comp_only == True and phys_member.min_axial(combo_name) < 0:
                phys_member.active[combo_name] = False
                convergence = False

    # Return whether the TC analysis has converged
    return convergence

def _calc_reactions(model, log=False, combo_tags=None):
    """
    Calculates reactions internally once the model is solved.

    Parameters
    ----------
    log : bool, optional
        Prints updates to the console if set to True. Default is False.
    """

    # Print a status update to the console
    if log: print('- Calculating reactions')

    # Identify which load combinations to evaluate
    combo_list = _identify_combos(model, combo_tags)

    # Calculate the reactions node by node
    for node in model.Nodes.values():
        
        # Step through each load combination
        for combo in combo_list:
            
            # Initialize reactions for this node and load combination
            node.RxnFX[combo.name] = 0.0
            node.RxnFY[combo.name] = 0.0
            node.RxnFZ[combo.name] = 0.0
            node.RxnMX[combo.name] = 0.0
            node.RxnMY[combo.name] = 0.0
            node.RxnMZ[combo.name] = 0.0

            # Determine if the node has any supports
            if (node.support_DX or node.support_DY or node.support_DZ 
            or  node.support_RX or node.support_RY or node.support_RZ):

                # Sum the spring end forces at the node
                for spring in model.Springs.values():

                    if spring.i_node == node and spring.active[combo.name] == True:
                        
                        # Get the spring's global force matrix
                        # Storing it as a local variable eliminates the need to rebuild it every time a term is needed                    
                        spring_F = spring.F(combo.name)

                        node.RxnFX[combo.name] += spring_F[0, 0]
                        node.RxnFY[combo.name] += spring_F[1, 0]
                        node.RxnFZ[combo.name] += spring_F[2, 0]
                        node.RxnMX[combo.name] += spring_F[3, 0]
                        node.RxnMY[combo.name] += spring_F[4, 0]
                        node.RxnMZ[combo.name] += spring_F[5, 0]

                    elif spring.j_node == node and spring.active[combo.name] == True:
                    
                        # Get the spring's global force matrix
                        # Storing it as a local variable eliminates the need to rebuild it every time a term is needed                    
                        spring_F = spring.F(combo.name)
                    
                        node.RxnFX[combo.name] += spring_F[6, 0]
                        node.RxnFY[combo.name] += spring_F[7, 0]
                        node.RxnFZ[combo.name] += spring_F[8, 0]
                        node.RxnMX[combo.name] += spring_F[9, 0]
                        node.RxnMY[combo.name] += spring_F[10, 0]
                        node.RxnMZ[combo.name] += spring_F[11, 0]

                # Step through each physical member in the model
                for phys_member in model.Members.values():

                    # Sum the sub-member end forces at the node
                    for member in phys_member.sub_members.values():
                        
                        if member.i_node == node and phys_member.active[combo.name] == True:
                        
                            # Get the member's global force matrix
                            # Storing it as a local variable eliminates the need to rebuild it every time a term is needed                    
                            member_F = member.F(combo.name)

                            node.RxnFX[combo.name] += member_F[0, 0]
                            node.RxnFY[combo.name] += member_F[1, 0]
                            node.RxnFZ[combo.name] += member_F[2, 0]
                            node.RxnMX[combo.name] += member_F[3, 0]
                            node.RxnMY[combo.name] += member_F[4, 0]
                            node.RxnMZ[combo.name] += member_F[5, 0]

                        elif member.j_node == node and phys_member.active[combo.name] == True:
                        
                            # Get the member's global force matrix
                            # Storing it as a local variable eliminates the need to rebuild it every time a term is needed                    
                            member_F = member.F(combo.name)
                        
                            node.RxnFX[combo.name] += member_F[6, 0]
                            node.RxnFY[combo.name] += member_F[7, 0]
                            node.RxnFZ[combo.name] += member_F[8, 0]
                            node.RxnMX[combo.name] += member_F[9, 0]
                            node.RxnMY[combo.name] += member_F[10, 0]
                            node.RxnMZ[combo.name] += member_F[11, 0]

                # Sum the plate forces at the node
                for plate in model.Plates.values():

                    if plate.i_node == node:

                        # Get the plate's global force matrix
                        # Storing it as a local variable eliminates the need to rebuild it every time a term is needed                    
                        plate_F = plate.F(combo.name)
                
                        node.RxnFX[combo.name] += plate_F[0, 0]
                        node.RxnFY[combo.name] += plate_F[1, 0]
                        node.RxnFZ[combo.name] += plate_F[2, 0]
                        node.RxnMX[combo.name] += plate_F[3, 0]
                        node.RxnMY[combo.name] += plate_F[4, 0]
                        node.RxnMZ[combo.name] += plate_F[5, 0]

                    elif plate.j_node == node:

                        # Get the plate's global force matrix
                        # Storing it as a local variable eliminates the need to rebuild it every time a term is needed                    
                        plate_F = plate.F(combo.name)
                
                        node.RxnFX[combo.name] += plate_F[6, 0]
                        node.RxnFY[combo.name] += plate_F[7, 0]
                        node.RxnFZ[combo.name] += plate_F[8, 0]
                        node.RxnMX[combo.name] += plate_F[9, 0]
                        node.RxnMY[combo.name] += plate_F[10, 0]
                        node.RxnMZ[combo.name] += plate_F[11, 0]

                    elif plate.m_node == node:

                        # Get the plate's global force matrix
                        # Storing it as a local variable eliminates the need to rebuild it every time a term is needed                    
                        plate_F = plate.F(combo.name)
                
                        node.RxnFX[combo.name] += plate_F[12, 0]
                        node.RxnFY[combo.name] += plate_F[13, 0]
                        node.RxnFZ[combo.name] += plate_F[14, 0]
                        node.RxnMX[combo.name] += plate_F[15, 0]
                        node.RxnMY[combo.name] += plate_F[16, 0]
                        node.RxnMZ[combo.name] += plate_F[17, 0]

                    elif plate.n_node == node:

                        # Get the plate's global force matrix
                        # Storing it as a local variable eliminates the need to rebuild it every time a term is needed                    
                        plate_F = plate.F(combo.name)
                
                        node.RxnFX[combo.name] += plate_F[18, 0]
                        node.RxnFY[combo.name] += plate_F[19, 0]
                        node.RxnFZ[combo.name] += plate_F[20, 0]
                        node.RxnMX[combo.name] += plate_F[21, 0]
                        node.RxnMY[combo.name] += plate_F[22, 0]
                        node.RxnMZ[combo.name] += plate_F[23, 0]

                # Sum the quad forces at the node
                for quad in model.Quads.values():

                    if quad.m_node == node:

                        # Get the quad's global force matrix
                        # Storing it as a local variable eliminates the need to rebuild it every time a term is needed                    
                        quad_F = quad.F(combo.name)

                        node.RxnFX[combo.name] += quad_F[0, 0]
                        node.RxnFY[combo.name] += quad_F[1, 0]
                        node.RxnFZ[combo.name] += quad_F[2, 0]
                        node.RxnMX[combo.name] += quad_F[3, 0]
                        node.RxnMY[combo.name] += quad_F[4, 0]
                        node.RxnMZ[combo.name] += quad_F[5, 0]

                    elif quad.n_node == node:

                        # Get the quad's global force matrix
                        # Storing it as a local variable eliminates the need to rebuild it every time a term is needed                    
                        quad_F = quad.F(combo.name)
                
                        node.RxnFX[combo.name] += quad_F[6, 0]
                        node.RxnFY[combo.name] += quad_F[7, 0]
                        node.RxnFZ[combo.name] += quad_F[8, 0]
                        node.RxnMX[combo.name] += quad_F[9, 0]
                        node.RxnMY[combo.name] += quad_F[10, 0]
                        node.RxnMZ[combo.name] += quad_F[11, 0]

                    elif quad.i_node == node:

                        # Get the quad's global force matrix
                        # Storing it as a local variable eliminates the need to rebuild it every time a term is needed                    
                        quad_F = quad.F(combo.name)
                
                        node.RxnFX[combo.name] += quad_F[12, 0]
                        node.RxnFY[combo.name] += quad_F[13, 0]
                        node.RxnFZ[combo.name] += quad_F[14, 0]
                        node.RxnMX[combo.name] += quad_F[15, 0]
                        node.RxnMY[combo.name] += quad_F[16, 0]
                        node.RxnMZ[combo.name] += quad_F[17, 0]

                    elif quad.j_node == node:

                        # Get the quad's global force matrix
                        # Storing it as a local variable eliminates the need to rebuild it every time a term is needed                    
                        quad_F = quad.F(combo.name)
                
                        node.RxnFX[combo.name] += quad_F[18, 0]
                        node.RxnFY[combo.name] += quad_F[19, 0]
                        node.RxnFZ[combo.name] += quad_F[20, 0]
                        node.RxnMX[combo.name] += quad_F[21, 0]
                        node.RxnMY[combo.name] += quad_F[22, 0]
                        node.RxnMZ[combo.name] += quad_F[23, 0]
                
                # Sum the joint loads applied to the node
                for load in node.NodeLoads:

                    for case, factor in combo.factors.items():
                        
                        if load[2] == case:

                            if load[0] == 'FX':
                                node.RxnFX[combo.name] -= load[1]*factor
                            elif load[0] == 'FY':
                                node.RxnFY[combo.name] -= load[1]*factor
                            elif load[0] == 'FZ':
                                node.RxnFZ[combo.name] -= load[1]*factor
                            elif load[0] == 'MX':
                                node.RxnMX[combo.name] -= load[1]*factor
                            elif load[0] == 'MY':
                                node.RxnMY[combo.name] -= load[1]*factor
                            elif load[0] == 'MZ':
                                node.RxnMZ[combo.name] -= load[1]*factor
            
            # Calculate any reactions due to active spring supports at the node
            if node.spring_DX[0] != None and node.spring_DX[2] == True:
                sign = node.spring_DX[1]
                k = node.spring_DX[0]
                if sign != None: k = float(sign + str(k))
                DX = node.DX[combo.name]
                node.RxnFX[combo.name] += k*DX
            if node.spring_DY[0] != None and node.spring_DY[2] == True:
                sign = node.spring_DY[1]
                k = node.spring_DY[0]
                if sign != None: k = float(sign + str(k))
                DY = node.DY[combo.name]
                node.RxnFY[combo.name] += k*DY
            if node.spring_DZ[0] != None and node.spring_DZ[2] == True:
                sign = node.spring_DZ[1]
                k = node.spring_DZ[0]
                if sign != None: k = float(sign + str(k))
                DZ = node.DZ[combo.name]
                node.RxnFZ[combo.name] += k*DZ
            if node.spring_RX[0] != None and node.spring_RX[2] == True:
                sign = node.spring_RX[1]
                k = node.spring_RX[0]
                if sign != None: k = float(sign + str(k))
                RX = node.RX[combo.name]
                node.RxnMX[combo.name] += k*RX
            if node.spring_RY[0] != None and node.spring_RY[2] == True:
                sign = node.spring_RY[1]
                k = node.spring_RY[0]
                if sign != None: k = float(sign + str(k))
                RY = node.RY[combo.name]
                node.RxnMY[combo.name] += k*RY
            if node.spring_RZ[0] != None and node.spring_RZ[2] == True:
                sign = node.spring_RZ[1]
                k = node.spring_RZ[0]
                if sign != None: k = float(sign + str(k))
                RZ = node.RZ[combo.name]
                node.RxnMZ[combo.name] += k*RZ

def _check_statics(model, combo_tags=None):
    '''
    Checks static equilibrium and prints results to the console.

    Parameters
    ----------
    precision : number
        The number of decimal places to carry the results to.
    '''

    print('+----------------+')
    print('| Statics Check: |')
    print('+----------------+')
    print('')

    from prettytable import PrettyTable

    # Start a blank table and create a header row
    statics_table = PrettyTable()
    statics_table.field_names = ['Load Combination', 'Sum FX', 'Sum RX', 'Sum FY', 'Sum RY', 'Sum FZ', 'Sum RZ', 'Sum MX', 'Sum RMX', 'Sum MY', 'Sum RMY', 'Sum MZ', 'Sum RMZ']

    # Identify which load combinations to evaluate
    if combo_tags is None:
        combo_list = model.LoadCombos.values()
    else:
        combo_list = []
        for combo in model.LoadCombos.values():
            if any(tag in combo.combo_tags for tag in combo_tags):
                combo_list.append(combo)

    # Step through each load combination
    for combo in combo_list:

        # Initialize force and moment summations to zero
        SumFX, SumFY, SumFZ = 0.0, 0.0, 0.0
        SumMX, SumMY, SumMZ = 0.0, 0.0, 0.0
        SumRFX, SumRFY, SumRFZ = 0.0, 0.0, 0.0
        SumRMX, SumRMY, SumRMZ = 0.0, 0.0, 0.0

        # Get the global force vector and the global fixed end reaction vector
        P = model.P(combo.name)
        FER = model.FER(combo.name)

        # Step through each node and sum its forces
        for node in model.Nodes.values():

            # Get the node's coordinates
            X = node.X
            Y = node.Y
            Z = node.Z

            # Get the nodal forces
            FX = P[node.ID*6+0][0] - FER[node.ID*6+0][0]
            FY = P[node.ID*6+1][0] - FER[node.ID*6+1][0]
            FZ = P[node.ID*6+2][0] - FER[node.ID*6+2][0]
            MX = P[node.ID*6+3][0] - FER[node.ID*6+3][0]
            MY = P[node.ID*6+4][0] - FER[node.ID*6+4][0]
            MZ = P[node.ID*6+5][0] - FER[node.ID*6+5][0]

            # Get the nodal reactions
            RFX = node.RxnFX[combo.name]
            RFY = node.RxnFY[combo.name]
            RFZ = node.RxnFZ[combo.name]
            RMX = node.RxnMX[combo.name]
            RMY = node.RxnMY[combo.name]
            RMZ = node.RxnMZ[combo.name]

            # Sum the global forces
            SumFX += FX
            SumFY += FY
            SumFZ += FZ
            SumMX += MX - FY*Z + FZ*Y
            SumMY += MY + FX*Z - FZ*X
            SumMZ += MZ - FX*Y + FY*X

            # Sum the global reactions
            SumRFX += RFX
            SumRFY += RFY
            SumRFZ += RFZ
            SumRMX += RMX - RFY*Z + RFZ*Y
            SumRMY += RMY + RFX*Z - RFZ*X
            SumRMZ += RMZ - RFX*Y + RFY*X   

        # Add the results to the table
        statics_table.add_row([combo.name, '{:.3g}'.format(SumFX), '{:.3g}'.format(SumRFX),
                                            '{:.3g}'.format(SumFY), '{:.3g}'.format(SumRFY),
                                            '{:.3g}'.format(SumFZ), '{:.3g}'.format(SumRFZ),
                                            '{:.3g}'.format(SumMX), '{:.3g}'.format(SumRMX),
                                            '{:.3g}'.format(SumMY), '{:.3g}'.format(SumRMY),
                                            '{:.3g}'.format(SumMZ), '{:.3g}'.format(SumRMZ)])

    # Print the static check table
    print(statics_table)
    print('')
    
def _partition_D(model):
    """Builds a list with known nodal displacements and with the positions in global stiffness matrix of known and unknown nodal displacements

    :return: A list of the global matrix indices for the unknown nodal displacements (D1_indices). A list of the global matrix indices for the known nodal displacements (D2_indices). A list of the known nodal displacements (D2).
    :rtype: list, list, list
    """

    D1_indices = [] # A list of the indices for the unknown nodal displacements
    D2_indices = [] # A list of the indices for the known nodal displacements
    D2 = []         # A list of the values of the known nodal displacements (D != None)

    # Create the auxiliary table
    for node in model.Nodes.values():
        
        # Unknown displacement DX
        if node.support_DX==False and node.EnforcedDX == None:
            D1_indices.append(node.ID*6 + 0)
        # Known displacement DX
        elif node.EnforcedDX != None:
            D2_indices.append(node.ID*6 + 0)
            D2.append(node.EnforcedDX)
        # Support at DX
        else:
            D2_indices.append(node.ID*6 + 0)
            D2.append(0.0)

        # Unknown displacement DY
        if node.support_DY == False and node.EnforcedDY == None:
            D1_indices.append(node.ID*6 + 1)
        # Known displacement DY
        elif node.EnforcedDY != None:
            D2_indices.append(node.ID*6 + 1)
            D2.append(node.EnforcedDY)
        # Support at DY
        else:
            D2_indices.append(node.ID*6 + 1)
            D2.append(0.0)

        # Unknown displacement DZ
        if node.support_DZ == False and node.EnforcedDZ == None:
            D1_indices.append(node.ID*6 + 2)
        # Known displacement DZ
        elif node.EnforcedDZ != None:
            D2_indices.append(node.ID*6 + 2)
            D2.append(node.EnforcedDZ)
        # Support at DZ
        else:
            D2_indices.append(node.ID*6 + 2)
            D2.append(0.0)

        # Unknown displacement RX
        if node.support_RX == False and node.EnforcedRX == None:
            D1_indices.append(node.ID*6 + 3)
        # Known displacement RX
        elif node.EnforcedRX != None:
            D2_indices.append(node.ID*6 + 3)
            D2.append(node.EnforcedRX)
        # Support at RX
        else:
            D2_indices.append(node.ID*6 + 3)
            D2.append(0.0)

        # Unknown displacement RY
        if node.support_RY == False and node.EnforcedRY == None:
            D1_indices.append(node.ID*6 + 4)
        # Known displacement RY
        elif node.EnforcedRY != None:
            D2_indices.append(node.ID*6 + 4)
            D2.append(node.EnforcedRY)
        # Support at RY
        else:
            D2_indices.append(node.ID*6 + 4)
            D2.append(0.0)

        # Unknown displacement RZ
        if node.support_RZ == False and node.EnforcedRZ == None:
            D1_indices.append(node.ID*6 + 5)
        # Known displacement RZ
        elif node.EnforcedRZ != None:
            D2_indices.append(node.ID*6 + 5)
            D2.append(node.EnforcedRZ)
        # Support at RZ
        else:
            D2_indices.append(node.ID*6 + 5)
            D2.append(0.0)
    
    # Legacy code on the next line. I will leave it here until the line that follows has been proven over time.
    # D2 = atleast_2d(D2)
    
    # Convert D2 from a list to a matrix
    D2 = array(D2, ndmin=2).T

    # Return the indices and the known displacements
    return D1_indices, D2_indices, D2

<<<<<<< HEAD
def _partition(model, unp_matrix, D1_indices, D2_indices):
    """Partitions a matrix (or vector) into submatrices (or subvectors) based on degree of freedom boundary conditions.

    :param unp_matrix: The unpartitioned matrix (or vector) to be partitioned.
    :type unp_matrix: ndarray or lil_matrix
    :param D1_indices: A list of the indices for degrees of freedom that have unknown displacements.
    :type D1_indices: list
    :param D2_indices: A list of the indices for degrees of freedom that have known displacements.
    :type D2_indices: list
    :return: Partitioned submatrices (or subvectors) based on degree of freedom boundary conditions.
    :rtype: array, array, array, array
    """

    # Determine if this is a 1D vector or a 2D matrix

    # 1D vectors
    if unp_matrix.shape[1] == 1:
        # Partition the vector into 2 subvectors
        m1 = unp_matrix[D1_indices, :]
        m2 = unp_matrix[D2_indices, :]
        return m1, m2
    # 2D matrices
    else:
        # Partition the matrix into 4 submatrices
        m11 = unp_matrix[D1_indices, :][:, D1_indices]
        m12 = unp_matrix[D1_indices, :][:, D2_indices]
        m21 = unp_matrix[D2_indices, :][:, D1_indices]
        m22 = unp_matrix[D2_indices, :][:, D2_indices]
        return m11, m12, m21, m22
=======

def _D2(model:FEModel3D,time,num_points = 1000):
    """Builds a list with known nodal displacements and with the positions in global stiffness
        matrix of known and unknown nodal displacements

    :return: A list of the global matrix indices for the unknown nodal displacements (D1_indices). A
                list of the global matrix indices for the known nodal displacements (D2_indices). A list
                of the known nodal displacements (D2).
    :rtype: list, list, list
    """

    D2 = []  # A list of the values of the known nodal displacements (D != None)
    V2 = []  # A list of the values of the known nodal velocities (V != None)
    A2 = []  # A list of the values of the known nodal accelerations (A != None)
    profile_values= model.DisplacementProfiles
    profile_keys = model.DisplacementProfiles.keys()
    # Create the auxiliary table
    for node in model.Nodes.values():

        # Unknown displacement DX
        if node.support_DX==False and node.EnforcedDX == None:
            # In future the function _partition() and this function can be merged. Some of the code from
            # _partition() can be put here
            pass
        # Known displacement DX
        elif node.EnforcedDX != None:
            if node.name in profile_keys and profile_values[node.name].direction == 'DX':
                node_name = node.name

                # Original time and displacement profile array
                time_array = profile_values[node_name].time
                displacement_profile = profile_values[node_name].profile

                # To get the velocity and acceleration arrays, we need the arrays to be closely spaced
                # inorder to carry out proper numerical differentiation
                # Hence we generate new arrays from the originals by interpolation
                new_time_array = linspace(min(time_array),max(time_array),num_points)
                new_disp_profile = interp(new_time_array,time_array,displacement_profile)

                # The velocity profile is found by differentiating the new displacement profile
                velocity_profile = gradient(new_disp_profile,new_time_array)

                # The acceleration profile is found by differentiating the velocity profile
                acceleration_profile = gradient(velocity_profile,new_time_array)

                # The displacement at the required time is found by interpolating the original
                # displacement profile
                disp_profile_at_time = interp(time,time_array,displacement_profile)

                # The velocity and acceleration at time = time are also found by interpolating
                # their respective profiles
                vel_profile_at_time = interp(time, new_time_array, velocity_profile)
                acc_profile_at_time = interp(time, new_time_array,acceleration_profile)

                # The actual values are then calculated and appended
                D2.append(disp_profile_at_time*node.EnforcedDX)
                V2.append(vel_profile_at_time*node.EnforcedDX)
                A2.append(acc_profile_at_time*node.EnforcedDX)
            else:
                # If there is no profile defined, then the displacement is constant
                # Hence the velocity and acceleration are zeros
                D2.append(node.EnforcedDX)
                V2.append(0.0)
                A2.append(0.0)

        # Support at DX
        else:
            D2.append(0.0)
            V2.append(0.0)
            A2.append(0.0)

        # Unknown displacement DY
        if node.support_DY == False and node.EnforcedDY == None:
            # In future the function _partition() and this function can be merged. Some of the code from
            # _partition() can be put here
            pass
        # Known displacement DY
        elif node.EnforcedDY != None:
            if node.name in profile_keys and profile_values[node.name].direction == 'DY':
                node_name = node.name

                # Original time and displacement profile array
                time_array = profile_values[node_name].time
                displacement_profile = profile_values[node_name].profile

                # To get the velocity and acceleration arrays, we need the arrays to be closely spaced
                # inorder to carry out proper numerical differentiation
                # Hence we generate new arrays from the originals by interpolation
                new_time_array = linspace(min(time_array), max(time_array), num_points)
                new_disp_profile = interp(new_time_array, time_array, displacement_profile)

                # The velocity profile is found by differentiating the new displacement profile
                velocity_profile = gradient(new_disp_profile, new_time_array)

                # The acceleration profile is found by differentiating the velocity profile
                acceleration_profile = gradient(velocity_profile, new_time_array)

                # The displacement at the required time is found by interpolating the original
                # displacement profile
                disp_profile_at_time = interp(time, time_array, displacement_profile)

                # The velocity and acceleration at time = time are also found by interpolating
                # their respective profiles
                vel_profile_at_time = interp(time, new_time_array, velocity_profile)
                acc_profile_at_time = interp(time, new_time_array, acceleration_profile)

                # The actual values are then calculated and appended
                D2.append(disp_profile_at_time * node.EnforcedDY)
                V2.append(vel_profile_at_time * node.EnforcedDY)
                A2.append(acc_profile_at_time * node.EnforcedDY)
            else:
                # If there is no profile defined, then the displacement is constant
                # Hence the velocity and acceleration are zeros
                D2.append(node.EnforcedDY)
                V2.append(0.0)
                A2.append(0.0)

        # Support at DY
        else:
            D2.append(0.0)
            V2.append(0.0)
            A2.append(0.0)

        # Unknown displacement DZ
        if node.support_DZ == False and node.EnforcedDZ == None:
            # In future the function _partition() and this function can be merged. Some of the code from
            # _partition() can be put here
            pass
        # Known displacement DZ
        elif node.EnforcedDZ != None:
            if node.name in profile_keys and profile_values[node.name].direction == 'DZ':
                node_name = node.name

                # Original time and displacement profile array
                time_array = profile_values[node_name].time
                displacement_profile = profile_values[node_name].profile

                # To get the velocity and acceleration arrays, we need the arrays to be closely spaced
                # inorder to carry out proper numerical differentiation
                # Hence we generate new arrays from the originals by interpolation
                new_time_array = linspace(min(time_array), max(time_array), num_points)
                new_disp_profile = interp(new_time_array, time_array, displacement_profile)

                # The velocity profile is found by differentiating the new displacement profile
                velocity_profile = gradient(new_disp_profile, new_time_array)

                # The acceleration profile is found by differentiating the velocity profile
                acceleration_profile = gradient(velocity_profile, new_time_array)

                # The displacement at the required time is found by interpolating the original
                # displacement profile
                disp_profile_at_time = interp(time, time_array, displacement_profile)

                # The velocity and acceleration at time = time are also found by interpolating
                # their respective profiles
                vel_profile_at_time = interp(time, new_time_array, velocity_profile)
                acc_profile_at_time = interp(time, new_time_array, acceleration_profile)

                # The actual values are then calculated and appended
                D2.append(disp_profile_at_time * node.EnforcedDZ)
                V2.append(vel_profile_at_time * node.EnforcedDZ)
                A2.append(acc_profile_at_time * node.EnforcedDZ)
            else:
                # If there is no profile defined, then the displacement is constant
                # Hence the velocity and acceleration are zeros
                D2.append(node.EnforcedDZ)
                V2.append(0.0)
                A2.append(0.0)

        # Support at DZ
        else:
            D2.append(0.0)
            V2.append(0.0)
            A2.append(0.0)

        # Unknown displacement RX
        if node.support_RX == False and node.EnforcedRX == None:
            # In future the function _partition() and this function can be merged. Some of the code from
            # _partition() can be put here
            pass
        # Known displacement RX
        elif node.EnforcedRX != None:
            if node.name in profile_keys and profile_values[node.name].direction == 'RX':
                node_name = node.name

                # Original time and displacement profile array
                time_array = profile_values[node_name].time
                displacement_profile = profile_values[node_name].profile

                # To get the velocity and acceleration arrays, we need the arrays to be closely spaced
                # inorder to carry out proper numerical differentiation
                # Hence we generate new arrays from the originals by interpolation
                new_time_array = linspace(min(time_array), max(time_array), num_points)
                new_disp_profile = interp(new_time_array, time_array, displacement_profile)

                # The velocity profile is found by differentiating the new displacement profile
                velocity_profile = gradient(new_disp_profile, new_time_array)

                # The acceleration profile is found by differentiating the velocity profile
                acceleration_profile = gradient(velocity_profile, new_time_array)

                # The displacement at the required time is found by interpolating the original
                # displacement profile
                disp_profile_at_time = interp(time, time_array, displacement_profile)

                # The velocity and acceleration at time = time are also found by interpolating
                # their respective profiles
                vel_profile_at_time = interp(time, new_time_array, velocity_profile)
                acc_profile_at_time = interp(time, new_time_array, acceleration_profile)

                # The actual values are then calculated and appended
                D2.append(disp_profile_at_time * node.EnforcedRX)
                V2.append(vel_profile_at_time * node.EnforcedRX)
                A2.append(acc_profile_at_time * node.EnforcedRX)
            else:
                # If there is no profile defined, then the displacement is constant
                # Hence the velocity and acceleration are zeros
                D2.append(node.EnforcedRX)
                V2.append(0.0)
                A2.append(0.0)

        # Support at RX
        else:
            D2.append(0.0)
            V2.append(0.0)
            A2.append(0.0)

        # Unknown displacement RY
        if node.support_RY == False and node.EnforcedRY == None:
            # In future the function _partition() and this function can be merged. Some of the code from
            # _partition() can be put here
            pass
        # Known displacement RY
        elif node.EnforcedRY != None:
            if node.name in profile_keys and profile_values[node.name].direction == 'RY':
                node_name = node.name

                # Original time and displacement profile array
                time_array = profile_values[node_name].time
                displacement_profile = profile_values[node_name].profile

                # To get the velocity and acceleration arrays, we need the arrays to be closely spaced
                # inorder to carry out proper numerical differentiation
                # Hence we generate new arrays from the originals by interpolation
                new_time_array = linspace(min(time_array), max(time_array), num_points)
                new_disp_profile = interp(new_time_array, time_array, displacement_profile)

                # The velocity profile is found by differentiating the new displacement profile
                velocity_profile = gradient(new_disp_profile, new_time_array)

                # The acceleration profile is found by differentiating the velocity profile
                acceleration_profile = gradient(velocity_profile, new_time_array)

                # The displacement at the required time is found by interpolating the original
                # displacement profile
                disp_profile_at_time = interp(time, time_array, displacement_profile)

                # The velocity and acceleration at time = time are also found by interpolating
                # their respective profiles
                vel_profile_at_time = interp(time, new_time_array, velocity_profile)
                acc_profile_at_time = interp(time, new_time_array, acceleration_profile)

                # The actual values are then calculated and appended
                D2.append(disp_profile_at_time * node.EnforcedRY)
                V2.append(vel_profile_at_time * node.EnforcedRY)
                A2.append(acc_profile_at_time * node.EnforcedRY)
            else:
                # If there is no profile defined, then the displacement is constant
                # Hence the velocity and acceleration are zeros
                D2.append(node.EnforcedRY)
                V2.append(0.0)
                A2.append(0.0)

        # Support at RY
        else:
            D2.append(0.0)
            V2.append(0.0)
            A2.append(0.0)

        # Unknown displacement RZ
        if node.support_RZ == False and node.EnforcedRZ == None:
            # In future the function _partition() and this function can be merged. Some of the code from
            # _partition() can be put here
            pass
        # Known displacement RZ
        elif node.EnforcedRX != None:
            if node.name in profile_keys and profile_values[node.name].direction == 'RZ':
                node_name = node.name

                # Original time and displacement profile array
                time_array = profile_values[node_name].time
                displacement_profile = profile_values[node_name].profile

                # To get the velocity and acceleration arrays, we need the arrays to be closely spaced
                # inorder to carry out proper numerical differentiation
                # Hence we generate new arrays from the originals by interpolation
                new_time_array = linspace(min(time_array), max(time_array), num_points)
                new_disp_profile = interp(new_time_array, time_array, displacement_profile)

                # The velocity profile is found by differentiating the new displacement profile
                velocity_profile = gradient(new_disp_profile, new_time_array)

                # The acceleration profile is found by differentiating the velocity profile
                acceleration_profile = gradient(velocity_profile, new_time_array)

                # The displacement at the required time is found by interpolating the original
                # displacement profile
                disp_profile_at_time = interp(time, time_array, displacement_profile)

                # The velocity and acceleration at time = time are also found by interpolating
                # their respective profiles
                vel_profile_at_time = interp(time, new_time_array, velocity_profile)
                acc_profile_at_time = interp(time, new_time_array, acceleration_profile)

                # The actual values are then calculated and appended
                D2.append(disp_profile_at_time * node.EnforcedRZ)
                V2.append(vel_profile_at_time * node.EnforcedRZ)
                A2.append(acc_profile_at_time * node.EnforcedRZ)
            else:
                # If there is no profile defined, then the displacement is constant
                # Hence the velocity and acceleration are zeros
                D2.append(node.EnforcedRZ)
                V2.append(0.0)
                A2.append(0.0)

        # Support at RZ
        else:
            D2.append(0.0)
            V2.append(0.0)
            A2.append(0.0)

    D2 = array(D2, ndmin=2).T
    V2 = array(V2, ndmin=2).T
    A2 = array(A2, ndmin=2).T
    return D2, V2, A2
>>>>>>> 08208a41

def _renumber(model):
    """
    Assigns node and element ID numbers to be used internally by the program. Numbers are
    assigned according to the order in which they occur in each dictionary.
    """
    
    # Number each node in the model
    for id, node in enumerate(model.Nodes.values()):
        node.ID = id
    
    # Number each spring in the model
    for id, spring in enumerate(model.Springs.values()):
        spring.ID = id

    # Descritize all the physical members and number each member in the model
    id = 0
    for phys_member in model.Members.values():
        phys_member.descritize()
        for member in phys_member.sub_members.values():
            member.ID = id
            id += 1
    
    # Number each plate in the model
    for id, plate in enumerate(model.Plates.values()):
        plate.ID = id
    
    # Number each quadrilateral in the model
    for id, quad in enumerate(model.Quads.values()):
        quad.ID = id


def _transient_solver_linear_modal(d0_n, v0_n, F0_n, F_n, step_size, required_duration,
                                   mass_normalised_eigen_vectors, natural_freq,
                                   newmark_gamma, newmark_beta,
                                   taylor_alpha, wilson_theta, damping_options = dict(),
                                   log = False):
    """
        General time history solver using modal superposition.

        :param d0_n: Initial displacement in modal coordinates.
        :type d0_n: numpy.ndarray
        :param v0_n: Initial velocity in modal coordinates.
        :type v0_n: numpy.ndarray
        :param F0_n: Initial applied forces in modal coordinates
        :type F0_n: numpy.ndarray
        :param F_n: Time-varying applied forces in modal coordinates.
        :type F_n: numpy.ndarray
        :param step_size: Time step for the analysis.
        :type step_size: float
        :param required_duration: Total duration of the analysis.
        :type required_duration: float
        :param mass_normalised_eigen_vectors: Mass-normalized eigen vectors.
        :type mass_normalised_eigen_vectors: numpy.ndarray
        :param natural_freq: Angular frequencies of the modes.
        :type natural_freq: numpy.ndarray
        :param newmark_gamma: Newmark gamma parameter for time integration.
        :type newmark_gamma: float
        :param newmark_beta: Newmark beta parameter for time integration.
        :type newmark_beta: float
        :param taylor_alpha: Taylor alpha parameter for time integration.
        :type taylor_alpha: float
        :param wilson_theta: Wilson theta parameter for time integration.
        :type wilson_theta: float
        :param damping_options: Dictionary containing damping options (optional).
            \nAllowed keywords in damping_options:
            - 'constant_modal_damping' (float): Constant modal damping ratio (default: 0.00).
            - 'r_alpha' (float): Rayleigh mass proportional damping coefficient.
            - 'r_beta' (float): Rayleigh stiffness proportional damping coefficient.
            - 'first_mode_damping' (float): Damping ratio for the first mode.
            - 'highest_mode_damping' (float): Damping ratio for the highest mode.
            - 'damping_in_every_mode' (list or tuple): Damping ratio(s) for each mode.

        :type damping_options: dict, optional
        :param log: If True, print analysis log to the console. Default is False.
        :type log: bool, optional

        :return: Tuple containing TIME, D (displacement history), V (velocity history),
          A (acceleration history).
        :rtype: tuple of numpy.ndarray
        :raises ValueError: If invalid input is provided.
        """

    # Initialise the damping options
    constant_modal_damping = 0.00
    rayleigh_alpha= None
    rayleigh_beta = None
    first_mode_damping_ratio = None
    highest_mode_damping_ratio = None
    damping_ratios_in_every_mode = None

    # Get the damping options from the dictionary
    if 'constant_modal_damping' in damping_options:
        constant_modal_damping = damping_options['constant_modal_damping']
    if 'r_alpha' in damping_options:
        rayleigh_alpha = damping_options['r_alpha']

    if 'r_beta' in damping_options:
        rayleigh_beta = damping_options['r_beta']

    if 'first_mode_damping' in damping_options:
        first_mode_damping_ratio = damping_options['first_mode_damping']

    if 'highest_mode_damping' in damping_options:
        highest_mode_damping_ratio = ['highest_mode_damping']

    if 'damping_in_every_mode' in damping_options:
        damping_ratios_in_every_mode = damping_options['damping_in_every_mode']


    # Shorten variable names
    w = natural_freq
    gamma = newmark_gamma
    beta = newmark_beta
    alpha = taylor_alpha
    theta = wilson_theta
    step = step_size

    # Get size of matrices
    size = F_n.shape[0]

    # Build the modal stiffness  matrix
    K_n = w**2

    # Build the modal mass matrix
    M_n = ones(size)

    # Build the modal damping matrix
    # Initialise a one dimensional array
    C_n = zeros(F_n.shape[0])
    if damping_ratios_in_every_mode != None:
        # Declare new variable called ratios, easier to work with than the original
        ratios = damping_ratios_in_every_mode
        # Check if it is a list or turple
        if isinstance(ratios, (list, tuple)):
            # Calculate the modal damping coefficient for each mode
            # If too many damping ratios have been provided, only the first entries
            # corresponding to the requested modes will be used
            # If fewer ratios have been provided, the last ratio will be used for the rest
            # of the modes
            for k in range(len(w)):
                C_n[k] = 2 * w[k] * ratios[min(k, len(ratios) - 1)]
        else:
            # The provided input is perhaps a just a number, not a list
            # That number will be used for all the modes
            for k in range(len(w)):
                C_n[k] = 2 * damping_ratios_in_every_mode * w[k]
    elif rayleigh_alpha != None or rayleigh_beta != None:
        # At-least one rayleigh damping coefficient has been specified
        if rayleigh_alpha == None:
            rayleigh_alpha = 0
        if rayleigh_beta == None:
            rayleigh_beta = 0
        for k in range(len(w)):
            C_n[k] = rayleigh_alpha + rayleigh_beta * w[k] ** 2

    elif first_mode_damping_ratio != None or highest_mode_damping_ratio != None:
        # Rayleigh damping is requested and at-least one damping ratio is given
        # If only one ratio is given, it will be assumed to be the damping
        # in the lowest and highest modes
        if first_mode_damping_ratio == None:
            first_mode_damping_ratio = highest_mode_damping_ratio
        if highest_mode_damping_ratio == None:
            highest_mode_damping_ratio = first_mode_damping_ratio

        # Calculate the rayleigh damping coefficients
        # Create new shorter variables
        ratio1 = first_mode_damping_ratio
        ratio2 = highest_mode_damping_ratio

        # Extract the first and last angular frequencies
        w1 = w[0]  # Angular frequency of first mode
        w2 = w[-1]  # Angular frequency of last mode

        # Calculate the rayleigh damping coefficients
        alpha_r = 2 * w1 * w2 * (w2 * ratio1 - w1 * ratio2) / (w2 ** 2 - w1 ** 2)
        beta_r = 2 * (w2 * ratio2 - w1 * ratio1) / (w2 ** 2 - w1 ** 2)

        # Calculate the modal damping coefficients
        for k in range(len(w)):
            C_n[k] = alpha_r + beta_r * w[k] ** 2
    else:
        # Use one damping ratio for all modes, default ratio is 0.02 (2%)
        for k in range(len(w)):
            C_n[k] = 2 * w[k] * constant_modal_damping

    # Compute the adjusted time step, tau
    tau = theta * step

    # Calculate the initial acceleration
    a0_n = F0_n - C_n * v0_n - K_n * d0_n

    # Compute the constant coefficient matrix, CCM
    CCM = M_n + gamma * tau * C_n + (1+alpha) * beta * tau**2 * K_n

    # Invert the CCM
    CCM = 1/CCM

    # Initialise the current time
    current_time = 0

    # Calculate the required number of steps
    total_steps = ceil(required_duration/step) + 1

    # Initialise the matrices to store displacements, velocities and accelerations
    D_n = zeros((size, total_steps))
    V_n = zeros((size, total_steps))
    A_n = zeros((size, total_steps))

    # Initialise an array to keep track of time
    TIME = zeros(total_steps)

    # Store the initial values of displacements, velocities and accelerations
    D_n[:,0] = d0_n
    V_n[:,0] = v0_n
    A_n[:,0] = a0_n

    for i in range(total_steps-1):
        if log:
            pass
            #print('Analysing for t = ',current_time)
        # Calculate the predictors
        dp = D_n[:,i] + tau * V_n[:,i] + tau**2 * (0.5-beta) * A_n[:,i]
        vp = V_n[:,i] + tau * (1-gamma) * A_n[:,i]

        # Calculate right hand side, RHS
        RHS = (1-theta) * F_n[:,i] + theta * F_n[:,i+1] - C_n * vp - K_n * ((1+alpha) * dp-alpha * D_n[:,i])

        # Calculate the collocation acceleration
        A_col = CCM * RHS

        # Compute and save the acceleration, velocity and displacement
        A_n[:,i+1] = A_n[:,i] + (1/theta) * (A_col - A_n[:,i])
        V_n[:,i+1] = V_n[:,i] + step * (1-gamma) * A_n[:,i] + gamma * step * A_n[:,i+1]
        D_n[:,i+1] = D_n[:,i] + step * V_n[:,i] + step**2 * (0.5-beta) * A_n[:,i] + beta * step**2 * A_n[:,i+1]

        # Increment time
        current_time += step
        # Save time
        TIME[i+1] = current_time

    # Calculate the physical coordinates
    A = mass_normalised_eigen_vectors @ A_n
    V = mass_normalised_eigen_vectors @ V_n
    D = mass_normalised_eigen_vectors @ D_n

    return TIME, D, V, A


def _transient_solver_linear_direct(K, M, d0, v0, F0, F,
                                    step_size, required_duration,
                                    newmark_gamma, newmark_beta,
                                    taylor_alpha, wilson_theta,
                                    rayleigh_alpha = 0, rayleigh_beta = 0,
                                    sparse=True, log = False):
    """
       General direct linear time history solver.

       :param K: Stiffness matrix.
       :type K: numpy.ndarray or scipy.sparse.csr_matrix
       :param M: Mass matrix.
       :type M: numpy.ndarray or scipy.sparse.csr_matrix
       :param d0: Initial displacement.
       :type d0: numpy.ndarray
       :param v0: Initial velocity.
       :type v0: numpy.ndarray
       :param F0: Initial applied force.
       :type F0: numpy.ndarray
       :param F: Time-varying applied force.
       :type F: numpy.ndarray
       :param step_size: Time step for the analysis.
       :type step_size: float
       :param required_duration: Total duration of the analysis.
       :type required_duration: float
       :param newmark_gamma: Newmark gamma parameter for time integration.
       :type newmark_gamma: float
       :param newmark_beta: Newmark beta parameter for time integration.
       :type newmark_beta: float
       :param taylor_alpha: Taylor alpha parameter for time integration.
       :type taylor_alpha: float
       :param wilson_theta: Wilson theta parameter for time integration.
       :type wilson_theta: float
       :param rayleigh_alpha: Rayleigh mass proportional damping coefficient (alpha) (default: 0).
       :type rayleigh_alpha: float
       :param rayleigh_beta: Rayleigh stiffness proportional damping coefficient (beta) (default: 0).
       :type rayleigh_beta: float
       :param sparse: Indicates whether matrices are sparse (default: True).
       :type sparse: bool
       :param log: If True, print analysis log to the console. Default is False.
       :type log: bool, optional

       :return: Tuple containing TIME, D (displacement history), V (velocity history),
          A (acceleration history).
       :rtype: tuple of numpy.ndarray
       :raises ValueError: If invalid input is provided.
       """

    # Shorten some variable names
    step = step_size
    gamma = newmark_gamma
    beta = newmark_beta
    alpha = taylor_alpha
    theta = wilson_theta

    # Import sparse solver if matrices are sparse
    if sparse == True:
        from scipy.sparse.linalg import spsolve, splu
        M = M.tocsc()
        K = K.tocsc()
    else:
        from scipy.linalg import lu_factor, lu_solve

    # Get size of matrices
    size = F.shape[0]

    # Build the damping matrix
    C = rayleigh_alpha * M + rayleigh_beta * K

    # Compute the adjusted time step, tau
    tau = theta * step

    # Calculate the initial acceleration
    if sparse:
        a0 = spsolve(M, F0 - C @ v0 - K @ d0)
    else:
        a0 = solve(M, F0 - C @ v0 - K @ d0)

    # Compute the constant coefficient matrix, CCM
    CCM = M + gamma * tau * C + (1+alpha) * beta * tau**2 * K

    # Decompose the constant coefficient matrix
    lu_sparse_CCM = None
    lu_CCM, lu_piv_CCM = None, None
    if sparse:
        lu_sparse_CCM = splu (CCM.tocsc(),permc_spec="MMD_ATA")
    else:
        lu_CCM, lu_piv_CCM = lu_factor (CCM, overwrite_a=True)


    # Initialise the current time
    current_time = 0

    # Calculate the required number of steps
    total_steps = ceil(required_duration/step) + 1

    # Initialise the matrices to store displacements, velocities and accelerations
    D = zeros((size, total_steps))
    V = zeros((size, total_steps))
    A = zeros((size, total_steps))

    # Initialise an array to keep track of time
    TIME = zeros(total_steps)

    # Store the initial values of displacements, velocities and accelerations
    D[:,0] = d0
    V[:,0] = v0
    A[:,0] = a0

    if sparse:
        for i in range(total_steps - 1):
            if log:
                update_progress(i,total_steps-2,'- Analysis Progress')

            # Calculate the predictors
            dp = D[:, i] + tau * V[:, i] + tau ** 2 * (0.5 - beta) * A[:, i]
            vp = V[:, i] + tau * (1 - gamma) * A[:, i]

            # Calculate right hand side, RHS
            RHS = (1 - theta) * F[:, i] + theta * F[:, i + 1] - C @ vp - K @ ((1 + alpha) * dp - alpha * D[:, i])

            # Calculate the collocation acceleration
            A_col = lu_sparse_CCM.solve(RHS)

            # Compute and save the acceleration, velocity and displacement
            A[:, i + 1] = A[:, i] + (1 / theta) * (A_col - A[:, i])
            V[:, i + 1] = V[:, i] + step * (1 - gamma) * A[:, i] + gamma * step * A[:, i + 1]
            D[:, i + 1] = D[:, i] + step * V[:, i] + step ** 2 * (0.5 - beta) * A[:, i] + beta * step ** 2 * A[:, i + 1]

            # Increment time
            current_time += step

            # Save time
            TIME[i+1] = current_time

    else:

        for i in range(total_steps - 1):
            if log:
                print('Analysing for t = ', current_time)
            # Calculate the predictors
            dp = D[:, i] + tau * V[:, i] + tau ** 2 * (0.5 - beta) * A[:, i]
            vp = V[:, i] + tau * (1 - gamma) * A[:, i]

            # Calculate right hand side, RHS
            RHS = (1 - theta) * F[:, i] + theta * F[:, i + 1] - C @ vp - K @ ((1 + alpha) * dp - alpha * D[:, i])

            # Calculate the collocation acceleration
            A_col = lu_solve( (lu_CCM, lu_piv_CCM) ,b = RHS , overwrite_b = True)

            # Compute and save the acceleration, velocity and displacement
            A[:, i + 1] = A[:, i] + (1 / theta) * (A_col - A[:, i])
            V[:, i + 1] = V[:, i] + step * (1 - gamma) * A[:, i] + gamma * step * A[:, i + 1]
            D[:, i + 1] = D[:, i] + step * V[:, i] + step ** 2 * (0.5 - beta) * A[:, i] + beta * step ** 2 * A[:, i + 1]

            # Increment time
            current_time += step

            # Save time
            TIME[i+1] = current_time

    return TIME, D, V, A

def update_progress(step, total, process_name):
    progress = int(100 * step / total)
    bar_length = 50
    progress_bar = '=' * int(bar_length * progress / 100)
    sys.stdout.write(f'\r{process_name}: [{progress_bar: <{bar_length}}] {progress:3}%')
    sys.stdout.flush()
    time.sleep(1e-15)


<|MERGE_RESOLUTION|>--- conflicted
+++ resolved
@@ -7,14 +7,14 @@
 
 from PyNite import FEModel3D
 from PyNite.LoadCombo import LoadCombo
-<<<<<<< HEAD
+
 from numpy import array, atleast_2d, zeros, subtract, matmul, divide, seterr, nanmax
 from numpy.linalg import solve
-=======
+
 from numpy import array, atleast_2d, zeros, diag, ones, identity, linspace
 from numpy.linalg import solve
 import logging
->>>>>>> 08208a41
+
 
 def _prepare_model(model):
     """Prepares a model for analysis by ensuring at least one load combination is defined, generating all meshes that have not already been generated, activating all non-linear members, and internally numbering all nodes and elements.
@@ -1067,7 +1067,7 @@
     # Return the indices and the known displacements
     return D1_indices, D2_indices, D2
 
-<<<<<<< HEAD
+
 def _partition(model, unp_matrix, D1_indices, D2_indices):
     """Partitions a matrix (or vector) into submatrices (or subvectors) based on degree of freedom boundary conditions.
 
@@ -1097,7 +1097,7 @@
         m21 = unp_matrix[D2_indices, :][:, D1_indices]
         m22 = unp_matrix[D2_indices, :][:, D2_indices]
         return m11, m12, m21, m22
-=======
+
 
 def _D2(model:FEModel3D,time,num_points = 1000):
     """Builds a list with known nodal displacements and with the positions in global stiffness
@@ -1433,7 +1433,7 @@
     V2 = array(V2, ndmin=2).T
     A2 = array(A2, ndmin=2).T
     return D2, V2, A2
->>>>>>> 08208a41
+
 
 def _renumber(model):
     """
