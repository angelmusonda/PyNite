--- conflicted
+++ resolved
@@ -45,14 +45,9 @@
 
         # Get material properties for the plate from the model
         try:
-<<<<<<< HEAD
             self.E = self.model.Materials[material_name].E
             self.nu = self.model.Materials[material_name].nu
-=======
-            self.E = self.model.Materials[material].E
-            self.nu = self.model.Materials[material].nu
             self.rho = self.model.Materials[material].rho
->>>>>>> 5bb65abd
         except:
             raise KeyError('Please define the material ' + str(material_name) + ' before assigning it to plates.')
 
